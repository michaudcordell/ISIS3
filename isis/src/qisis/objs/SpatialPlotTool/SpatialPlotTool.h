--- conflicted
+++ resolved
@@ -41,13 +41,10 @@
    *                           Fixes #234.
    *   @history 2011-07-03 Steven Lambright - Added options for plotting meters/kilometers
    *                           on the x-axis instead of just pixel number. Fixes #853.
-<<<<<<< HEAD
    *   @history 2012-11-30 Debbie A. Cook - Changed to use TProjection and RingPlaneProjection 
    *                           instead of Projection.  References #775.
-=======
    *   @history 2013-01-24 Steven Lambright - Fixed positioning of portal/interpolator used
    *                           when reading DN data to create a plot. Fixes #997.
->>>>>>> fce14643
    */
   class SpatialPlotTool : public AbstractPlotTool {
       Q_OBJECT
