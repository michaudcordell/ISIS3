#include "IsisDebug.h"

#include "ControlPointEditWidget.h"

#include <iomanip>
#include <sstream>
#include <vector>

#include <QAction>
#include <QCheckBox>
#include <QComboBox>
#include <QFileDialog>
#include <QFileInfo>
#include <QFormLayout>
#include <QGroupBox>
#include <QHBoxLayout>
#include <QLabel>
#include <QMainWindow>
#include <QMessageBox>
#include <QObject>
#include <QPushButton>
#include <QScrollBar>
#include <QShortcut>
#include <QSplitter>
#include <QTableWidget>
#include <QTextEdit>
#include <QVBoxLayout>

#include "Application.h"
#include "Camera.h"
#include "Control.h"
#include "ControlMeasureEditWidget.h"
#include "ControlMeasure.h"
#include "ControlMeasureLogData.h"
#include "ControlNet.h"
#include "ControlPoint.h"
#include "DeleteControlPointDialog.h"
#include "Directory.h"
#include "FileName.h"
#include "IException.h"
#include "Latitude.h"
#include "Longitude.h"
#include "MainWindow.h"
#include "MdiCubeViewport.h"
#include "NewControlPointDialog.h"
#include "NewGroundSourceLocationDialog.h"
#include "Project.h"
#include "Pvl.h"
#include "PvlEditDialog.h"
#include "SerialNumber.h"
#include "SerialNumberList.h"
#include "Shape.h"
#include "ShapeList.h"
#include "SpecialPixel.h"
#include "ToolPad.h"
#include "UniversalGroundMap.h"
#include "ViewportMainWindow.h"
#include "Workspace.h"

using namespace std;

namespace Isis {
  /**
   * Consructs the ControlPointEditWidget widget
   *
   * @param parent Pointer to the parent widget for the ControlPointEditWidget
   * @param addMeasures Whether or not to add the Add Measure to Point button
   *
   */
  ControlPointEditWidget::ControlPointEditWidget (Directory *directory, QWidget *parent,
                                                  bool addMeasures) : QWidget(parent) {

    m_directory = directory;
    m_addMeasuresButton = addMeasures;
    m_cnetModified = false;
    m_templateModified = false;
    m_serialNumberList = NULL;

    m_changeAllGroundLocation = false;
    m_changeGroundLocationInNet = false;

    m_parent = parent;

    createPointEditor(parent, m_addMeasuresButton);

    connect(this, SIGNAL(newControlNetwork(ControlNet *)),
            m_measureEditor, SIGNAL(newControlNetwork(ControlNet *)));
  }


  ControlPointEditWidget::~ControlPointEditWidget () {

    // TODO: Don't write settings in destructor, must do this earlier in close event
//  writeSettings();

  }


  QString ControlPointEditWidget::editPointId() {

    QString result = "";
    if (m_editPoint) {
      result = m_editPoint->GetId();
    }
    return result;
  }


  ControlPoint *ControlPointEditWidget::editPoint() {

    ControlPoint *result = NULL;
    if (m_editPoint) {
      result = m_editPoint;
    }
    return result;
  }


  /**
   * Create the widget for editing control points
   *
   * @param parent Pointer to parent QWidget
   * @param addMeasures Whether or not to add the Add Measure to Point button
   *
   * @internal
   *   @history 2008-11-24  Jeannie Walldren - Added "Goodness of Fit" to right
   *                           and left measure info.
   *   @history 2008-11-26  Jeannie Walldren - Added "Number of Measures" to
   *                           QnetTool point information. Moved setWindowTitle()
   *                           command to updateNet() method. Added connection
   *                           between Ignore checkbox toggle() slot and
   *                           ignoreChanged() signal
   *   @history 2008-12-29 Jeannie Walldren - Disabled ground point check box and
   *                          commented out connection between check box and
   *                          setGroundPoint() method.
   *   @history 2008-12-30 Jeannie Walldren - Added connections to toggle
   *                          measures' Ignore check boxes if ignoreLeftChanged()
   *                          and ignoreRightChanged() are emitted. Replaced
   *                          reference to ignoreChanged() with
   *                          ignorePointChanged().
   *   @history 2010-06-03 Jeannie Walldren - Removed "std::" since "using
   *                          namespace std"
   */
  void ControlPointEditWidget::createPointEditor(QWidget *parent, bool addMeasures) {

    setWindowTitle("Control Point Editor");
    setObjectName("ControlPointEditWidget");
    connect(this, SIGNAL(destroyed(QObject *)), this, SLOT(clearEditPoint()));

    createActions();

    // create m_measureEditor first since we need to get its templateFileName
    // later
    m_measureEditor = new ControlMeasureEditWidget(parent, true, true);

    //  TODO Does this need to be moved to ControlNetEditMainWindow???
    connect(this, SIGNAL(newControlNetwork(ControlNet *)),
        m_measureEditor, SIGNAL(newControlNetwork(ControlNet *)));


    connect(this, SIGNAL(stretchChipViewport(Stretch *, CubeViewport *)),
            m_measureEditor, SIGNAL(stretchChipViewport(Stretch *, CubeViewport *)));
    connect(m_measureEditor, SIGNAL(measureSaved()), this, SLOT(measureSaved()));
    connect(m_measureEditor, SIGNAL(measureSaved()), this, SLOT(measureSaved()));
    connect(this, SIGNAL(cnetModified()), this, SLOT(colorizeSaveNetButton()));

    QPushButton *addMeasure = NULL;
    if (m_addMeasuresButton) {
      addMeasure = new QPushButton("Add Measure(s) to Point");
      addMeasure->setToolTip("Add a new measure to the edit control point.");
      addMeasure->setWhatsThis("This allows a new control measure to be added "
         "to the currently edited control point.  A selection "
         "box with all cubes from the input list will be "
         "displayed with those that intersect with the "
         "control point highlighted.");
      //TODO addMeasure() slot is not implemented ???
      connect(addMeasure, SIGNAL(clicked()), this, SLOT(addMeasure()));
    }

    m_reloadPoint = new QPushButton("Reload Point");
    m_reloadPoint->setToolTip("Reload the control point.");
    m_reloadPoint->setWhatsThis("Reload the measures for the control point"
                            " in the Chip Viewports to its saved values. ");
    connect(m_reloadPoint, SIGNAL(clicked()), this, SLOT(reloadPoint()));

    m_savePoint = new QPushButton ("Save Point");
    m_savePoint->setShortcut(Qt::Key_P);
    m_savePoint->setToolTip("Save the edit control point to the control network. "
                            "<strong>Shortcut: P</strong>");
    m_savePoint->setWhatsThis("Save the edit control point to the control "
                    "network which is loaded into memory in its entirety. "
                    "When a control point is selected for editing, "
                    "a copy of the point is made so that the original control "
                    "point remains in the network.");
    m_saveDefaultPalette = m_savePoint->palette();
    connect (m_savePoint, SIGNAL(clicked()), this, SLOT(savePoint()));

    m_saveNet = new QPushButton ("Save Control Net");
    m_saveNet->setShortcut(Qt::Key_S);
    m_saveNet->setToolTip("Save current control network. "
                          "<strong>Shortcut: S</strong>");
    m_savePoint->setWhatsThis("Save the control network.");
//    m_saveDefaultPalette = m_savePoint->palette();
//  This slot is needed because we cannot directly emit a signal with a ControlNet
//  argument after the "Save Net" push button is selected since the parameter list must match.
//  The saveNet slot will simply emit a signal with the ControlNet as the argument.
    connect (m_saveNet, SIGNAL(clicked()), this, SLOT(saveNet()));

    QHBoxLayout * saveMeasureLayout = new QHBoxLayout;
    if (m_addMeasuresButton) {
      saveMeasureLayout->addWidget(addMeasure);
    }

    saveMeasureLayout->addWidget(m_reloadPoint);
    saveMeasureLayout->addWidget(m_savePoint);
    saveMeasureLayout->addWidget(m_saveNet);
    saveMeasureLayout->insertStretch(-1);

    m_cnetFileNameLabel = new QLabel("Control Network: " + m_cnetFileName);

    m_templateFileNameLabel = new QLabel("Template File: " +
        m_measureEditor->templateFileName());
    m_templateFileNameLabel->setToolTip("Sub-pixel registration template File.");
    m_templateFileNameLabel->setWhatsThis("FileName of the sub-pixel "
                  "registration template.  Refer to $ISISROOT/doc/documents/"
                  "PatternMatch/PatternMatch.html for a description of the "
                  "contents of this file.");

    QVBoxLayout * centralLayout = new QVBoxLayout;

    centralLayout->addWidget(m_cnetFileNameLabel);
    centralLayout->addWidget(m_templateFileNameLabel);
    centralLayout->addWidget(createTopSplitter());
    centralLayout->addStretch();
    centralLayout->addWidget(m_measureEditor);
    centralLayout->addLayout(saveMeasureLayout);

    QWidget *centralWidget = new QWidget;
    centralWidget->setLayout(centralLayout);

    QScrollArea *scrollArea = new QScrollArea();
    scrollArea->setObjectName("ControlPointEditWidgetScroll");
    scrollArea->setWidget(centralWidget);
    scrollArea->setWidgetResizable(true);
    centralWidget->adjustSize();

    QHBoxLayout *mainLayout = new QHBoxLayout;
    mainLayout->addWidget(scrollArea);
    setLayout(mainLayout);

//  connect(this, SIGNAL(controlPointChanged()), this, SLOT(paintAllViewports()));

//  readSettings();
  }


  /**
   * Creates everything above the ControlPointEdit
   *
   * @return @b QSplitter * The splitter containing the widgets above
   */
  QSplitter * ControlPointEditWidget::createTopSplitter() {

    QHBoxLayout * measureLayout = new QHBoxLayout;
    measureLayout->addWidget(createLeftMeasureGroupBox());
    measureLayout->addWidget(createRightMeasureGroupBox());

    QVBoxLayout * groupBoxesLayout = new QVBoxLayout;
    groupBoxesLayout->addWidget(createControlPointGroupBox());
    groupBoxesLayout->addStretch();
    groupBoxesLayout->addLayout(measureLayout);

    QWidget * groupBoxesWidget = new QWidget;
    groupBoxesWidget->setLayout(groupBoxesLayout);

    createTemplateEditorWidget();

    QSplitter * topSplitter = new QSplitter;
    topSplitter->addWidget(groupBoxesWidget);
    topSplitter->addWidget(m_templateEditorWidget);
//  topSplitter->setStretchFactor(0, 4);
//  topSplitter->setStretchFactor(1, 3);

    m_templateEditorWidget->hide();

    return topSplitter;
  }


  /**
   * Creates the "Control Point" groupbox
   *
   * @return @b QGroupBox * The groupbox labeled "Control Point"
   */
  QGroupBox * ControlPointEditWidget::createControlPointGroupBox() {

    // create left vertical layout
    m_ptIdValue = new QLabel;

//TODO 2014-07-22 TLS ipce Handle ground control points SOON
    m_numMeasures = new QLabel;
//  QHBoxLayout *pointInfoLayout = new QHBoxLayout;
//  pointInfoLayout->addWidget(m_ptIdValue);
//  pointInfoLayout->addWidget(m_numMeasures);

    m_aprioriLatitude = new QLabel;
    m_aprioriLongitude = new QLabel;
    m_aprioriRadius = new QLabel;

    // create right vertical layout's top layout
    m_lockPoint = new QCheckBox("Edit Lock Point");
    connect(m_lockPoint, SIGNAL(clicked(bool)), this, SLOT(setLockPoint(bool)));
    m_ignorePoint = new QCheckBox("Ignore Point");
    connect(m_ignorePoint, SIGNAL(clicked(bool)),
      this, SLOT(setIgnorePoint(bool)));
    connect(this, SIGNAL(ignorePointChanged()), m_ignorePoint, SLOT(toggle()));

//  QHBoxLayout * pointStatusLayout = new QHBoxLayout;
//  pointStatusLayout->addWidget(m_lockPoint);
//  pointStatusLayout->addWidget(m_ignorePoint);

    m_pointType = new QComboBox;
    for (int i=0; i<ControlPoint::PointTypeCount; i++) {
      m_pointType->insertItem(i, ControlPoint::PointTypeToString(
            (ControlPoint::PointType) i));
    }
    QFormLayout *pointTypeLayout = new QFormLayout;
//  QLabel *pointTypeLabel = new QLabel("PointType:");
    pointTypeLayout->addRow("PointType:", m_pointType);
//  pointTypeLayout->addWidget(m_pointType);
//  connect(m_pointType, SIGNAL(activated(int)),
//    this, SLOT(setPointType(int)));

    QVBoxLayout * mainLayout = new QVBoxLayout;
    mainLayout->addWidget(m_ptIdValue);
    mainLayout->addWidget(m_numMeasures);
    mainLayout->addWidget(m_aprioriLatitude);
    mainLayout->addWidget(m_aprioriLongitude);
    mainLayout->addWidget(m_aprioriRadius);
    mainLayout->addWidget(m_lockPoint);
    mainLayout->addWidget(m_ignorePoint);
    mainLayout->addLayout(pointTypeLayout);
//  mainLayout->addLayout(pointInfoLayout);
//  mainLayout->addLayout(pointStatusLayout);
//  mainLayout->addLayout(pointTypeLayout);

    // create the groupbox
    QGroupBox * groupBox = new QGroupBox("Control Point");
    groupBox->setLayout(mainLayout);

    return groupBox;
  }


  /**
   * Creates the "Left Measure" groupbox
   *
   * @return @b QGroupBox * The groupbox labeled "Left Measure"
   */
  QGroupBox * ControlPointEditWidget::createLeftMeasureGroupBox() {

    m_leftCombo = new QComboBox;
    m_leftCombo->view()->installEventFilter(this);
    m_leftCombo->setToolTip("Choose left control measure");
    m_leftCombo->setWhatsThis("Choose left control measure identified by "
                              "cube filename.");
    connect(m_leftCombo, SIGNAL(activated(int)),
            this, SLOT(selectLeftMeasure(int)));
    m_lockLeftMeasure = new QCheckBox("Edit Lock Measure");
    connect(m_lockLeftMeasure, SIGNAL(clicked(bool)),
            this, SLOT(setLockLeftMeasure(bool)));
    m_ignoreLeftMeasure = new QCheckBox("Ignore Measure");
    connect(m_ignoreLeftMeasure, SIGNAL(clicked(bool)),
            this, SLOT(setIgnoreLeftMeasure(bool)));
    connect(this, SIGNAL(ignoreLeftChanged()),
            m_ignoreLeftMeasure, SLOT(toggle()));
    m_leftReference = new QLabel();
    m_leftMeasureType = new QLabel();
    QVBoxLayout * leftLayout = new QVBoxLayout;
    leftLayout->addWidget(m_leftCombo);
    leftLayout->addWidget(m_lockLeftMeasure);
    leftLayout->addWidget(m_ignoreLeftMeasure);
    leftLayout->addWidget(m_leftReference);
    leftLayout->addWidget(m_leftMeasureType);

    QGroupBox * leftGroupBox = new QGroupBox("Left Measure");
    leftGroupBox->setLayout(leftLayout);

    return leftGroupBox;
  }


  /**
   * Create the "Right Measure" groupbox
   *
   * @returns The groupbox labeled "Right Measure"
   *
   * @internal
   *   @history 2015-10-29 Ian Humphrey - Added shortcuts (PageUp/PageDown) for selecting previous
   *                           or next measure in right measures box. References #2324.
   */
  QGroupBox * ControlPointEditWidget::createRightMeasureGroupBox() {

    // create widgets for the right groupbox
    m_rightCombo = new QComboBox;
    m_model = new QStandardItemModel();
    m_rightCombo->setModel(m_model);
    m_rightCombo->view()->installEventFilter(this);
    m_rightCombo->setToolTip("Choose right control measure. "
                             "<strong>Shortcuts: PageUp/PageDown</strong>");
    m_rightCombo->setWhatsThis("Choose right control measure identified by "
                               "cube filename. "
                               "Note: PageUp selects previous measure; "
                               "PageDown selects next meausure.");

    m_rightCombo->view()->setSelectionMode(QAbstractItemView::SingleSelection);
    m_rightCombo->view()->setDragEnabled(true);
    m_rightCombo->view()->setAcceptDrops(true);
    m_rightCombo->view()->setDropIndicatorShown(true);
    m_rightCombo->view()->setDragDropMode(QAbstractItemView::InternalMove);

    // Attach shortcuts to Qnet Tool's window for selecting right measures
    // Note: Qt handles this memory for us since m_qnetTool is the parent of these shortcuts
    QShortcut *nextMeasure = new QShortcut(Qt::Key_PageDown, this);
    connect(nextMeasure, SIGNAL(activated()), this, SLOT(nextRightMeasure()));
    QShortcut *prevMeasure = new QShortcut(Qt::Key_PageUp, this);
    connect(prevMeasure, SIGNAL(activated()), this, SLOT(previousRightMeasure()));

    connect(m_rightCombo, SIGNAL(activated(int)),
            this, SLOT(selectRightMeasure(int)));
    m_lockRightMeasure = new QCheckBox("Edit Lock Measure");
    connect(m_lockRightMeasure, SIGNAL(clicked(bool)),
            this, SLOT(setLockRightMeasure(bool)));
    m_ignoreRightMeasure = new QCheckBox("Ignore Measure");
    connect(m_ignoreRightMeasure, SIGNAL(clicked(bool)),
            this, SLOT(setIgnoreRightMeasure(bool)));
    connect(this, SIGNAL(ignoreRightChanged()),
            m_ignoreRightMeasure, SLOT(toggle()));
    m_rightReference = new QLabel();
    m_rightMeasureType = new QLabel();

    // create right groupbox
    QVBoxLayout * rightLayout = new QVBoxLayout;
    rightLayout->addWidget(m_rightCombo);
    rightLayout->addWidget(m_lockRightMeasure);
    rightLayout->addWidget(m_ignoreRightMeasure);
    rightLayout->addWidget(m_rightReference);
    rightLayout->addWidget(m_rightMeasureType);

    QGroupBox * rightGroupBox = new QGroupBox("Right Measure");
    rightGroupBox->setLayout(rightLayout);

    return rightGroupBox;
  }


  /**
   * Creates the Widget which contains the template editor and its toolbar
   */
  void ControlPointEditWidget::createTemplateEditorWidget() {

    QToolBar *toolBar = new QToolBar("Template Editor ToolBar");

    toolBar->addAction(m_openTemplateFile);
    toolBar->addSeparator();
    toolBar->addAction(m_saveTemplateFile);
    toolBar->addAction(m_saveTemplateFileAs);

    m_templateEditor = new QTextEdit;
    connect(m_templateEditor, SIGNAL(textChanged()), this,
        SLOT(setTemplateModified()));

    QVBoxLayout *mainLayout = new QVBoxLayout;
    mainLayout->addWidget(toolBar);
    mainLayout->addWidget(m_templateEditor);

    m_templateEditorWidget = new QWidget;
    m_templateEditorWidget->setLayout(mainLayout);
  }


  /**
   * Creates the actions for the widget
   */
  void ControlPointEditWidget::createActions() {

    m_closePointEditor = new QAction(QIcon(FileName("base/icons/fileclose.png").expanded()),
                                   "&Close", this);
    m_closePointEditor->setToolTip("Close this window");
    m_closePointEditor->setStatusTip("Close this window");
    m_closePointEditor->setShortcut(Qt::ALT + Qt::Key_F4);
    QString whatsThis = "<b>Function:</b> Closes the Match Tool window for this point "
        "<p><b>Shortcut:</b> Alt+F4 </p>";
    m_closePointEditor->setWhatsThis(whatsThis);
    connect(m_closePointEditor, SIGNAL(triggered()), this, SLOT(close()));

    m_showHideTemplateEditor = new QAction(QIcon(FileName("base/icons/view_text.png").expanded()),
                                           "&View/edit registration template", this);
    m_showHideTemplateEditor->setCheckable(true);
    m_showHideTemplateEditor->setToolTip("View and/or edit the registration template");
    m_showHideTemplateEditor->setStatusTip("View and/or edit the registration template");
    whatsThis = "<b>Function:</b> Displays the curent registration template.  "
       "The user may edit and save changes under a chosen filename.";
    m_showHideTemplateEditor->setWhatsThis(whatsThis);
    connect(m_showHideTemplateEditor, SIGNAL(triggered()), this,
        SLOT(showHideTemplateEditor()));

    m_saveChips = new QAction(QIcon(FileName("base/icons/window_new.png").expanded()),
                              "Save registration chips", this);
    m_saveChips->setToolTip("Save registration chips");
    m_saveChips->setStatusTip("Save registration chips");
    whatsThis = "<b>Function:</b> Save registration chips to file.  "
       "Each chip: pattern, search, fit will be saved to a separate file.";
    m_saveChips->setWhatsThis(whatsThis);
    connect(m_saveChips, SIGNAL(triggered()), this, SLOT(saveChips()));

    m_openTemplateFile = new QAction(QIcon(FileName("base/icons/fileopen.png").expanded()),
                                     "&Open registration template", this);
    m_openTemplateFile->setToolTip("Set registration template");
    m_openTemplateFile->setStatusTip("Set registration template");
    whatsThis = "<b>Function:</b> Allows user to select a new file to set as "
        "the registration template";
    m_openTemplateFile->setWhatsThis(whatsThis);
    connect(m_openTemplateFile, SIGNAL(triggered()), this, SLOT(openTemplateFile()));

    m_saveTemplateFile = new QAction(QIcon(FileName("base/icons/mActionFileSave.png").expanded()),
                                     "&Save template file", this);
    m_saveTemplateFile->setToolTip("Save the template file");
    m_saveTemplateFile->setStatusTip("Save the template file");
    m_saveTemplateFile->setWhatsThis("Save the registration template file");
    connect(m_saveTemplateFile, SIGNAL(triggered()), this,
        SLOT(saveTemplateFile()));

    m_saveTemplateFileAs = new QAction(QIcon(FileName("base/icons/mActionFileSaveAs.png").expanded()),
                                       "&Save template as...", this);
    m_saveTemplateFileAs->setToolTip("Save the template file as");
    m_saveTemplateFileAs->setStatusTip("Save the template file as");
    m_saveTemplateFileAs->setWhatsThis("Save the registration template file as");
    connect(m_saveTemplateFileAs, SIGNAL(triggered()), this,
        SLOT(saveTemplateFileAs()));
  }


  /**
   * Set both chip viewports to their original measures for the control point
   *
   * @internal
   *   @history 2017-07-31 Christopher Combs - Original version
   */
  void ControlPointEditWidget::reloadPoint() {
    m_measureEditor->setLeftMeasure(m_leftMeasure, m_leftCube.data(), m_editPoint->GetId());
    m_measureEditor->setRightMeasure(m_rightMeasure, m_rightCube.data(), m_editPoint->GetId());
  }


  /**
   * Set the serial number list
   *
   * @param snList Pointer to the SerialNumberList
   */
  void ControlPointEditWidget::setSerialNumberList(SerialNumberList *snList) {

    // TODO   If network & snList already exists do some error checking
    // Make copy;  we add ground source files to the list, and we don't want to cause problems for
    //  other ipce entities that are using
//  if (m_serialNumberList) {
//    delete m_serialNumberList;
//    m_serialNumberList = NULL;
//  }
//  m_serialNumberList = new SerialNumberList(snList);
    m_serialNumberList = snList;
  }


  /**
   * New control network being edited
   *
   * @param cnet (Control *) The control network to edit
   *
   * @internal
  */
  void ControlPointEditWidget::setControl(Control *control) {
    //  TODO  more error checking
    m_control = control;
    m_controlNet = control->controlNet();
    m_cnetFileName = control->fileName();

    QStringList cnetDirs = m_cnetFileName.split('/');
    QString strippedCnetFilename = cnetDirs.value(cnetDirs.length() -1);
    m_cnetFileNameLabel->setText("Control Network: " + strippedCnetFilename);
    m_cnetFileNameLabel->setToolTip(m_cnetFileName);
    m_cnetFileNameLabel->setWhatsThis(m_cnetFileName);
    setWindowTitle("Control Point Editor- Control Network File: " + m_cnetFileName);

    emit newControlNetwork(m_controlNet);
  }


  /**
   * New active control was set from ipce
   *
   * TODO:  This will need to be redesigned with the ::setControl method to better handle editing
   * points from different cnets.
   */
  void ControlPointEditWidget::setControlFromActive() {

    if (m_directory->project()->activeControl()) {
      m_control = m_directory->project()->activeControl();
      m_controlNet = m_control->controlNet();
      m_cnetFileName = m_control->fileName();

      m_cnetFileNameLabel->setText("Control Network: " + m_cnetFileName);
      setWindowTitle("Control Point Editor- Control Network File: " + m_cnetFileName);

      emit newControlNetwork(m_controlNet);
    }
  }


  /**
   * @brief Create a temporary measure to hold the ground point info for ground source
   *
   * @return ControlMeasure* the created ground measure
   *
   * @internal
   *   @history 2015-05-19 Ian Humphrey and Makayla Shepherd - Original version adapted from
   *                           loadPoint() to encapsulate duplicated code in loadGroundMeasure().
   *   @history 2016-11-04 Tracie Sucharski - Combined findPointLocation and
   *                           createTemporaryGroundMeasure so that ground information doesn't need
   *                           to be re-created
   */
  ControlMeasure *ControlPointEditWidget::createTemporaryGroundMeasure() {

    //  If a ground serial number has already been added to the serial number list, clear out
    //  the old before adding the new.
    if (!m_groundSN.isEmpty()) {
      if (m_serialNumberList->hasSerialNumber(m_groundSN)) {
        m_serialNumberList->remove(m_groundSN);
        m_groundSN.clear();
      }
    }

    ControlMeasure *groundMeasure = NULL;

    FileName groundFile = findGroundFile();
    if (!groundFile.fileExists()) {
      return groundMeasure;
    }

    //  If ground file exists, open, create cube and ground map.  If doesn't exist, prompt
    //  for new location or new source, either a Shape in the project, or import a new shape,
    //  or simplay choose file?
    //  THIS SHOULD BE MOVED TO ::LOADPOINT AND info needs to be saved
    QScopedPointer<Cube> groundCube(new Cube(groundFile, "r"));
    QScopedPointer<UniversalGroundMap> groundMap(new UniversalGroundMap(*groundCube));

    // Use apriori surface point to find location on ground source.  If
    // apriori surface point does not exist use reference measure
    double lat = 0.;
    double lon = 0.;
    if (m_editPoint->HasAprioriCoordinates()) {
      SurfacePoint sPt = m_editPoint->GetAprioriSurfacePoint();
      lat = sPt.GetLatitude().degrees();
      lon = sPt.GetLongitude().degrees();
    }
    else {
      ControlMeasure m = *(m_editPoint->GetRefMeasure());
      int camIndex = m_serialNumberList->serialNumberIndex(m.GetCubeSerialNumber());
      Camera *cam;
      cam = m_controlNet->Camera(camIndex);
      cam->SetImage(m.GetSample(),m.GetLine());
      lat = cam->UniversalLatitude();
      lon = cam->UniversalLongitude();
    }

    //  Try to locate point position on current ground source,
    //  TODO ???if doesn't exist,???
    if (!groundMap->SetUniversalGround(lat,lon)) {
      QString message = "This point does not exist on the ground source.\n";
      message += "Latitude = " + QString::number(lat);
      message += "  Longitude = " + QString::number(lon);
      message += "\n A ground measure will not be created.";
      QMessageBox::warning(this, "Warning", message);
    }
    else {
      //  Create new serial number for ground source and add to serial number list
      m_groundSN = SerialNumber::Compose(groundFile.expanded(), true);
      m_serialNumberList->add(groundFile.expanded(), true);

      groundMeasure = new ControlMeasure;
      groundMeasure->SetCubeSerialNumber(m_groundSN);
      groundMeasure->SetType(ControlMeasure::Candidate);
      groundMeasure->SetCoordinate(groundMap->Sample(), groundMap->Line());
      groundMeasure->SetChooserName("GroundMeasureTemporary");
    }

    return groundMeasure;

  }


  /**
   *  Find the ground source location from ControlPoint parameter, AprioriXYZSourceFile.  If file
   *  does not exist, give option to look in another location and change location in the ControlNet
   *  for either this point and/or all points in net.
   *
   * @return FileName The filename including full path of the ground source
   *
   */
  FileName ControlPointEditWidget::findGroundFile() {

    FileName groundFile(m_editPoint->GetAprioriSurfacePointSourceFile());
    if (m_changeAllGroundLocation) {
      QFileInfo oldFile(groundFile.expanded());
      QFileInfo newFile(m_newGroundDir, oldFile.fileName());

      groundFile = newFile.absoluteFilePath();
    }

    if (!groundFile.fileExists()) {

      //  simply print error for now, need to prompt
      //  for new location or new source, either a Shape in the project, or import a new shape,
      //  or simplay choose file?
      QString message = "Ground Source file " + groundFile.expanded();
      message += " doesn't exist.  Has the file moved?  Would you like to enter a new location for"
                 " this ground source?";
      int ret = QMessageBox::question(this, "Ground Source not found", message);
      if (ret == QMessageBox::Yes) {
        QString dir = m_directory->project()->shapeDataRoot();
        NewGroundSourceLocationDialog *dialog = new NewGroundSourceLocationDialog(
            "New Ground Source Location", dir);
        if (dialog->exec() == QDialog::Accepted) {
          m_newGroundDir = dialog->selectedFiles().value(0);
          m_changeAllGroundLocation = dialog->changeAllGroundSourceLocation();
          m_changeGroundLocationInNet = dialog->changeControlNet();
          //  Change all ground source locations to reflect new directory
          if (m_changeGroundLocationInNet) {
            changeGroundLocationsInNet();
            //groundFile = NULL;
          }
          //  Don't change control net, but look for ground source in new directory
          else  {
            QFileInfo oldFile(groundFile.expanded());
            QFileInfo newFile(m_newGroundDir, oldFile.fileName());

            groundFile = newFile.absoluteFilePath();
          }
        }
        else {
          //  Either user does not want to change location of ground source or the new location
          //  Dialog was cancelled. Load point without the ground source.
          groundFile = NULL;
        }
      }
      else {
        //  Either user does not want to change location of ground source or the new location
        //  Dialog was cancelled. Load point without the ground source.
        groundFile = NULL;
      }
    }
    return groundFile;
  }


  /**
   * Change the location of all ground source locations in the ControlNet.  This changes the
   * ControlPoint parameter, AprioriXYZSourceFile.
   *
   */
  void ControlPointEditWidget::changeGroundLocationsInNet() {

    for (int i = 0; i < m_controlNet->GetNumPoints(); i++ ) {
      FileName groundFile(m_editPoint->GetAprioriSurfacePointSourceFile());

      QFileInfo oldFile(groundFile.expanded());
      QFileInfo newFile(m_newGroundDir, oldFile.fileName());

      groundFile = newFile.absoluteFilePath();
      m_controlNet->GetPoint(i)->SetAprioriSurfacePointSourceFile(groundFile.expanded());
    }
    //  TODO:  Temporary until autosave is implemented Save control net to Backup file
    emit saveControlNet();
  }


  /**
   * Slot called by Directory to set the control point for editing
   *
   * @param controlPoint (ControlPoint *) ControlPoint that will be loaded into editor
   * @param serialNumber (QString) Optional parameter indicating the serial number of the cube that
   *                                 the point was chosen from
   */
  void ControlPointEditWidget::setEditPoint(ControlPoint *controlPoint, QString serialNumber) {

    //  If m_editPoint was never saved to control net (parent=NULL), delete
    if (m_editPoint != NULL && m_editPoint->Parent() == NULL) {
      delete m_editPoint;
      m_editPoint = NULL;
    }

    //  If incoming control point is new point (has not been saved to control net, simply assign
    //  to m_editPoint, otherwise create copy.  It will not be saved to net until "Save Point"
    //  is selected
    if (controlPoint->Parent() == NULL) {
      m_editPoint = controlPoint;
      // New point in editor, so colorize all save buttons
      colorizeAllSaveButtons("red");
    }
    else {
      m_editPoint = new ControlPoint;
      *m_editPoint = *controlPoint;
<<<<<<< HEAD

=======
>>>>>>> af857368
      // New point loaded, make sure all save button's text is default black color
      colorizeAllSaveButtons("black");
    }

    loadPoint(serialNumber);
    loadTemplateFile(m_measureEditor->templateFileName());
  }


  void ControlPointEditWidget::colorizeAllSaveButtons(QString color) {

    if (color == "black") {
      // Don't need to colorize save measure button, when loading new measure, the measure editor
      // will set back to default palette.
    m_savePoint->setPalette(m_saveDefaultPalette);
      m_saveNet->setPalette(m_saveDefaultPalette);
    }
    else if (color == "red") {
      m_measureEditor->colorizeSaveButton();
      colorizeSavePointButton();
      colorizeSaveNetButton();
    }
  }


  /**
   * Load point into ControlPointEditWidget.
   *
   * @param serialNumber (QString) The serial number of cube point was chosen from.  This will
   *
   * @internal
   *   @history 2008-11-26  Jeannie Walldren - Added "Number of Measures" to
   *                           ControlPointEditWidget point information.
   *   @history 2010-06-03 Jeannie Walldren - Removed "std::" since "using
   *                          namespace std"
   *   @history 2010-10-29 Tracie Sucharski - Changed pointfiles to QStringList
   *   @history 2011-04-20 Tracie Sucharski - Was not setting EditLock check box
   *   @history 2011-07-18 Tracie Sucharski - Fixed bug with loading
   *                          ground measure-use AprioriSurface point, not lat,lon
   *                          of reference measure unless there is no apriori
   *                          surface point.
   *   @history 2012-05-08 Tracie Sucharski - m_leftFile changed from IString to QString.
   *   @history 2012-10-02 Tracie Sucharski - When creating a new point, load the cube the user
   *                          clicked on first on the left side, use m_leftFile.
   */
  void ControlPointEditWidget::loadPoint(QString serialNumber) {

    //  Write pointId
    QString CPId = m_editPoint->GetId();

    QString ptId("Point ID:  ");
    ptId += (QString) CPId;
    m_ptIdValue->setText(ptId);

    m_pointType->setCurrentIndex((int) m_editPoint->GetType());

    //  Write number of measures
    QString ptsize = "Number of Measures:  " +
                   QString::number(m_editPoint->GetNumMeasures());
    m_numMeasures->setText(ptsize);


    SurfacePoint surfPoint = m_editPoint->GetAprioriSurfacePoint();
    QString lat, lon, rad;

    //  Write apriori latitude
    if (surfPoint.GetLatitude().degrees() == Null) {
      lat = "Apriori Latitude:  Null";
    }
    else {
      lat = "Apriori Latitude:  " + QString::number(surfPoint.GetLatitude().degrees());
    }
    m_aprioriLatitude->setText(lat);

    //  Write apriori longitude
    if (surfPoint.GetLongitude().degrees() == Null) {
      lon = "Apriori Longitude:  Null";
    }
    else {
      lon = "Apriori Longitude:  " + QString::number(surfPoint.GetLongitude().degrees());

    }
    m_aprioriLongitude->setText(lon);

    //  Write apriori radius
    if (surfPoint.GetLocalRadius().meters() == Null) {
      rad = "Apriori Radius:  Null";
    }
    else {
      rad = "Apriori Radius:  " + QString::number(surfPoint.GetLocalRadius().meters(), 'f', 2);
    }

    m_aprioriRadius->setText(rad);

    //  Set EditLock box correctly
    m_lockPoint->setChecked(m_editPoint->IsEditLocked());

    //  Set ignore box correctly
    m_ignorePoint->setChecked(m_editPoint->IsIgnored());

    // Clear combo boxes
    m_leftCombo->clear();
    m_rightCombo->clear();
    m_pointFiles.clear();

    //  If fixed, add ground source file to combos, create a measure for
    //  the ground source, load reference on left, ground source on right
    if (m_editPoint->GetType() != ControlPoint::Free) {
      // Create a temporary measure to hold the ground point info for ground source
      // This measure will be deleted when the ControlPoint is saved to the
      // ControlNet.
      ControlMeasure *groundMeasure = createTemporaryGroundMeasure();
      if (groundMeasure) {
        m_editPoint->Add(groundMeasure);
      }
      else {
//      QString message = "Cannot create ground measure on ground source file ";
//      message += m_groundSN;
//      QMessageBox::warning(this, "Warning", message);
      }
    }

    //  Need all files for this point
    for (int i=0; i<m_editPoint->GetNumMeasures(); i++) {
      ControlMeasure &m = *(*m_editPoint)[i];
      QString file;
//    if (m.GetChooserName() == "GroundMeasureTemporary") {
//      qDebug()<<"::loadPoint before setting file to groundFile = "<<groundFile;
//      file = groundFile;
//    }
//    else {
        file = m_serialNumberList->fileName(m.GetCubeSerialNumber());
//    }
      m_pointFiles<<file;
      QString tempFileName = FileName(file).name();

      // This actually fills the right combo box for selecting measures.  A model was used to enable
      // drag & drop for ordering measures which will also set the blink order.
      QStandardItem *item = new QStandardItem(tempFileName);
//    qDebug()<<"before item flags = "<<item->flags();
      item->setFlags(item->flags() & ~Qt::ItemIsDropEnabled);
      m_model->appendRow(item);

      m_leftCombo->addItem(tempFileName);
//    m_rightCombo->addItem(tempFileName);
      if (m_editPoint->IsReferenceExplicit() &&
          (QString)m.GetCubeSerialNumber() == m_editPoint->GetReferenceSN()) {
        m_leftCombo->setItemData(i,QFont("DejaVu Sans", 12, QFont::Bold), Qt::FontRole);
        m_rightCombo->setItemData(i,QFont("DejaVu Sans", 12, QFont::Bold), Qt::FontRole);
      }
    }

    //TODO   IPCE  2016-06-08    TEMPORARY for prototype,
    m_measureEditor->setPoint(m_editPoint, m_serialNumberList);








    //  TODO:  WHAT HAPPENS IF THERE IS ONLY ONE MEASURE IN THIS CONTROLPOINT??
    // Assuming combo loaded in same order as measures in the control point-is
    // this a safe assumption???
    //
    //  Find the file from the cubeViewport that was originally used to select
    //  the point, this will be displayed on the left ChipViewport, unless the
    //  point was selected on the ground source image.  In this case, simply
    //  load the first measure on the left.
    int leftIndex = -1;
    int rightIndex = -1;

    QString referenceSerialNumber;
    //  Check for reference
    if (m_editPoint->IsReferenceExplicit()) {
      referenceSerialNumber = m_editPoint->GetReferenceSN();
      leftIndex = m_editPoint->IndexOfRefMeasure();
//    qDebug()<<"ControlPointEditWidget::loadPoint  reference index= "<<leftIndex;
    }

    if (!serialNumber.isEmpty() && serialNumber != referenceSerialNumber) {
      QString file = m_serialNumberList->fileName(serialNumber);
      rightIndex = m_rightCombo->findText(FileName(file).name());
      if (leftIndex == -1) {
        if (rightIndex == 0) {
          leftIndex = 1;
        }
        else {
          leftIndex = 0;
        }
      }
    }

    if (leftIndex == -1) {
      if (rightIndex == 0) {
        leftIndex = 1;
      }
      else {
        leftIndex = 0;
      }
    }
    if (rightIndex == -1) {
      if (leftIndex == 0) {
        rightIndex =  1;
      }
      else {
        rightIndex = 0;
      }
    }
    //  Handle pts with a single measure, for now simply put measure on left/right
    //  Evenutally put on left with black on right??
    if (rightIndex > m_editPoint->GetNumMeasures()-1) rightIndex = 0;

    m_rightCombo->setCurrentIndex(rightIndex);
    m_leftCombo->setCurrentIndex(leftIndex);

    //  Initialize pointEditor with measures
    selectLeftMeasure(leftIndex);
    selectRightMeasure(rightIndex);

    this->setVisible(true);
    this->raise();
  }


  void ControlPointEditWidget::createControlPoint(double latitude, double longitude, Cube *cube,
                                                  bool isGroundSource) {
//  qDebug()<<"ControlPointEditWidget::createControlPoint cube = "<<cube->fileName()<<"  isGroundSource = "<<isGroundSource;
    //  TODO:   CHECK SUBPIXEL REGISTER RADIO BUTTON OPTION (CHECKBOX?)

    //  Create list box of all files highlighting those that
    //  contain the point.
    QStringList pointFiles;

    Camera *cam;
    for (int i = 0; i < m_serialNumberList->size(); i++) {
      if (m_serialNumberList->serialNumber(i) == m_groundSN) continue;
      cam = m_controlNet->Camera(i);
      if (cam->SetUniversalGround(latitude, longitude)) {
        //  Make sure point is within image boundary
        double samp = cam->Sample();
        double line = cam->Line();
        if (samp >= 1 && samp <= cam->Samples() &&
            line >= 1 && line <= cam->Lines()) {
          pointFiles<<m_serialNumberList->fileName(i);
        }
      }
    }

    // Get shapes from project to fill dialog, changing the font for shapes the point is located in.
    QStringList shapeNames;
    QStringList shapeNamesNoPoint;
    // Create map between the Shape display name & Shape
    QMap<QString, Shape *> nameToShapeMap;
    QList<ShapeList *> shapeLists = m_directory->project()->shapes();
    foreach (ShapeList *shapeList, shapeLists) {
      foreach (Shape *shape, *shapeList) {
        UniversalGroundMap *gmap = new UniversalGroundMap(*(shape->cube()));
        if (gmap->SetUniversalGround(latitude, longitude)) {
          shapeNames<<shape->displayProperties()->displayName();
        }
        else {
          shapeNamesNoPoint<<shape->displayProperties()->displayName();
        }
        nameToShapeMap[shape->displayProperties()->displayName()] = shape;
        delete gmap;
      }
    }

    int numberShapesWithPoint = shapeNames.count();
    shapeNames<<shapeNamesNoPoint;

    //m_directory->project()->shapes().count()<<"  1st shape= "<<m_directory->project()->shapes().at(0)->at(0)->fileName();
    NewControlPointDialog *newPointDialog = new NewControlPointDialog(m_controlNet,
        m_serialNumberList, m_lastUsedPointId, this, true, true, true);
    newPointDialog->setFiles(pointFiles);
    newPointDialog->setGroundSource(shapeNames, numberShapesWithPoint);
    if (newPointDialog->exec()) {
      m_lastUsedPointId = newPointDialog->pointId();
      ControlPoint *newPoint =
          new ControlPoint(m_lastUsedPointId);

      // If this ControlPointId already exists, message box pops up and user is
      // asked to enter a new value.
      if (m_controlNet->ContainsPoint(newPoint->GetId())) {
        QString message = "A ControlPoint with Point Id = [" + newPoint->GetId();
        message += "] already exists.  Re-enter Point Id for this ControlPoint.";
        QMessageBox::warning(this, "New Point Id", message);
        pointFiles.clear();
        delete newPoint;
        newPoint = NULL;
        createControlPoint(latitude, longitude);
        return;
      }

      newPoint->SetChooserName(Application::UserName());

      QStringList selectedFiles = newPointDialog->selectedFiles();
      foreach (QString selectedFile, selectedFiles) {
        //  Create measure for any file selected
        ControlMeasure *m = new ControlMeasure;
        //  Find serial number for this file
        QString sn = m_serialNumberList->serialNumber(selectedFile);
        m->SetCubeSerialNumber(sn);
        int camIndex = m_serialNumberList->fileNameIndex(selectedFile);
        cam = m_controlNet->Camera(camIndex);
        cam->SetUniversalGround(latitude, longitude);
        m->SetCoordinate(cam->Sample(),cam->Line());
        m->SetAprioriSample(cam->Sample());
        m->SetAprioriLine(cam->Line());
        m->SetType(ControlMeasure::Manual);
        m->SetChooserName(Application::UserName());
        m->SetCamera(cam);
        newPoint->Add(m);
      }

      //  Get point type from dialog
      bool isGroundPoint = (newPointDialog->pointType() != ControlPoint::Free);
      newPoint->SetType((ControlPoint::PointType) newPointDialog->pointType());

      if (isGroundPoint) {
        Shape *shape = nameToShapeMap[newPointDialog->groundSource()];
        //  Save ground source information in control point
        if (shape->shapeType() == Shape::Dem ||
            shape->shapeType() == Shape::Basemap) {
          newPoint->SetAprioriSurfacePointSource(ControlPoint::SurfacePointSource::Basemap);
        }
        else if (shape->shapeType() == Shape::Unprojected) {
          // TODO  Determine if unprojected shape has been bundle adjusted or is simply ??
//        newPoint->SetAprioriSurfacePointSource(ControlPoint::SurfacePointSource::???
        }
        newPoint->SetAprioriSurfacePointSourceFile(shape->fileName());
      }

      setEditPoint(newPoint);
      emit controlPointAdded(newPoint->GetId());
    }
  }


  /**
   * Gives user options for deleting a control point from the control network.
   *
   * @param controlPoint (ControlPoint *) Control point to be deleted
   */
  void ControlPointEditWidget::deletePoint(ControlPoint *controlPoint) {

    // Make a copy and make sure editPoint is a copy (which means it does not
    // have a parent network.
    if (m_editPoint != NULL && m_editPoint->Parent() == NULL) {
      delete m_editPoint;
      m_editPoint = NULL;
    }
    m_editPoint = new ControlPoint;
    *m_editPoint = *controlPoint;
    loadPoint();

    DeleteControlPointDialog *deletePointDialog = new DeleteControlPointDialog;
    QString CPId = m_editPoint->GetId();
    deletePointDialog->pointIdValue->setText(CPId);

    //  Need all files for this point
    for (int i=0; i<m_editPoint->GetNumMeasures(); i++) {
      ControlMeasure &m = *(*m_editPoint)[i];
      QString file = m_serialNumberList->fileName(m.GetCubeSerialNumber());
      deletePointDialog->fileList->addItem(file);
    }

    if (deletePointDialog->exec()) {

      int numDeleted = deletePointDialog->fileList->selectedItems().count();

      //  Delete entire control point, either through deleteAllCheckBox or all measures selected
      if (deletePointDialog->deleteAllCheckBox->isChecked() ||
          numDeleted == m_editPoint->GetNumMeasures()) {

        //  If all measures being deleted, let user know and give them the option to quit operation
        if (!deletePointDialog->deleteAllCheckBox->isChecked()) {
          QString message = "You have selected all measures in this point to be deleted.  This "
            "control point will be deleted.  Do you want to delete this control point?";
          int  response = QMessageBox::question(this,
                                    "Delete control point", message,
                                    QMessageBox::Yes | QMessageBox::No,
                                    QMessageBox::Yes);
          // If No, do nothing
          if (response == QMessageBox::No) {
            return;
          }
        }

        //this->setVisible(false);
        // remove this point from the control network
        if (m_controlNet->DeletePoint(m_editPoint->GetId()) ==
                                          ControlPoint::PointLocked) {
          QMessageBox::information(this, "EditLocked Point",
              "This point is EditLocked and cannot be deleted.");
          return;
        }
        if (m_editPoint != NULL && m_editPoint->Parent() == NULL) {
//        delete m_editPoint;
//        m_editPoint = NULL;
        }
      }

      //  Delete specific measures from control point
      else {
        //  Keep track of editLocked measures for reporting
        int lockedMeasures = 0;
        for (int i=0; i<deletePointDialog->fileList->count(); i++) {
          QListWidgetItem *item = deletePointDialog->fileList->item(i);
          if (!deletePointDialog->fileList->isItemSelected(item)) continue;

          //  Do not delete reference without asking user
          if (m_editPoint->IsReferenceExplicit() &&
                (m_editPoint->GetRefMeasure()->GetCubeSerialNumber() ==
                (*m_editPoint)[i]->GetCubeSerialNumber())) {
            QString message = "You are trying to delete the Reference measure."
                "  Do you really want to delete the Reference measure?";
            switch (QMessageBox::question(this,
                                          "Delete Reference measure?", message,
                                          "&Yes", "&No", 0, 0)) {
              //  Yes:  skip to end of switch todelete the measure
              case 0:
                break;
              //  No:  continue to next measure in the loop
              case 1:
                //  if only a single measure and it's reference and user chooses not to delete,
                //  simply return.  The point has not changed.
                if (numDeleted == 1) {
                  return;
                }
                continue;
            }
          }

          if (m_editPoint->Delete(i) == ControlMeasure::MeasureLocked) {
            lockedMeasures++;
          }
        }

        if (lockedMeasures > 0) {
          QMessageBox::information(this,"EditLocked Measures",
                QString::number(lockedMeasures) + " / "
                + QString::number(
                  deletePointDialog->fileList->selectedItems().size()) +
                " measures are EditLocked and were not deleted.");
        }

        loadPoint();

//      loadTemplateFile(m_pointEditor->templateFileName());
      }

      // emit a signal to alert user to save when exiting
      emit cnetModified();
      emit saveControlNet();

      if (m_editPoint != NULL) {
        //  Change Save Point button text to red
        colorizeSaveNetButton();
      }
    }
  }


  /**
   * This method is connected with the measureSaved() signal from ControlMeasureEditWidget.
   *
   * @internal
   *   @history 2008-11-26 Jeannie Walldren - Added message box to warn the user
   *                          that they are saving an "Ignore" point and ask
   *                          whether they would like to set Ignore=false. This
   *                          emits an ignoreChanged() signal so the "Ignore" box
   *                          in the window is unchecked.
   *   @history 2008-12-30 Jeannie Walldren - Modified to set measures in
   *                          viewports to Ignore=False if when saving, the user
   *                          chooses to set a point's Ignore=False. Replaced
   *                          reference to ignoreChanged() with
   *                          ignorePointChanged().
   *   @history 2008-12-31 Jeannie Walldren - Added question box to ask user
   *                          whether the current reference measure should be
   *                          replaced with the measure in the left viewport.
   *   @history 2010-01-27 Jeannie Walldren - Added question box to warn the user
   *                          that they are saving an "Ignore" measure and ask
   *                          whether they would like to set Ignore=False. This
   *                          emits an ignoreRightChanged() signal so the "Ignore"
   *                          box in the window is unchecked. Modified Ignore
   *                          Point message for clarity.
   *   @history 2010-11-19 Tracie Sucharski - Renamed from pointSaved.
   *   @history 2011-03-03 Tracie Sucharski - Do not save left measure unless
   *                          the ignore flag was changed, that is the only
   *                          change allowed on the left measure.
   *   @history 2011-04-20 Tracie Sucharski - If left measure equals right
   *                          measure, copy right into left.  Also if EditLock
   *                          true and user does not want to change, then
   *                          do not save measure.  Remove signals
   *                          EditPointChanged and netChanged, since these
   *                          should only happen when the point is saved.
   *   @history 2011-07-01 Tracie Sucharski - Fixed bug where the edit measure
   *                          EditLocked=True, but the original measure was
   *                          False, and we woouldn't allow the measure to be
   *                          saved.
   *   @history 2011-07-25 Tracie Sucharski - Removed editPointChanged signal
   *                          since the editPoint is not changed.  This helped
   *                          with match windows blinking due to refresh.
   *   @history 2011-09-22 Tracie Sucharski - When checking ignore status
   *                          on right measure, check both original and edit
   *                          measure.
   *   @history 2012-04-09 Tracie Sucharski - When checking if left measure
   *                          editLock has changed, use measure->IsEditLocked()
   *                          instead of this classes IsMeasureLocked() because
   *                          it checks the m_editPoint measure instead of
   *                          the measure loaded into the point editor.
   *   @history 2012-04-26 Tracie Sucharski - cleaned up, moved reference checking
   *                          and updating ground surface point to new methods.
   *   @history 2012-05-07 Tracie Sucharski - Removed code to re-load left measure if
   *                          left and right are the same, this is already handled in
   *                          ControlPointEdit::saveMeasure.
   *   @history 2012-06-12 Tracie Sucharski - Change made on 2012-04-26 caused a bug where
   *                          if no ground is loaded the checkReference was not being called and
   *                          reference measure could not be changed and there was no warning
   *                          printed.
   *   @history 2013-12-05 Tracie Sucharski - If saving measure on fixed or constrained point and
   *                          reference measure is ignored, print warning and return.
   *   @history 2015-06-05 Makayla Shepherd and Ian Humphery - Modified to return out of the
   *                          method when checkReference returns false.
   */
  void ControlPointEditWidget::measureSaved() {

    // Read original measures from the network for comparison with measures
    // that have been edited
    ControlMeasure *origLeftMeasure =
                m_editPoint->GetMeasure(m_leftMeasure->GetCubeSerialNumber());
    ControlMeasure *origRightMeasure =
                m_editPoint->GetMeasure(m_rightMeasure->GetCubeSerialNumber());
    // Neither measure has changed, return
    if (*origLeftMeasure == *m_leftMeasure && *origRightMeasure == *m_rightMeasure) {
      return;
    }

    if (m_editPoint->IsIgnored()) {
      QString message = "You are saving changes to a measure on an ignored ";
      message += "point.  Do you want to set Ignore = False on the point and ";
      message += "both measures?";
      switch (QMessageBox::question(this, "Save Measure", message, "&Yes", "&No", 0, 0)) {
        // Yes:  set Ignore=false for the point and measures and save point
        case 0:
          m_editPoint->SetIgnored(false);
          emit ignorePointChanged();
          if (m_leftMeasure->IsIgnored()) {
            m_leftMeasure->SetIgnored(false);
            emit ignoreLeftChanged();
          }
          if (m_rightMeasure->IsIgnored()) {
            m_rightMeasure->SetIgnored(false);
            emit ignoreRightChanged();
          }
        // No: keep Ignore=true and save measure
        case 1:
          break;
      }
    }

    bool savedAMeasure = false;
    //  Error check both measures for edit lock, ignore status and reference
    bool leftChangeOk = validateMeasureChange(m_leftMeasure);
    if (leftChangeOk) {
      m_leftMeasure->SetChooserName(Application::UserName());
      *origLeftMeasure = *m_leftMeasure;
      savedAMeasure = true;
    }
    bool rightChangeOk = validateMeasureChange(m_rightMeasure);
    if (rightChangeOk) {
      m_rightMeasure->SetChooserName(Application::UserName());
      *origRightMeasure = *m_rightMeasure;
      savedAMeasure = true;
    }

    // If left measure == right measure, update left
    if (m_leftMeasure->GetCubeSerialNumber() == m_rightMeasure->GetCubeSerialNumber()) {
      *m_leftMeasure = *m_rightMeasure;
      //  Update left measure of measureEditor
      m_measureEditor->setLeftMeasure (m_leftMeasure, m_leftCube.data(),
                                     m_editPoint->GetId());
    }

    //  Change Save Point button text to red
    if (savedAMeasure) {
      colorizeSavePointButton();
    }

    // Update measure info
    updateLeftMeasureInfo();
    updateRightMeasureInfo();
  }


  /**
   * Validates a change to a control measure
   *
   * @param m (ControlMeasure *) Pointer to the ControlMeasure
   *
   * @return @b bool True if the change to the measure is valid
   */
  bool ControlPointEditWidget::validateMeasureChange(ControlMeasure *m) {

    // Read original measures from the network for comparison with measures
    // that have been edited
    ControlMeasure *origMeasure =
                m_editPoint->GetMeasure(m->GetCubeSerialNumber());

    //  If measure hasn't changed, return false, to keep original
    if (*m == *origMeasure) return false;

    // Is measure on Left or Right?  This is needed to print correct information
    // to users in identifying the measure and for updating information widgets.
    QString side = "right";
    if (m->GetCubeSerialNumber() == m_leftMeasure->GetCubeSerialNumber()) {
      side = "left";
    }

    //  Only print error if both original measure in network and the current
    //  edit measure are both editLocked and measure has changed.  If only the edit measure is
    //  locked, then user just locked and it needs to be saved.
    //  Do not use this classes IsMeasureLocked since we actually want to
    //  check the original againsted the edit measure and we don't care
    //  if this is a reference measure.  The check for moving a reference is
    //  done below.
    if (origMeasure->IsEditLocked() && m->IsEditLocked()) {
      QString message = "The " + side + " measure is editLocked ";
      message += "for editing.  Do you want to set EditLock = False for this ";
      message += "measure?";
      int response = QMessageBox::question(this, "Save Measure",
                                           message, QMessageBox::Yes | QMessageBox::No);
      // Yes:  set EditLock=false for the right measure
      if (response == QMessageBox::Yes) {
        m->SetEditLock(false);
        if (side == "left") {
          m_lockLeftMeasure->setChecked(false);
        }
        else {
          m_lockRightMeasure->setChecked(false);
        }
      }
      // No:  keep EditLock=true and do NOT save measure
      else {
        return false;
      }
    }

    if (origMeasure->IsIgnored() && m->IsIgnored()) {
      QString message = "The " + side + "measure is ignored.  ";
      message += "Do you want to set Ignore = False on the measure?";
      switch (QMessageBox::question(this, "Save Measure", message, "&Yes", "&No", 0, 0)) {
        // Yes:  set Ignore=false for the right measure and save point
        case 0:
            m->SetIgnored(false);
            if (side == "left") {
              emit ignoreLeftChanged();
            }
            else {
              emit ignoreRightChanged();
            }
        // No:  keep Ignore=true and save point
        case 1:
          break;;
      }
    }

    //  If measure is explicit reference and it has moved,warn user
    ControlMeasure *refMeasure = m_editPoint->GetRefMeasure();
    if (m_editPoint->IsReferenceExplicit()) {
      if (refMeasure->GetCubeSerialNumber() == m->GetCubeSerialNumber()) {
        if (m->GetSample() != origMeasure->GetSample() || m->GetLine() != origMeasure->GetLine()) {
          QString message = "You are making a change to the reference measure.  You ";
          message += "may need to move all of the other measures to match the new ";
          message += " coordinate of the reference measure.  Do you really want to ";
          message += " change the reference measure's location? ";
          switch(QMessageBox::question(this, "Match Tool Save Measure",
                                       message, "&Yes", "&No", 0, 0)){
            // Yes:  Save measure
            case 0:
              break;
            // No:  keep original reference, return without saving
            case 1:
              loadPoint();
              return false;
          }
        }
      }
      //  New reference measure
      else if (side == "left" && (refMeasure->GetCubeSerialNumber() != m->GetCubeSerialNumber())) {
        QString message = "This point already contains a reference measure.  ";
        message += "Would you like to replace it with the measure on the left?";
        int  response = QMessageBox::question(this,
                                  "Match Tool Save Measure", message,
                                  QMessageBox::Yes | QMessageBox::No,
                                  QMessageBox::Yes);
        // Replace reference measure
        if (response == QMessageBox::Yes) {
          //  Update measure file combo boxes:  old reference normal font,
          //    new reference bold font
          QString file = m_serialNumberList->fileName(m_leftMeasure->GetCubeSerialNumber());
          QString fname = FileName(file).name();
          int iref = m_leftCombo->findText(fname);

          //  Save normal font from new reference measure
          QVariant font = m_leftCombo->itemData(iref,Qt::FontRole);
          m_leftCombo->setItemData(iref,QFont("DejaVu Sans", 12, QFont::Bold), Qt::FontRole);
          iref = m_rightCombo->findText(fname);
          m_rightCombo->setItemData(iref,QFont("DejaVu Sans", 12, QFont::Bold), Qt::FontRole);

          file = m_serialNumberList->fileName(refMeasure->GetCubeSerialNumber());
          fname = FileName(file).name();
          iref = m_leftCombo->findText(fname);
          m_leftCombo->setItemData(iref,font,Qt::FontRole);
          iref = m_rightCombo->findText(fname);
          m_rightCombo->setItemData(iref,font,Qt::FontRole);

          m_editPoint->SetRefMeasure(m->GetCubeSerialNumber());
        }
      }
    }
    else {
      //  No explicit reference, If left, set explicit reference
      if (side == "left") {
        m_editPoint->SetRefMeasure(m->GetCubeSerialNumber());
      }
    }

    //  All test pass, return true (ok to change measure)
    return true;


  }


  /**
  * Change which measure is the reference.
  *
  * @author 2012-04-26 Tracie Sucharski - moved funcitonality from measureSaved
  *
  * @internal
  *   @history 2012-06-12 Tracie Sucharski - Moved check for ground loaded on left from the
  *                          measureSaved method.
  */
  void ControlPointEditWidget::checkReference() {

    // Check if ControlPoint has reference measure, if reference Measure is
    // not the same measure that is on the left chip viewport, set left
    // measure as reference.
    ControlMeasure *refMeasure = m_editPoint->GetRefMeasure();
    if (refMeasure->GetCubeSerialNumber() != m_leftMeasure->GetCubeSerialNumber()) {
      QString message = "This point already contains a reference measure.  ";
      message += "Would you like to replace it with the measure on the left?";
      int  response = QMessageBox::question(this,
                                "Match Tool Save Measure", message,
                                QMessageBox::Yes | QMessageBox::No,
                                QMessageBox::Yes);
      // Replace reference measure
      if (response == QMessageBox::Yes) {
        //  Update measure file combo boxes:  old reference normal font,
        //    new reference bold font
        QString file = m_serialNumberList->fileName(m_leftMeasure->GetCubeSerialNumber());
        QString fname = FileName(file).name();
        int iref = m_leftCombo->findText(fname);

        //  Save normal font from new reference measure
        QVariant font = m_leftCombo->itemData(iref,Qt::FontRole);
        m_leftCombo->setItemData(iref,QFont("DejaVu Sans", 12, QFont::Bold), Qt::FontRole);
        iref = m_rightCombo->findText(fname);
        m_rightCombo->setItemData(iref,QFont("DejaVu Sans", 12, QFont::Bold), Qt::FontRole);

        file = m_serialNumberList->fileName(refMeasure->GetCubeSerialNumber());
        fname = FileName(file).name();
        iref = m_leftCombo->findText(fname);
        m_leftCombo->setItemData(iref,font,Qt::FontRole);
        iref = m_rightCombo->findText(fname);
        m_rightCombo->setItemData(iref,font,Qt::FontRole);

        m_editPoint->SetRefMeasure(m_leftMeasure->GetCubeSerialNumber());
      }

          // ??? Need to set rest of measures to Candiate and add more warning. ???//
    }


  }


  /**
   * Save edit point to the Control Network.  Up to this point the point is
   * simply a copy and does not exist in the network.
   *
   * @author 2010-11-19 Tracie Sucharski
   *
   * @internal
   * @history 2011-04-20 Tracie Sucharski - If EditLock set, prompt for changing
   *                        and do not save point if editLock not changed.
   * @history 2011-07-05 Tracie Sucharski - Move point EditLock error checking
   *                        to individual point parameter setting methods, ie.
   *                        SetPointType, SetIgnorePoint.
   *
   */
  void ControlPointEditWidget::savePoint() {

    //  Make a copy of edit point for updating the control net since the edit
    //  point is still loaded in the point editor.
    ControlPoint *updatePoint = new ControlPoint;
    *updatePoint = *m_editPoint;

    //  If this is a fixed or constrained point, see if there is a temporary
    //  measure holding the coordinate information from the ground source.
    //  If so, delete this measure before saving point.  Clear out the
    //  fixed Measure variable (memory deleted in ControlPoint::Delete).
    if (updatePoint->GetType() != ControlPoint::Free) {
      // Find measure with chooser name = GroundMeasureTemporary
      for (int i=0; i<m_editPoint->GetNumMeasures(); i++) {
        ControlMeasure &m = *(*m_editPoint)[i];
        QString file;
        if (m.GetChooserName() == "GroundMeasureTemporary") {
          updatePoint->Delete(&m);
        }
      }
    }

    //  If edit point exists in the network, save the updated point.  If it
    //  does not exist, add it.
    if (m_controlNet->ContainsPoint(updatePoint->GetId())) {
      ControlPoint *p;
      p = m_controlNet->GetPoint(QString(updatePoint->GetId()));
      *p = *updatePoint;
      delete updatePoint;
      updatePoint = NULL;
      //qDebug()<<"ControlPOintEditWidget::savePoint before point Changed signal";
      emit controlPointChanged(m_editPoint->GetId());
    }
    else {
      m_controlNet->AddPoint(updatePoint);
//    qDebug()<<"ControlPOintEditWidget::savePoint before point added signal ptId = "<<m_editPoint->GetId();
      emit controlPointAdded(m_editPoint->GetId());
    }

    //  Change Save Measure button text back to default
    m_savePoint->setPalette(m_saveDefaultPalette);

    // At exit, or when opening new net, use for prompting user for a save
    m_cnetModified = true;
    emit cnetModified();
    //   Refresh chipViewports to show new positions of controlPoints
    m_measureEditor->refreshChips();

    emit saveControlNet();
  }


  /**
   * Set the point type
   *
   * @param pointType int Index from point type combo box
   *
   * @author 2011-07-05 Tracie Sucharski
   *
   * @internal
   *   @history 2013-12-06 Tracie Sucharski - If changing point type to constrained or fixed make
   *                           sure reference measure is not ignored.
   */
#if 0  //TODO 2014-07-22 TLS ipce Handle ground control points SOON
  void ControlPointEditWidget::setPointType (int pointType) {
    if (m_editPoint == NULL) return;

    //  If pointType is equal to current type, nothing to do
    if (m_editPoint->GetType() == pointType) return;

    if (pointType != ControlPoint::Free && m_leftMeasure->IsIgnored()) {
      m_pointType->setCurrentIndex((int) m_editPoint->GetType());
      QString message = "The reference measure is Ignored.  Unset the Ignore flag on the ";
      message += "reference measure before setting the point type to Constrained or Fixed.";
      QMessageBox::warning(m_parent, "Ignored Reference Measure", message);
      return;
    }

//TODO 07-07-2014 TLS ipce This needs to be uncommented & handled correctly
    bool unloadGround = false;
//    if (m_editPoint->GetType() != ControlPoint::Free && pointType == ControlPoint::Free)
//      unloadGround = true;

    ControlPoint::Status status = m_editPoint->SetType((ControlPoint::PointType) pointType);
    if (status == ControlPoint::PointLocked) {
      m_pointType->setCurrentIndex((int) m_editPoint->GetType());
      QString message = "This control point is edit locked.  The point type cannot be changed.  You ";
      message += "must first unlock the point by clicking the check box above labeled ";
      message += "\"Edit Lock Point\".";
      QMessageBox::warning(m_parent, "Point Locked", message);
      return;
    }

//TODO 07-07-2014 TLS ipce This needs to be uncommented & handled correctly
    //  If ground loaded, read temporary ground measure to the point
    if (pointType != ControlPoint::Free && m_groundOpen) {
//    loadGroundMeasure();
//    m_measureEditor->colorizeSaveNetButton();
    }
    //  If going from constrained or fixed to free, unload the ground measure.
    else if (unloadGround) {
      // Find in point and delete, it will be re-created with current
      // ground source if this is a fixed point
      if (m_editPoint->HasSerialNumber(m_groundSN)) {
    m_editPoint->Delete(m_groundSN);
      }

      loadPoint();
      m_measureEditor->colorizeSaveNetButton();
    }

  }
#endif


  /**
   * Set point's "EditLock" keyword to the value of the input parameter.
   *
   * @param lock Boolean value that determines the EditLock value for this point.
   *
   * @author 2011-03-07 Tracie Sucharski
   *
   * @internal
   */
  void ControlPointEditWidget::setLockPoint (bool lock) {

    if (m_editPoint == NULL) return;

    m_editPoint->SetEditLock(lock);
    colorizeSavePointButton();
  }


  /**
   * Set point's "Ignore" keyword to the value of the input parameter.
   *
   * @param ignore Boolean value that determines the Ignore value for this point.
   *
   * @internal
   * @history 2010-12-15 Tracie Sucharski - Remove netChanged, the point is
   *                        not changed in the net unless "Save Point" is
   *                        selected.
   */
  void ControlPointEditWidget::setIgnorePoint (bool ignore) {

    if (m_editPoint == NULL) return;

    ControlPoint::Status status = m_editPoint->SetIgnored(ignore);
    if (status == ControlPoint::PointLocked) {
      m_ignorePoint->setChecked(m_editPoint->IsIgnored());
      QString message = "Unable to change Ignored on point.  Set EditLock ";
      message += " to False.";
      QMessageBox::critical(this, "Error", message);
      return;
    }
    colorizeSavePointButton();
  }


  /**
   * Set the "EditLock" keyword of the measure shown in the left viewport to the
   * value of the input parameter.
   *
   * @param lock Boolean value that determines the EditLock value for the left measure.
   *
   * @author 2011-03-07 Tracie Sucharski
   *
   * @internal
   * @history 2011-06-27 Tracie Sucharski - emit signal indicating a measure
   *                        parameter has changed.
   * @history 2012-04-16 Tracie Sucharski - When attempting to un-lock a measure
   *                        print error if point is locked.
   */
  void ControlPointEditWidget::setLockLeftMeasure (bool lock) {

    if (m_editPoint->IsEditLocked()) {
      m_lockLeftMeasure->setChecked(m_leftMeasure->IsEditLocked());
      QMessageBox::warning(this, "Point Locked","Point is Edit Locked.  You must un-lock point"
        " before changing a measure.");
      m_lockLeftMeasure->setChecked(m_leftMeasure->IsEditLocked());
      return;
    }

    if (m_leftMeasure != NULL) m_leftMeasure->SetEditLock(lock);

    //  If the right chip is the same as the left chip , update the right editLock
    //  box.
    if (m_rightMeasure != NULL) {
      if (m_rightMeasure->GetCubeSerialNumber() == m_leftMeasure->GetCubeSerialNumber()) {
        m_rightMeasure->SetEditLock(lock);
        m_lockRightMeasure->setChecked(lock);
      }
    }
    emit measureChanged();
  }


  /**
   * Set the "Ignore" keyword of the measure shown in the left
   * viewport to the value of the input parameter.
   *
   * @param ignore Boolean value that determines the Ignore value for the left measure.
   * @internal
   * @history 2010-01-27 Jeannie Walldren - Fixed bug that resulted in segfault.
   *                          Moved the check whether m_rightMeasure is null
   *                          before the check whether m_rightMeasure equals
   *                          m_leftMeasure.
   * @history 2010-12-15 Tracie Sucharski - Remove netChanged, the point is
   *                        not changed in the net unless "Save Point" is
   *                        selected.
   * @history 2011-06-27 Tracie Sucharski - emit signal indicating a measure
   *                        parameter has changed.
   */
  void ControlPointEditWidget::setIgnoreLeftMeasure (bool ignore) {

    if (m_leftMeasure != NULL) m_leftMeasure->SetIgnored(ignore);

    //  If the right chip is the same as the left chip , update the right
    //  ignore box.
    if (m_rightMeasure != NULL) {
      if (m_rightMeasure->GetCubeSerialNumber() == m_leftMeasure->GetCubeSerialNumber()) {
        m_rightMeasure->SetIgnored(ignore);
        m_ignoreRightMeasure->setChecked(ignore);
      }
    }
    emit measureChanged();
  }


  /**
   * Set the "EditLock" keyword of the measure shown in the right viewport to
   * the value of the input parameter.
   *
   * @param lock Boolean value that determines the EditLock value for the right measure.
   *
   * @author 2011-03-07 Tracie Sucharski
   *
   * @internal
   * @history 2011-06-27 Tracie Sucharski - emit signal indicating a measure
   *                        parameter has changed.
   * @history 2012-04-16 Tracie Sucharski - When attempting to un-lock a measure
   *                        print error if point is locked.
   */
  void ControlPointEditWidget::setLockRightMeasure (bool lock) {

    if (m_editPoint->IsEditLocked()) {
      m_lockRightMeasure->setChecked(m_rightMeasure->IsEditLocked());
      QMessageBox::warning(this, "Point Locked","Point is Edit Locked.  You must un-lock point"
        " before changing a measure.");
      m_lockRightMeasure->setChecked(m_rightMeasure->IsEditLocked());
      return;
    }

    if (m_rightMeasure != NULL) m_rightMeasure->SetEditLock(lock);

    //  If the left chip is the same as the right chip , update the left editLock box.
    if (m_leftMeasure != NULL) {
      if (m_leftMeasure->GetCubeSerialNumber() == m_rightMeasure->GetCubeSerialNumber()) {
        m_leftMeasure->SetEditLock(lock);
        m_lockLeftMeasure->setChecked(lock);
      }
    }
    emit measureChanged();
  }


  /**
   * Set the "Ignore" keyword of the measure shown in the right
   * viewport to the value of the input parameter.
   *
   * @param ignore Boolean value that determines the Ignore value for the right measure.
   *
   * @internal
   * @history 2010-01-27 Jeannie Walldren - Fixed bug that resulted in segfault.
   *                          Moved the check whether m_leftMeasure is null before
   *                          the check whether m_rightMeasure equals
   *                          m_leftMeasure.
   * @history 2010-12-15 Tracie Sucharski - Remove netChanged, the point is
   *                        not changed in the net unless "Save Point" is
   *                        selected.
   * @history 2011-06-27 Tracie Sucharski - emit signal indicating a measure
   *                        parameter has changed.
   */
  void ControlPointEditWidget::setIgnoreRightMeasure (bool ignore) {

    if (m_rightMeasure != NULL) m_rightMeasure->SetIgnored(ignore);

    //  If the right chip is the same as the left chip , update the right
    //  ignore blox.
    if (m_leftMeasure != NULL) {
      if (m_rightMeasure->GetCubeSerialNumber() == m_leftMeasure->GetCubeSerialNumber()) {
        m_leftMeasure->SetIgnored(ignore);
        m_ignoreLeftMeasure->setChecked(ignore);
      }
    }
    emit measureChanged();
  }


  /**
   * @brief Selects the next right measure when activated by key shortcut
   *
   * This slot is intended to handle selecting the next right measure when the attached shortcut
   * (PageDown) is activated. This slot checks if the next index is in bounds.
   *
   * @internal
   *   @history 2015-10-29 Ian Humphrey - Created slot. References #2324.
   */
  void ControlPointEditWidget::nextRightMeasure() {

    int curIndex = m_rightCombo->currentIndex();
    if (curIndex < m_rightCombo->count() - 1) {
      // update the right measure list index and select that measure
      m_rightCombo->setCurrentIndex(curIndex + 1);
      selectRightMeasure(curIndex+1);
    }
  }


  /**
   * @brief Selects the previous right measure when activated by key shortcut
   *
   * This slot is intended to handle selecting the previous right measure when the attached
   * shortcut (PageUp) is activated. This slot checks if the previous index is in bounds.
   *
   * @internal
   *   @history 2015-10-29 Ian Humphrey - Created slot. References #2324.
   */
  void ControlPointEditWidget::previousRightMeasure() {

    int curIndex = m_rightCombo->currentIndex();
    if (curIndex > 0) {
      // update the right measure list index and select that measure
      m_rightCombo->setCurrentIndex(curIndex - 1);
      selectRightMeasure(curIndex-1);
    }
  }



  /**
   * Select left measure
   *
   * @param index Index of file from the point files vector
   *
   * @internal
   *   @history 2010-06-03 Jeannie Walldren - Removed "std::" since "using namespace std"
   * @history 2011-07-06 Tracie Sucharski - If point is Locked, and measure is
   *                          reference, lock the measure.
   * @history 2012-10-02 Tracie Sucharski - If measure's cube is not viewed, print error and
   *                          make sure old measure is retained.
   */
  void ControlPointEditWidget::selectLeftMeasure(int index) {

    QString file = m_pointFiles[index];
    QString serial;
    try {
      serial = m_serialNumberList->serialNumber(file);
    }
    catch (IException &e) {
      QString message = "Make sure the correct cube is opened.\n\n";
      message += e.toString();
      QMessageBox::critical(this, "Error", message);

      //  Set index of combo back to what it was before user selected new.  Find the index
      //  of current left measure.
      QString file = m_serialNumberList->fileName(m_leftMeasure->GetCubeSerialNumber());
      int i = m_leftCombo->findText(FileName(file).name());
      if (i < 0) i = 0;
      m_leftCombo->setCurrentIndex(i);
      return;
    }

    if (m_leftMeasure != NULL) {
      delete m_leftMeasure;
      m_leftMeasure = NULL;
    }
    m_leftMeasure = new ControlMeasure;

<<<<<<< HEAD
    m_leftMeasure = new ControlMeasure();
    //  Find measure for each file    
=======
>>>>>>> af857368
    *m_leftMeasure = *((*m_editPoint)[serial]);

    //  If m_leftCube is not null, delete before creating new one
    m_leftCube.reset(new Cube(file, "r"));

    //  Update left measure of pointEditor
    m_measureEditor->setLeftMeasure (m_leftMeasure, m_leftCube.data(), m_editPoint->GetId());
    updateLeftMeasureInfo ();
  }


  /**
   * Select right measure
   *
   * @param index  Index of file from the point files vector
   *
   * @internal
   *   @history 2010-06-03 Jeannie Walldren - Removed "std::" since "using namespace std"
   * @history 2012-10-02 Tracie Sucharski - If measure's cube is not viewed, print error and
   *                          make sure old measure is retained.
   */
  void ControlPointEditWidget::selectRightMeasure(int index) {

    QString file = m_pointFiles[index];

    QString serial;
    try {
      serial = m_serialNumberList->serialNumber(file);
    }
    catch (IException &e) {
      QString message = "Make sure the correct cube is opened.\n\n";
      message += e.toString();
      QMessageBox::critical(this, "Error", message);

      //  Set index of combo back to what it was before user selected new.  Find the index
      //  of current left measure.
      QString file = m_serialNumberList->fileName(m_rightMeasure->GetCubeSerialNumber());
      int i = m_rightCombo->findText(FileName(file).name());
      if (i < 0) i = 0;
      m_rightCombo->setCurrentIndex(i);
      return;
    }

    if (m_rightMeasure != NULL) {
      delete m_rightMeasure;
      m_rightMeasure = NULL;
    }
<<<<<<< HEAD

    m_rightMeasure = new ControlMeasure();
    //  Find measure for each file
=======
    m_rightMeasure = new ControlMeasure;

>>>>>>> af857368
    *m_rightMeasure = *((*m_editPoint)[serial]);

    //  If m_rightCube is not null, delete before creating new one
    m_rightCube.reset(new Cube(file, "r"));

    //  Update left measure of pointEditor
    m_measureEditor->setRightMeasure (m_rightMeasure, m_rightCube.data(), m_editPoint->GetId());
    updateRightMeasureInfo ();
  }


  /**
   * Update the left measure information
   *
   * @internal
   * @history 2008-11-24  Jeannie Walldren - Added "Goodness of Fit" to left
   *                         measure info.
   * @history 2010-07-22  Tracie Sucharski - Updated new measure types
   *                           associated with implementation of binary
   *                           control networks.
   * @history 2010-12-27  Tracie Sucharski - Write textual Null instead of
   *                           the numeric Null for sample & line residuals.
   * @history 2011-04-20  Tracie Sucharski - Set EditLock check box correctly
   * @history 2011-05-20  Tracie Sucharski - Added Reference output
   * @history 2011-07-19  Tracie Sucharski - Did some re-arranging and added
   *                           sample/line shifts.
   *
   */
  void ControlPointEditWidget::updateLeftMeasureInfo () {

    //  Set editLock measure box correctly
    m_lockLeftMeasure->setChecked(IsMeasureLocked(
                                       m_leftMeasure->GetCubeSerialNumber()));
    //  Set ignore measure box correctly
    m_ignoreLeftMeasure->setChecked(m_leftMeasure->IsIgnored());

    QString s = "Reference: ";
    if (m_editPoint->IsReferenceExplicit() &&
        (QString(m_leftMeasure->GetCubeSerialNumber()) == m_editPoint->GetReferenceSN())) {
      s += "True";
    }
    else {
      s += "False";
    }
    m_leftReference->setText(s);

    s = "Measure Type: ";
    if (m_leftMeasure->GetType() == ControlMeasure::Candidate) s += "Candidate";
    if (m_leftMeasure->GetType() == ControlMeasure::Manual) s += "Manual";
    if (m_leftMeasure->GetType() == ControlMeasure::RegisteredPixel) s += "RegisteredPixel";
    if (m_leftMeasure->GetType() == ControlMeasure::RegisteredSubPixel) s += "RegisteredSubPixel";
    m_leftMeasureType->setText(s);
  }


  /**
   * Update the right measure information
   *
   * @internal
   * @history 2008-11-24 Jeannie Walldren - Added "Goodness of Fit" to right
   *                         measure info.
   * @history 2010-06-03 Jeannie Walldren - Removed "std::" since "using
   *                         namespace std"
   * @history 2010-07-22 Tracie Sucharski - Updated new measure types
   *                         associated with implementation of binary
   *                         control networks.
   * @history 2010-12-27 Tracie Sucharski - Write textual Null instead of
   *                         the numeric Null for sample & line residuals.
   * @history 2011-04-20 Tracie Sucharski - Set EditLock check box correctly
   * @history 2011-05-20 Tracie Sucharski - Added Reference output
   * @history 2011-07-19 Tracie Sucharski - Did some re-arranging and added
   *                         sample/line shifts.
   *
   */
  void ControlPointEditWidget::updateRightMeasureInfo() {

  //  Set editLock measure box correctly
    m_lockRightMeasure->setChecked(IsMeasureLocked(
                                        m_rightMeasure->GetCubeSerialNumber()));
      //  Set ignore measure box correctly
    m_ignoreRightMeasure->setChecked(m_rightMeasure->IsIgnored());

    QString s = "Reference: ";
    if (m_editPoint->IsReferenceExplicit() &&
        (QString(m_rightMeasure->GetCubeSerialNumber()) == m_editPoint->GetReferenceSN())) {
      s += "True";
    }
    else {
      s += "False";
    }

    m_rightReference->setText(s);

    s = "Measure Type: ";
    if (m_rightMeasure->GetType() == ControlMeasure::Candidate) s+= "Candidate";
    if (m_rightMeasure->GetType() == ControlMeasure::Manual) s+= "Manual";
    if (m_rightMeasure->GetType() == ControlMeasure::RegisteredPixel) s+= "RegisteredPixel";
    if (m_rightMeasure->GetType() == ControlMeasure::RegisteredSubPixel) s+= "RegisteredSubPixel";
    m_rightMeasureType->setText(s);
  }



  /**
   * Event filter for ControlPointEditWidget.  Determines whether to update left or right
   * measure info.
   *
   * @param o Pointer to QObject
   * @param e Pointer to QEvent
   *
   * @return @b bool Indicates whether the event type is "Leave".
   *
   */
  bool ControlPointEditWidget::eventFilter(QObject *o, QEvent *e) {

    if(e->type() != QEvent::Leave) return false;
    if(o == m_leftCombo->view()) {
      updateLeftMeasureInfo();
      m_leftCombo->hidePopup();
    }
    if (o == m_rightCombo->view()) {
      updateRightMeasureInfo ();
      m_rightCombo->hidePopup();
    }
    return true;
  }


  /**
   * Checks the state of the template registration file and determines if it is safe to
   * continue opening a template file
   *
   * @return @b bool True if the template file was saved (user clicked "Yes")
   */
  bool ControlPointEditWidget::okToContinue() {

    if (m_templateModified) {
      int r = QMessageBox::warning(this, tr("OK to continue?"),
          tr("The currently opened registration template has been modified.\n"
          "Save changes?"),
          QMessageBox::Yes | QMessageBox::No | QMessageBox::Cancel,
          QMessageBox::Yes);

      if (r == QMessageBox::Yes)
        saveTemplateFileAs();
      else if (r == QMessageBox::Cancel)
        return false;
    }

    return true;
  }


  /**
   * Prompt user for a registration template file to open. Once the file is
   * selected, loadTemplateFile() is called to update the current template file
   * being used.
   */
  void ControlPointEditWidget::openTemplateFile() {

    if (!okToContinue())
      return;

    QString filename = QFileDialog::getOpenFileName(this,
        "Select a registration template", ".",
        "Registration template files (*.def *.pvl);;All files (*)");

    if (filename.isEmpty())
      return;

    if (m_measureEditor->setTemplateFile(filename)) {
      loadTemplateFile(filename);
    }
  }


  /**
   * Updates the current template file being used.
   *
   * @param fn The file path of the new template file
   */
  void ControlPointEditWidget::loadTemplateFile(QString fn) {

    QFile file(FileName((QString) fn).expanded());
    if (!file.open(QIODevice::ReadOnly)) {
      QString msg = "Failed to open template file \"" + fn + "\"";
      QMessageBox::warning(this, "IO Error", msg);
      return;
    }

    QTextStream stream(&file);
    m_templateEditor->setText(stream.readAll());
    file.close();

    QScrollBar * sb = m_templateEditor->verticalScrollBar();
    sb->setValue(sb->minimum());

    m_templateModified = false;
    m_saveTemplateFile->setEnabled(false);
    m_templateFileNameLabel->setText("Template File: " + fn);
  }


  /**
   * Called when the template file is modified by the template editor
   */
  void ControlPointEditWidget::setTemplateModified() {

    m_templateModified = true;
    m_saveTemplateFile->setEnabled(true);
  }


  /**
   * Save the file opened in the template editor
   */
  void ControlPointEditWidget::saveTemplateFile() {

    if (!m_templateModified)
      return;

    QString filename =
        m_measureEditor->templateFileName();

    writeTemplateFile(filename);
  }


  /**
   * Save the contents of template editor to a file chosen by the user
   */
  void ControlPointEditWidget::saveTemplateFileAs() {

    QString filename = QFileDialog::getSaveFileName(this,
        "Save registration template", ".",
        "Registration template files (*.def *.pvl);;All files (*)");

    if (filename.isEmpty())
      return;

    writeTemplateFile(filename);
  }


  /**
   * Write the contents of the template editor to the file provided.
   *
   * @param fn The filename to write to
   */
  void ControlPointEditWidget::writeTemplateFile(QString fn) {

    QString contents = m_templateEditor->toPlainText();

    // catch errors in Pvl format when populating pvl object
    stringstream ss;
    ss << contents;
    try {
      Pvl pvl;
      ss >> pvl;
    }
    catch(IException &e) {
      QString message = e.toString();
      QMessageBox::warning(this, "Error", message);
      return;
    }

    QString expandedFileName(FileName((QString) fn).expanded());

    QFile file(expandedFileName);

    if (!file.open(QIODevice::WriteOnly | QIODevice::Truncate)) {
      QString msg = "Failed to save template file to \"" + fn + "\"\nDo you "
          "have permission?";
      QMessageBox::warning(this, "IO Error", msg);
      return;
    }

    // now save contents
    QTextStream stream(&file);
    stream << contents;
    file.close();

    if (m_measureEditor->setTemplateFile(fn)) {
      m_templateModified = false;
      m_saveTemplateFile->setEnabled(false);
      m_templateFileNameLabel->setText("Template File: " + fn);
    }
  }


  /**
   * Allows the user to view the template file that is currently set.
   *
   * @author 2008-12-10 Jeannie Walldren
   * @internal
   *   @history 2008-12-10 Jeannie Walldren - Original Version
   *   @history 2008-12-10 Jeannie Walldren - Added "" namespace to
   *                          PvlEditDialog reference and changed
   *                          registrationDialog from pointer to object
   *   @history 2008-12-15 Jeannie Walldren - Added QMessageBox warning in case
   *                          Template File cannot be read.
   */
  void ControlPointEditWidget::viewTemplateFile() {

    try{
      // Get the template file from the ControlPointEditWidget object
      Pvl templatePvl(m_measureEditor->templateFileName());
      // Create registration dialog window using PvlEditDialog class
      // to view and/or edit the template
      PvlEditDialog registrationDialog(templatePvl);
      registrationDialog.setWindowTitle("View or Edit Template File: "
                                         + templatePvl.fileName());
      registrationDialog.resize(550,360);
      registrationDialog.exec();
    }
    catch (IException &e) {
      QString message = e.toString();
      QMessageBox::information(this, "Error", message);
    }
  }


  /**
   * Slot which calls ControlPointEditWidget slot to save chips
   *
   * @author 2009-03-17 Tracie Sucharski
   */

  void ControlPointEditWidget::saveChips() {

    m_measureEditor->saveChips();
  }


  /**
   * Toggles the visibility of the template editor widget
   */
  void ControlPointEditWidget::showHideTemplateEditor() {

    if (!m_templateEditorWidget)
      return;

    m_templateEditorWidget->setVisible(!m_templateEditorWidget->isVisible());
  }


  /**
   * Update the current editPoint information in the Point Editor labels
   *
   * @param updatedPoint Reference to the ControlPoint to edit information on
   *
   * @author 2011-05-05 Tracie Sucharski
   *
   * @TODO  Instead of a single method, should slots be separate for each
   *        updated point parameter, ie. ignore, editLock, apriori, etc.
   *        This is not robust, if other point attributes are changed outside
   *        of ControlPointEditWidget, this method will need to be updated.
   *       *** THIS METHOD SHOULD GO AWAY WHEN CONTROLpOINTEDITOR IS INCLUDED
   *           IN MATCH ***
   *       TODO:  THIS IS ONLY CONNECTED IN qnet.cpp FROM THE NAV TOOL.  REFACTOR WILL
   *                  NEED TO CONNECT CORRECT SIGNALS FROM OTHER WIDGETS TO THIS SLOT.
   */
  void ControlPointEditWidget::updatePointInfo(ControlPoint &updatedPoint) {
    if (m_editPoint == NULL) return;
    if (updatedPoint.GetId() != m_editPoint->GetId()) return;
    //  The edit point has been changed by SetApriori, so m_editPoint needs
    //  to possibly update some values.  Need to retain measures from m_editPoint
    //  because they might have been updated, but not yet saved to the network
    //   ("Save Point").
    m_editPoint->SetEditLock(updatedPoint.IsEditLocked());
    m_editPoint->SetIgnored(updatedPoint.IsIgnored());

    //  Set EditLock box correctly
    m_lockPoint->setChecked(m_editPoint->IsEditLocked());

    //  Set ignore box correctly
    m_ignorePoint->setChecked(m_editPoint->IsIgnored());
  }



  /**
   * Refresh all necessary widgets in ControlPointEditWidget including the PointEditor and
   * CubeViewports.
   *
   * @author 2008-12-09 Tracie Sucharski
   *
   * @internal
   * @history 2010-12-15 Tracie Sucharski - Before setting m_editPoint to NULL,
   *                        release memory.  TODO: Why is the first if statement
   *                        being done???
   * @history 2011-10-20 Tracie Sucharski - If no control points exist in the
   *                        network, emit proper signal and make sure editor
   *                        and measure table are hidden.
   *
   */
//  TODO  Is this needed?
//
//  void ControlPointEditWidget::refresh() {
//
//    //  Check point being edited, make sure it still exists, if not ???
//    //  Update ignored checkbox??
//    if (m_editPoint != NULL) {
//      try {
//        QString id = m_ptIdValue->text().remove("Point ID:  ");
//        m_controlNet->GetPoint(id);
//      }
//      catch (IException &) {
//        delete m_editPoint;
//        m_editPoint = NULL;
//        emit controlPointChanged();
////      this->setVisible(false);
////      m_measureWindow->setVisible(false);
//      }
//    }
//  }


  /**
   * Turn "Save Point" button text to red
   *
   * @author 2011-06-14 Tracie Sucharski
   */
  void ControlPointEditWidget::colorizeSavePointButton() {

    QColor qc = Qt::red;
    QPalette p = m_savePoint->palette();
    p.setColor(QPalette::ButtonText,qc);
    m_savePoint->setPalette(p);
  }


  /**
   * Turn "Save Net" button text to red
   *
   * TODO  Need whoever is actually saving network to emit signal when net has been saved, so that
   * button can be set back to black.
   *
   * @author 2014-07-11 Tracie Sucharski
   */
  void ControlPointEditWidget::colorizeSaveNetButton(bool reset) {

    if (reset) {
      //  Change Save Net button text back to default black
      m_saveNet->setPalette(m_saveDefaultPalette);
    }
    else {
    QColor qc = Qt::red;
    QPalette p = m_savePoint->palette();
    p.setColor(QPalette::ButtonText,qc);
    m_saveNet->setPalette(p);
    }

  }


  /**
   * Check for implicitly locked measure in m_editPoint.  If point is Locked,
   * and this measure is the reference, it is implicity Locked.
   * Because measure is a copy, the ControlPoint::IsEditLocked() which checks
   * for implicit Lock on Reference measures does not work because there is
   * not a parent point.
   *
   * @param[in] serialNumber (QString)   Serial number of measure to be checked
   *
   * @author 2011-07-06 Tracie Sucharski
   */
  bool ControlPointEditWidget::IsMeasureLocked (QString serialNumber) {

    if (m_editPoint == NULL) return false;

    // Reference implicitly editLocked
    if (m_editPoint->IsEditLocked() && m_editPoint->IsReferenceExplicit() &&
        (m_editPoint->GetReferenceSN() == serialNumber)) {
      return true;
    }
    // Return measures explicit editLocked value
    else {
      return m_editPoint->GetMeasure(serialNumber)->IsEditLocked();
    }

  }


  /**
  *  This slot is needed because we cannot directly emit a signal with a ControlNet
  *  argument after the "Save Net" push button is selected.
  *
  * @internal
   *   @history 2014-07-11 Tracie Sucharski - Original version.
  */
  void ControlPointEditWidget::saveNet() {

    m_control->write();

    //  Change Save Measure button text back to default
    m_saveNet->setPalette(m_saveDefaultPalette);

    emit saveControlNet();
  }


  /**
   * This was used when ipce used docked widgets.
   * This method is called from the constructor so that when the
   * Main window is created, it know's it's size and location.
   *
   */
#if 0
  void ControlPointEditWidget::readSettings() {
    FileName config("$HOME/.Isis/qview/ControlPointEditWidget.config");
    QSettings settings(config.expanded(),
                       QSettings::NativeFormat);
    QPoint pos = settings.value("pos", QPoint(300, 100)).toPoint();
    QSize size = settings.value("size", QSize(900, 500)).toSize();
    this->resize(size);
    this->move(pos);
  }


  /**
   * This method is called when the Main window is closed or
   * hidden to write the size and location settings to a config
   * file in the user's home directory.
   *
   */
  void ControlPointEditWidget::writeSettings() const {
    /*We do not want to write the settings unless the window is
      visible at the time of closing the application*/
    if (!this->isVisible()) return;
    FileName config("$HOME/.Isis/qview/ControlPointEditWidget.config");
    QSettings settings(config.expanded(),
                       QSettings::NativeFormat);
    settings.setValue("pos", this->pos());
    settings.setValue("size", this->size());
  }
#endif


  /**
   * Cleans up the edit point memory
   */
  void ControlPointEditWidget::clearEditPoint() {
    delete m_editPoint;
    m_editPoint = NULL;
  }


  // 2014-07-21 TLS  Ipce  This needs to be changed to return the help information or
  //              widget?? to the calling program, so that it can be added to a menu or toolbar.
#if 0
  void ControlPointEditWidget::showHelp() {

    QDialog *helpDialog = new QDialog(this);
    helpDialog->setWindowTitle("Match Tool Help");

    QVBoxLayout *mainLayout = new QVBoxLayout;
    helpDialog->setLayout(mainLayout);

    QLabel *matchTitle = new QLabel("<h2>Match Tool</h2>");
    mainLayout->addWidget(matchTitle);

    QLabel *matchSubtitle = new QLabel("A tool for interactively measuring and editing sample/line "
                                  "registration points between cubes.  These "
                                  "points contain sample, line postions only, no latitude or "
                                  "longitude values are used or recorded.");
    matchSubtitle->setWordWrap(true);
    mainLayout->addWidget(matchSubtitle);

    QTabWidget *tabArea = new QTabWidget;
    tabArea->setDocumentMode(true);
    mainLayout->addWidget(tabArea);

    //  TAB 1 - Overview
    QScrollArea *overviewTab = new QScrollArea;
    overviewTab->setHorizontalScrollBarPolicy(Qt::ScrollBarAlwaysOff);
    overviewTab->setWidgetResizable(true);
    QWidget *overviewContainer = new QWidget;
    QVBoxLayout *overviewLayout = new QVBoxLayout;
    overviewContainer->setLayout(overviewLayout);

    QLabel *purposeTitle = new QLabel("<h2>Purpose</h2>");
    overviewLayout->addWidget(purposeTitle);

    QLabel *purposeText = new QLabel("<p>This tool is for recording and editing registration "
        "points measured between cubes displayed in the <i>qview</i> main window.</p> <p>The "
        "recorded registration points are sample and line pixel coordinates only.  Therefore, this "
        "tool can be used on any images including ones that do not contain a camera model "
        "(i.e, The existence of the Isis Instrument Group on the image labels is not required). "
        "This also means that the tool differs from the <i>qnet</i> control point network "
        "application in that no latitude or longitude values are ever used or recorded "
        "(regardless if the image has a camera model in Isis).</p>"
        "<p>The output control point network that this tool generates is primarily used 1) as "
        "input for an image-wide sample/line translation to register one image to another by "
        "'moving' pixel locations - refer to the documentation for applications such as "
        "<i>translate</i> and <i>warp</i>, or 2) to export the file and use the recorded "
        "measurements in other spreadsheet or plotting packages to visualize magnitude "
        "and direction of varying translations of the images relative to one another.</p> "
        "<p>An automated version of this match tool is the <i>coreg</i> application.  This tool "
        "can be used to visually evaluate and edit the control point network created by "
        "<i>coreg</i>.</p> "
        "<p>The format of the output point network file is binary. This tool uses the Isis control "
        " network framework to create, co-register and save all control points and pixel "
        "measurements.  The application <i>cnetbin2pvl</i> can be used to convert from binary to "
        "a readable PVL format."
        "<p>The Mouse Button functions are: (same as <i>qnet</i>)<ul><li>Modify Point=Left</li> "
        "<li>Delete Point=Middle</li><li>Create New Point=Right</li></ul></p>"
        "<p>Control Points are drawn on the associated displayed cubes with the following colors:  "
        "Green=Valid registration point; Yellow=Ignored point; Red=Active point being edited");
    purposeText->setWordWrap(true);
    overviewLayout->addWidget(purposeText);

    overviewTab->setWidget(overviewContainer);

    //  TAB 2 - Quick Start
    QScrollArea *quickTab = new QScrollArea;
    quickTab->setHorizontalScrollBarPolicy(Qt::ScrollBarAlwaysOff);
    quickTab->setWidgetResizable(true);
    QWidget *quickContainer = new QWidget;
    QVBoxLayout *quickLayout = new QVBoxLayout;
    quickContainer->setLayout(quickLayout);

    QLabel *quickTitle = new QLabel("<h2>Quick Start</h2>");
    quickLayout->addWidget(quickTitle);

    QLabel *quickSubTitle = new QLabel("<h3>Preparation:</h3>");
    quickLayout->addWidget(quickSubTitle);

    QString toolIconDir = FileName("$base/icons").expanded();

    QLabel *quickPrep = new QLabel("<p><ul>"
        "<li>Open the cubes with overlapping areas for choosing control points</li>"
        "<li>Choose the match tool <img src=\"" + toolIconDir +
        "/stock_draw-connector-with-arrows.png\" width=22 height=22> "
        "from the toolpad on the right side of the <i>qview</i> main window</li>");
    quickPrep->setWordWrap(true);
    quickLayout->addWidget(quickPrep);

    QLabel *morePrep = new QLabel("<p>Once the Match tool is activated the tool bar at the top "
        "of the main window contains file action buttons and a help button:");
    morePrep->setWordWrap(true);
    quickLayout->addWidget(morePrep);

    QLabel *fileButtons = new QLabel("<p><ul>"
        "<li><img src=\"" + toolIconDir + "/fileopen.png\" width=22 height=22>  Open an existing "
        "control network  <b>Note:</b> If you do not open an existing network, a new one will "
        "be created</li>"
        "<li><img src=\"" + toolIconDir + "/mActionFileSaveAs.png\" width=22 height=22> Save "
        "control network as ...</li>"
        "<li><img src=\"" + toolIconDir + "/mActionFileSave.png\" width=22 height=22> Save "
        "control network to current file</li>"
        "<li><img src=\"" + toolIconDir + "/help-contents.png\" width=22 height=22> Show Help "
        "</li></ul></p>");
    fileButtons->setWordWrap(true);
    quickLayout->addWidget(fileButtons);

    QLabel *quickFunctionTitle = new QLabel("<h3>Cube Viewport Functions:</h3>");
    quickLayout->addWidget(quickFunctionTitle);

    QLabel *quickFunction = new QLabel(
        "The match tool window will be shown once "
        "you click in a cube viewport window using one of the following "
        "mouse functions.  <b>Note:</b>  Existing control points are drawn on the cube viewports");
    quickFunction->setWordWrap(true);
    quickLayout->addWidget(quickFunction);

    QLabel *quickDesc = new QLabel("<p><ul>"
      "<li>Left Click - Modify the control point closest to the click  <b>Note:</b>  "
      "All cubes in the control point must be displayed before loading the point</li>"
      "<li>Middle Click - Delete the control point closest to the click</li>"
      "<li>Right Click - Create a new control point at the click location</li></ul></p>");
    quickDesc->setWordWrap(true);
    quickDesc->setOpenExternalLinks(true);
    quickLayout->addWidget(quickDesc);

    quickTab->setWidget(quickContainer);

    //  TAB 3 - Control Point Editing
    QScrollArea *controlPointTab = new QScrollArea;
    controlPointTab->setWidgetResizable(true);
    controlPointTab->setHorizontalScrollBarPolicy(Qt::ScrollBarAlwaysOff);
    QWidget *controlPointContainer = new QWidget;
    QVBoxLayout *controlPointLayout = new QVBoxLayout;
    controlPointContainer->setLayout(controlPointLayout);

    QLabel *controlPointTitle = new QLabel("<h2>Control Point Editing</h2>");
    controlPointLayout->addWidget(controlPointTitle);

    QLabel *mouseLabel = new QLabel("<p><h3>When the \"Match\" tool "
      "is activated, the mouse buttons have the following function in the "
      "cube viewports of the main qview window:</h3>");
    mouseLabel->setWordWrap(true);
    mouseLabel->setScaledContents(true);
    controlPointLayout->addWidget(mouseLabel);

    QLabel *controlPointDesc = new QLabel("<ul>"
      "<li>Left click   - Edit the closest control point   <b>Note:</b>  "
      "All cubes in the control point must be displayed before loading the point</li>"
      "<li>Middle click - Delete the closest control point</li>"
      "<li>Right click  - Create new control point at cursor location.  This will bring up a new "
      "point dialog which allows you to enter a point id and will list all cube viewports, "
      "highlighting cubes where the point has been chosen by clicking on the cube's viewport.  "
      "When the desired cubes have been chosen, select the \"Done\" button which will load the "
      "control point into the control point editor window which will allow the control measure "
      "positions to be refined.</li>");
    controlPointDesc->setWordWrap(true);
    controlPointLayout->addWidget(controlPointDesc);

    QLabel *controlPointEditing = new QLabel(
      "<h4>Changing Control Measure Locations</h4>"
        "<p>Both the left and right control measure positions can be adjusted by:"
      "<ul>"
      "<li>Move the cursor location under the crosshair by clicking the left mouse "
            "button</li>"
      "<li>Move 1 pixel at a time by using arrow keys on the keyboard</li>"
      "<li>Move 1 pixel at a time by using arrow buttons above the right and left views</li>"
      "</ul></p>"
      "<h4>Other Point Editor Functions</h4>"
        "<p>Along the right border of the window:</p>"
        "<ul>"
          "<li><strong>Link Zoom</strong>   This will link the two small viewports together when "
              "zooming (ie.  If this is checked, if the left view is zoomed, the right view will "
              "match the left view's zoom factor.  "
              "<b>Note:</b>   Zooming is controlled from the left view.</li>"
         "<li><strong>No Rotate:</strong>  Turn off the rotation and bring right view back to "
          "its original orientation</li>"
          "<li><strong>Rotate:</strong>   Rotate the right view using either the dial "
              "or entering degrees </li>"
          "<li><strong>Show control points:</strong>  Draw crosshairs at all control "
               "point locations visible within the view</li>"
          "<li><strong>Show crosshair:</strong>  Show a red crosshair across the entire "
              "view</li>"
          "<li><strong>Circle:</strong>  Draw circle which may help center measure "
              "on a crater</li></ul"
        "<p>Below the left view:</p>"
          "<ul><li><strong>Blink controls:</strong>  Blink the left and right view in the "
          "left view window using the \"Blink Start\" button <img src=\"" + toolIconDir +
          "/blinkStart.png\" width=22 height=22> and \"Blink Stop\" button <img src=\"" +
          toolIconDir + "/blinkStop.png\" width=22 height=22>.  The arrow keys above the left "
          "and right views and the keyboard arrow keys may be used to move the both views while "
          "blinking.</li>"
        "<li><strong>Register:</strong>  Sub-pixel register the right view to "
              "the left view. A default registration template is used for setting parameters "
              "passed to the sub-pixel registration tool.  The user may load in a predefined "
              "template or edit the current loaded template to influence successful "
              "co-registration results.  For more information regarding the pattern matching "
              "functionlity or how to create a parameter template, refer to the Isis PatternMatch "
              "document and the <i>autoregtemplate</i> application.</li>"
        "<li><strong>Save Measures:</strong>  Save the two control measures using the sample, "
              "line positions under the crosshairs.</li>"
        "<li><strong>Save Point:</strong>  Save the control point to the control network.</li>"
        "</ul>");
    controlPointEditing->setWordWrap(true);
    controlPointLayout->addWidget(controlPointEditing);

    controlPointTab->setWidget(controlPointContainer);

    tabArea->addTab(overviewTab, "&Overview");
    tabArea->addTab(quickTab, "&Quick Start");
    tabArea->addTab(controlPointTab, "&Control Point Editing");

    QHBoxLayout *buttonsLayout = new QHBoxLayout;
    // Flush the buttons to the right
    buttonsLayout->addStretch();

    QPushButton *closeButton = new QPushButton("&Close");
    closeButton->setIcon(QIcon(FileName("$base/icons/guiStop.png").expanded()));
    closeButton->setDefault(true);
    connect(closeButton, SIGNAL(clicked()),
            helpDialog, SLOT(close()));
    buttonsLayout->addWidget(closeButton);

    mainLayout->addLayout(buttonsLayout);

    helpDialog->show();
  }
#endif
}<|MERGE_RESOLUTION|>--- conflicted
+++ resolved
@@ -804,16 +804,14 @@
     //  is selected
     if (controlPoint->Parent() == NULL) {
       m_editPoint = controlPoint;
+
       // New point in editor, so colorize all save buttons
       colorizeAllSaveButtons("red");
     }
     else {
       m_editPoint = new ControlPoint;
       *m_editPoint = *controlPoint;
-<<<<<<< HEAD
-
-=======
->>>>>>> af857368
+
       // New point loaded, make sure all save button's text is default black color
       colorizeAllSaveButtons("black");
     }
@@ -1996,13 +1994,9 @@
       delete m_leftMeasure;
       m_leftMeasure = NULL;
     }
+
     m_leftMeasure = new ControlMeasure;
-
-<<<<<<< HEAD
-    m_leftMeasure = new ControlMeasure();
     //  Find measure for each file    
-=======
->>>>>>> af857368
     *m_leftMeasure = *((*m_editPoint)[serial]);
 
     //  If m_leftCube is not null, delete before creating new one
@@ -2050,14 +2044,9 @@
       delete m_rightMeasure;
       m_rightMeasure = NULL;
     }
-<<<<<<< HEAD
-
-    m_rightMeasure = new ControlMeasure();
+
+    m_rightMeasure = new ControlMeasure;
     //  Find measure for each file
-=======
-    m_rightMeasure = new ControlMeasure;
-
->>>>>>> af857368
     *m_rightMeasure = *((*m_editPoint)[serial]);
 
     //  If m_rightCube is not null, delete before creating new one
