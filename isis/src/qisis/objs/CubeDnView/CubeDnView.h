--- conflicted
+++ resolved
@@ -95,13 +95,6 @@
    *                           Removed methods that returned menu and toolbar actions.
    *                           Removed connections that connected the project and CubeDnView and called
    *                           enableControlNetTool() because Directory now does this.
-<<<<<<< HEAD
-   *   @history 2018-07-05 Tracie Sucharski - Moved sizeHint and sizePolicy to
-   *                           AbstractProjectItemView. References #5433.
-   *   @history 2018-07-09 Tracie Sucharski - Serialize the objectName for this view so that the
-   *                           view can be re-created with the same objectName for restoring the
-   *                           project state. Qt's save/restoreState use the objectName.
-=======
    *   @history 2018-06-25 Kaitlyn Lee - When multiple views are open, there is a possibility of getting
    *                           ambiguous shortcut errors. To counter this, we enable/disable actions.
    *                           Overrode leaveEvent() to handle open menus causing a leave event. Overrode
@@ -109,7 +102,11 @@
    *                           On default, a view's actions are disabled. To enable the actions, move the
    *                           cursor over the view. When a user moves the cursor outside of the view, the
    *                           actions are disabled.
->>>>>>> a80cd0be
+   *   @history 2018-07-05 Tracie Sucharski - Moved sizeHint and sizePolicy to
+   *                           AbstractProjectItemView. References #5433.
+   *   @history 2018-07-09 Tracie Sucharski - Serialize the objectName for this view so that the
+   *                           view can be re-created with the same objectName for restoring the
+   *                           project state. Qt's save/restoreState use the objectName.
    */
   class CubeDnView : public AbstractProjectItemView {
 
@@ -118,8 +115,6 @@
     public:
       CubeDnView(Directory *directory, QWidget *parent=0);
       ~CubeDnView();
-
-      //QSize sizeHint() const;
 
       bool viewportContainsShape(MdiCubeViewport *viewport);
 
