/**
 * @file
 * $Date$
 * $Revision$
 *
 *   Unless noted otherwise, the portions of Isis written by the USGS are
 *   public domain. See individual third-party library and package descriptions
 *   for intellectual property information, user agreements, and related
 *   information.
 *
 *   Although Isis has been used by the USGS, no warranty, expressed or
 *   implied, is made by the USGS as to the accuracy and functioning of such
 *   software and related material nor shall the fact of distribution
 *   constitute any such warranty, and no responsibility is assumed by the
 *   USGS in connection therewith.
 *
 *   For additional information, launch
 *   $ISISROOT/doc//documents/Disclaimers/Disclaimers.html
 *   in a browser or see the Privacy &amp; Disclaimers page on the Isis website,
 *   http://isis.astrogeology.usgs.gov, and the USGS privacy and disclaimers on
 *   http://www.usgs.gov/privacy.html.
 */
#include "IsisDebug.h"

#include "Footprint2DView.h"

#include <QAction>
#include <QDockWidget>
#include <QDragEnterEvent>
#include <QDragMoveEvent>
#include <QDropEvent>
#include <QItemSelectionModel>
#include <QList>
#include <QSize>
#include <QSizePolicy>
#include <QStatusBar>
#include <QToolBar>
#include <QBoxLayout>
#include <QHBoxLayout>
#include <QMainWindow>
#include <QVBoxLayout>
#include <QWidget>
#include <QWidgetAction>
#include <QXmlStreamWriter>

#include "ControlNetTool.h"
#include "ControlPoint.h"
#include "Cube.h"
#include "Directory.h"
#include "Image.h"
#include "ImageFileListWidget.h"
#include "MosaicGraphicsView.h"
#include "MosaicSceneWidget.h"
#include "MosaicControlNetTool.h"
#include "Project.h"
#include "ProjectItem.h"
#include "ProjectItemModel.h"
#include "Shape.h"
#include "ToolPad.h"
#include "XmlStackedHandlerReader.h"

namespace Isis {
  /**
   * Constructor.
   *
   * @param parent (QMainWindow *) Pointer to parent QMainWindow
   */
  Footprint2DView::Footprint2DView(Directory *directory, QWidget *parent) :
                      AbstractProjectItemView(parent) {

    QStatusBar *statusBar = new QStatusBar(this);
    m_sceneWidget = new MosaicSceneWidget(statusBar, true, false, directory, this);
    m_sceneWidget->getScene()->installEventFilter(this);
    m_sceneWidget->setAcceptDrops(false);
    MosaicGraphicsView *graphicsView = m_sceneWidget->getView();
    graphicsView->installEventFilter(this);
    graphicsView->setAcceptDrops(false);

    connect( internalModel(), SIGNAL( itemAdded(ProjectItem *) ),
             this, SLOT( onItemAdded(ProjectItem *) ) );
    connect( internalModel(), SIGNAL( itemRemoved(ProjectItem *) ),
             this, SLOT( onItemRemoved(ProjectItem *) ) );

    connect(m_sceneWidget, SIGNAL(queueSelectionChanged() ),
            this, SLOT(onQueueSelectionChanged() ) );

    //  Pass on Signals emitted from ControlNetTool, through the MosaicSceneWidget
    //  TODO 2016-09-09 TLS Design:  Use a proxy model instead of signals?
    connect(m_sceneWidget, SIGNAL(modifyControlPoint(ControlPoint *)),
            this, SIGNAL(modifyControlPoint(ControlPoint *)));

    connect(m_sceneWidget, SIGNAL(deleteControlPoint(ControlPoint *)),
            this, SIGNAL(deleteControlPoint(ControlPoint *)));

    connect(m_sceneWidget, SIGNAL(createControlPoint(double, double)),
            this, SIGNAL(createControlPoint(double, double)));

    connect(m_sceneWidget, SIGNAL(mosCubeClosed(Image *)),
            this, SLOT(onMosItemRemoved(Image *)));

    //  Pass on redrawMeasure signal from Directory, so the control measures are redrawn on all
    //  the footprints.
    connect(this, SIGNAL(redrawMeasures()), m_sceneWidget->getScene(), SLOT(update()));

    setStatusBar(statusBar);

    m_fileListWidget = new ImageFileListWidget(directory);

    m_fileListWidget->setWindowTitle( tr("File List")  );
    m_fileListWidget->setObjectName( m_fileListWidget->windowTitle() );

    m_directory = directory;

    QDockWidget *imageFileListdock = new QDockWidget( m_fileListWidget->windowTitle() );
    imageFileListdock->setObjectName(imageFileListdock->windowTitle());
    imageFileListdock->setFeatures( QDockWidget::DockWidgetFloatable |
                                    QDockWidget::DockWidgetMovable);

    imageFileListdock->setAllowedAreas(Qt::LeftDockWidgetArea | Qt::RightDockWidgetArea);

    imageFileListdock->setWidget(m_fileListWidget);

    addDockWidget(Qt::LeftDockWidgetArea, imageFileListdock, Qt::Vertical);
    setCentralWidget(m_sceneWidget);

    m_permToolBar = addToolBar("Standard Tools");
    m_permToolBar->setObjectName("permToolBar");
    m_permToolBar->setIconSize(QSize(22, 22));

    m_activeToolBar = addToolBar("Active Tool");
    m_activeToolBar->setObjectName("activeToolBar");
    m_activeToolBar->setIconSize(QSize(22, 22));

    m_toolPad = new ToolPad("Tool Pad", 0);
    m_toolPad->setObjectName("toolPad");
    addToolBar(Qt::RightToolBarArea, m_toolPad);

    m_sceneWidget->addToPermanent(m_permToolBar);
    m_sceneWidget->addTo(m_activeToolBar);
    m_sceneWidget->addTo(m_toolPad);

    // Store the actions for easy enable/disable.
    foreach (QAction *action, findChildren<QAction *>()) {
      addAction(action);
    }
    // On default, actions are disabled until the cursor enters the view.
    disableActions();

<<<<<<< HEAD
    // MosaicSceneWidget's default is to have the Control Net Tool enabled.
    // In ipce, we want it to be disabled if an active control is not set.
    foreach (QAction *action, m_toolPad->actions()) {
      if (action->toolTip() == "Control Net (c)") {
        m_controlNetToolAction = action;
      }
    }
    if (!directory->project()->activeControl()) {
      qDebug()<<"Footprint2DView constructor  set controlNetTool disabled";
      m_controlNetToolAction->setEnabled(false);
    }

=======
>>>>>>> efe9fa1d
    setAcceptDrops(true);
  }

  /**
   * Destructor
   */
  Footprint2DView::~Footprint2DView() {
    delete m_fileListWidget;
    delete m_permToolBar;
    delete m_activeToolBar;
    delete m_toolPad;

    m_permToolBar = 0;
    m_activeToolBar = 0;
    m_toolPad = 0;
  }


  /**
   * Accessor for the MosaicSceneWidget
   */
  MosaicSceneWidget *Footprint2DView::mosaicSceneWidget() {
    return m_sceneWidget;
  }


  /**
   * Event filter to filter out drag and drop events.
   *
   * @param[in] watched (QObject *) The object being filtered
   * @param[in] event (QEvent *) The event
   *
   * @return @b bool True if the event was intercepted
   */
  bool Footprint2DView::eventFilter(QObject *watched, QEvent *event) {
    if (event->type() == QEvent::DragEnter) {
      dragEnterEvent( static_cast<QDragEnterEvent *>(event) );
      return true;
    }
    else if (event->type() == QEvent::DragMove) {
      dragMoveEvent( static_cast<QDragMoveEvent *>(event) );
      return true;
    }
    else if (event->type() == QEvent::Drop) {
      dropEvent( static_cast<QDropEvent *>(event) );
      return true;
    }

    return AbstractProjectItemView::eventFilter(watched, event);
  }


  /**
   * Slot to connect to the itemAdded signal from the model. If the
   * item is an image it adds it to the scene.
   *
   * @param[in] item (ProjectItem *) The item
   */
  void Footprint2DView::onItemAdded(ProjectItem *item) {
    if (!item || (!item->isImage() && !item->isShape())) {
      return;
    }
    //TODO 2016-09-09 TLS  Handle Shapes-Create image from shape since qmos only handles images?
    //                   Still don't know if shape should inherit from image or contain an image?
    //
    Image *image;
    ImageList images;
    if (item->isShape()) {
      //TEMPORARY UNTIL SHAPE IS FIXED TO HOLD IMAGE, once Shape holds image go back to old code
      // previous to 10-21-16
      image = new Image(item->shape()->cube());
    }
    else if (item->isImage()) {
      image = item->image();
    }
    images.append(image);
    m_sceneWidget->addImages(images);
    m_fileListWidget->addImages(&images);

    if (!m_imageItemMap.value(image)) {
      m_imageItemMap.insert(image, item);
    }
  }


  /**
   * Slot at removes the mosaic item and corresponding image file list item when a cube is closed
   * using the Close Cube context menu.
   *
   * @param image The image that was closed and needs to be removed
   */
  void Footprint2DView::onMosItemRemoved(Image *image) {
    if (image) {
      ImageList images;
      images.append(image);

      m_sceneWidget->removeImages(images);
      m_fileListWidget->removeImages(&(images));

      if ( m_imageItemMap.value( image ) ) {
        m_imageItemMap.remove( image );
      }
    }
  }


  /**
   * Slot to connect to the itemRemoved signal from the model. If the item is an image it removes it
   * from the scene.
   *
   * @param[in] item (ProjectItem *) The item to be removed
   */
  void Footprint2DView::onItemRemoved(ProjectItem *item) {

    if (!item) {
      return;
    }

    if (item->isImage()) {

      ImageList images;
      images.append(item->image());

      m_sceneWidget->removeImages(images);
      m_fileListWidget->removeImages(&(images));

      if ( m_imageItemMap.value( item->image() ) ) {
        m_imageItemMap.remove( item->image());
      }
    }
  }


  /**
   * Slot to connect to the queueSelectionChanged signal from a
   * MosiacSceneWidget. Updates the selection in the model.
   */
  void Footprint2DView::onQueueSelectionChanged() {
    ImageList selectedImages = m_sceneWidget->selectedImages();

    if (selectedImages.isEmpty() ) {
      return;
    }

    Image *currentImage = selectedImages.first();

    internalModel()->selectionModel()->clear();

    if ( ProjectItem *item = m_imageItemMap.value(currentImage) ) {
      internalModel()->selectionModel()->setCurrentIndex(item->index(), QItemSelectionModel::Select);
    }

    foreach (Image *image, selectedImages) {
      if ( ProjectItem *item = m_imageItemMap.value(image) ) {
        internalModel()->selectionModel()->select(item->index(), QItemSelectionModel::Select);
      }
    }
  }


  /**
   * A slot function that is called when directory emits a siganl that an active
   * control network is set. It enables the control network editor tool in the
   * toolpad.
   * We do not load the network here because the network does not open until
   * the tool is beng used. This is done in MosaicControlNetTool::updateTool() and
   * is connected in MosaicTool.
   *
   * @param value The boolean that holds if a control network has been set.
   */
  void Footprint2DView::enableControlNetTool(bool value) {
<<<<<<< HEAD
    m_controlNetToolAction->setEnabled(value);
    if (value) {
      MosaicControlNetTool *cnetTool =
              static_cast<MosaicControlNetTool *>(m_controlNetToolAction->parent());
      cnetTool->loadNetwork();
=======
    foreach (QAction *action, m_toolPad->actions()) {
      if (action->toolTip() == "Control Net (c)") {
        action->setEnabled(value);
      }
    }
  }


  /**
   * Enables toolbars and toolpad actions. Overriden method.
   * If an active control network has not been set, do not enable the cnet tool.
   */
  void Footprint2DView::enableActions() {
    foreach (QAction *action, actions()) {
      if (action->toolTip() == "Control Net (c)" && !m_directory->project()->activeControl()) {
        continue;
      }
      action->setEnabled(true);
>>>>>>> efe9fa1d
    }
  }


  /**
   * @brief Loads the Footprint2DView from an XML file.
   * @param xmlReader  The reader that takes in and parses the XML file.
   */
  void Footprint2DView::load(XmlStackedHandlerReader *xmlReader) {
    xmlReader->pushContentHandler( new XmlHandler(this) );
  }


  /**
   * @brief Save the footprint view widgets (ImageFileListWidget and MosaicSceneWidget to an XML
   *        file.
   * @param stream  The XML stream writer
   * @param newProjectRoot The FileName of the project this Directory is attached to.
   *
   * @internal
   *   @history 2016-11-07 Ian Humphrey - Restored saving of footprints (footprint2view).
   *                           References #4486.
   */
  void Footprint2DView::save(QXmlStreamWriter &stream, Project *project,
                             FileName newProjectRoot) const {

    stream.writeStartElement("footprint2DView");
    stream.writeAttribute("objectName", objectName());

    m_fileListWidget->save(stream, project, newProjectRoot);
    m_sceneWidget->save(stream, project, newProjectRoot);

    stream.writeEndElement();
  }


  /**
   * @brief This function sets the Directory pointer for the Directory::XmlHandler class
   * @param directory The new directory we are setting XmlHandler's member variable to.
   */
  Footprint2DView::XmlHandler::XmlHandler(Footprint2DView *footprintView) {

    m_footprintView = footprintView;
  }


  /**
   * @brief The Destructor for Directory::XmlHandler
   */
  Footprint2DView::XmlHandler::~XmlHandler() {
  }


  /**
   * @brief The XML reader invokes this method at the start of every element in the
   * XML document.  This method expects <footprint2DView/> and <imageFileList/>
   * elements.
   * A quick example using this function:
   *     startElement("xsl","stylesheet","xsl:stylesheet",attributes)
   *
   * @param namespaceURI The Uniform Resource Identifier of the element's namespace
   * @param localName The local name string
   * @param qName The XML qualified string (or empty, if QNames are not available).
   * @param atts The XML attributes attached to each element
   * @return @b bool  Returns True signalling to the reader the start of a valid XML element.  If
   * False is returned, something bad happened.
   *
   */
  bool Footprint2DView::XmlHandler::startElement(const QString &namespaceURI, const QString &localName,
                                           const QString &qName, const QXmlAttributes &atts) {
    bool result = XmlStackedHandler::startElement(namespaceURI, localName, qName, atts);

    if (result) {
      if (localName == "mosaicScene") {
        m_footprintView->mosaicSceneWidget()->load(reader());
      }
      if (localName == "imageFileList") {
        m_footprintView->m_fileListWidget->load(reader());
      }
    }
    return result;
  }


  bool Footprint2DView::XmlHandler::endElement(const QString &namespaceURI,
      const QString &localName, const QString &qName) {
    bool result = XmlStackedHandler::endElement(namespaceURI, localName, qName);

    return result;
  }
}<|MERGE_RESOLUTION|>--- conflicted
+++ resolved
@@ -145,23 +145,6 @@
     }
     // On default, actions are disabled until the cursor enters the view.
     disableActions();
-
-<<<<<<< HEAD
-    // MosaicSceneWidget's default is to have the Control Net Tool enabled.
-    // In ipce, we want it to be disabled if an active control is not set.
-    foreach (QAction *action, m_toolPad->actions()) {
-      if (action->toolTip() == "Control Net (c)") {
-        m_controlNetToolAction = action;
-      }
-    }
-    if (!directory->project()->activeControl()) {
-      qDebug()<<"Footprint2DView constructor  set controlNetTool disabled";
-      m_controlNetToolAction->setEnabled(false);
-    }
-
-=======
->>>>>>> efe9fa1d
-    setAcceptDrops(true);
   }
 
   /**
@@ -332,16 +315,12 @@
    * @param value The boolean that holds if a control network has been set.
    */
   void Footprint2DView::enableControlNetTool(bool value) {
-<<<<<<< HEAD
-    m_controlNetToolAction->setEnabled(value);
-    if (value) {
-      MosaicControlNetTool *cnetTool =
-              static_cast<MosaicControlNetTool *>(m_controlNetToolAction->parent());
-      cnetTool->loadNetwork();
-=======
     foreach (QAction *action, m_toolPad->actions()) {
       if (action->toolTip() == "Control Net (c)") {
         action->setEnabled(value);
+        MosaicControlNetTool *cnetTool =
+              static_cast<MosaicControlNetTool *>(m_controlNetToolAction->parent());
+        cnetTool->loadNetwork();
       }
     }
   }
@@ -357,7 +336,6 @@
         continue;
       }
       action->setEnabled(true);
->>>>>>> efe9fa1d
     }
   }
 
