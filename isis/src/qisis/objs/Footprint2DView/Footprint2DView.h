#ifndef Footprint2DView_h
#define Footprint2DView_h
/**
 * @file
 * $Date$
 * $Revision$
 *
 *   Unless noted otherwise, the portions of Isis written by the USGS are
 *   public domain. See individual third-party library and package descriptions
 *   for intellectual property information, user agreements, and related
 *   information.
 *
 *   Although Isis has been used by the USGS, no warranty, expressed or
 *   implied, is made by the USGS as to the accuracy and functioning of such
 *   software and related material nor shall the fact of distribution
 *   constitute any such warranty, and no responsibility is assumed by the
 *   USGS in connection therewith.
 *
 *   For additional information, launch
 *   $ISISROOT/doc//documents/Disclaimers/Disclaimers.html
 *   in a browser or see the Privacy &amp; Disclaimers page on the Isis website,
 *   http://isis.astrogeology.usgs.gov, and the USGS privacy and disclaimers on
 *   http://www.usgs.gov/privacy.html.
 */
#include <QList>
#include <QMap>
#include <QSize>

#include "AbstractProjectItemView.h"
#include "FileName.h"
#include "XmlStackedHandler.h"

class QAction;
class QEvent;
class QMainWindow;
class QToolBar;
class QWidgetAction;
class QXmlStreamWriter;

namespace Isis {

  class ControlPoint;
  class Directory;
  class Image;
  class ImageFileListWidget;
  class MosaicSceneWidget;
  class Project;
  class ToolPad;
  class XmlStackedHandlerReader;

  /**
   * View for displaying footprints of images in a QMos like way.
   *
   * @author 2016-01-13 Jeffrey Covington
   *
   * @internal
   *   @history 2016-01-13 Jeffrey Covington - Original version.
   *   @history 2016-06-27 Ian Humphrey - Minor updates to documentation, checked coding standards.
   *                           Fixes #4004.
   *   @history 2016-08-25 Adam Paquette - Updated documentation. Fixes #4299.
   *   @history 2016-09-14 Tracie Sucharski - Added signals for mouse clicks for modifying, deleting
   *                           and creating control points.  These are passed on to Directory slots.
   *   @history 2016-10-20 Tracie Sucharski -  Added back the capability for choosing either a new
   *                           view or using an existing view.
   *   @history 2017-02-06 Tracie Sucharski - Added status bar for the track tool.  Fixes #4475.
   *   @history 2017-07-18 Cole Neubauer - Moved creation of the ImageFileListWidget into
   *                           Footprint2DView to more mirror the Qmos window.  Fixes #4996.
   *   @history 2017-07-27 Makayla Shepherd - Fixed a segfault that occurred when closing a cube
   *                           footprint. Fixes #5050.
   *   @history 2017-08-02 Tracie Sucharski - Fixed connections between views for control point
   *                           editing.  Fixes #5007, #5008.
   *   @history 2018-05-14 Tracie Sucharski - Serialize Footprint2DView rather than
   *                           MosaicSceneWidget. This will allow all parts of Footprint2DView to be
   *                           saved/restored including the ImageFileListWidget. Fixes #5422.
   *   @history 2018-05-30 Summer Stapleton - updated the view to remove QMainWindow constructor,
   *                           include a central widget and to remove layout capacity. This change
   *                           was made to adjust to parent class now inheriting from QMainWindow
   *                           instead of QWidget. References #5433.
   *   @history 2018-06-08 Tracie Sucharski - Remove deletion of m_window from destructor. This
   *                           member variable no longer exists.
   *   @history 2018-06-13 Kaitlyn Lee - Since views now inherit from QMainWindow, each individual
   *                           view has its own toolbar, so having getters that return toolbar
   *                           actions to fill the toolbar of the IpceMainWindow are unnecessary.
   *                           Removed methods that returned menu and toolbar actions.
   *                           Made it so that on default and if there is no active control net,
   *                           the Control Net Tool will be disabled.
   *                           Added enableControlNetTool(bool) so when an active control net is set,
   *                           the tool becomes enabled.
<<<<<<< HEAD
   *   @history 2018-07-09 Tracie Sucharski - Serialize the objectName for this view so that the
   *                           view can be re-created with the same objectName for restoring the
   *                           project state. Qt's save/restoreState use the objectName. Remove
   *                            sizeHint method which is now taken care of in the parent class,
   *                            AbstractProjectItemView.
=======
   *  @history 2018-06-25 Kaitlyn Lee - When multiple views are open, there is a possibility of getting
   *                           ambiguous shortcut errors. To counter this, we enable/disable actions.
   *                           On default, actions are disabled until a user moves the cursor over the view.
   *                           When a user moves the cursor outside of the view, the actions are disabled.
>>>>>>> a80cd0be
   */
  class Footprint2DView : public AbstractProjectItemView {

    Q_OBJECT

    public:
      Footprint2DView(Directory *directory, QWidget *parent=0);
      ~Footprint2DView();

      MosaicSceneWidget *mosaicSceneWidget();

      void load(XmlStackedHandlerReader *xmlReader);
      void save(QXmlStreamWriter &stream, Project *project, FileName newProjectRoot) const;

    signals:
      void modifyControlPoint(ControlPoint *controlPoint);
      void deleteControlPoint(ControlPoint *controlPoint);
      void createControlPoint(double latitude, double longitude);

      void redrawMeasures();
      void controlPointAdded(QString newPointId);

    public slots:
      void enableControlNetTool(bool value);

    protected:
      bool eventFilter(QObject *watched, QEvent *event);

    private slots:
      void onItemAdded(ProjectItem *item);
      void onItemRemoved(ProjectItem *item);
      void onQueueSelectionChanged();
      void onMosItemRemoved(Image *image);

    private:
      /**
       * @author 2018-05-11 Tracie Sucharski
       *
       * @internal
       */
      class XmlHandler : public XmlStackedHandler {
        public:
          XmlHandler(Footprint2DView *footprintView);
          ~XmlHandler();

          virtual bool startElement(const QString &namespaceURI, const QString &localName,
                                    const QString &qName, const QXmlAttributes &atts);
          virtual bool endElement(const QString &namespaceURI, const QString &localName,
                                  const QString &qName);

        private:
          Q_DISABLE_COPY(XmlHandler);

          Footprint2DView *m_footprintView;      //!< The Footprint2DView
      };

    private:
      MosaicSceneWidget *m_sceneWidget; //!< The scene widget
      ImageFileListWidget *m_fileListWidget; //!< The file list widget
      QMainWindow *m_window; //!< Main window
      QMap<Image *, ProjectItem *> m_imageItemMap; //!< Maps images to their items

      QToolBar *m_permToolBar; //!< The permanent tool bar
      QToolBar *m_activeToolBar; //!< The active tool bar
      ToolPad *m_toolPad; //!< The tool pad

      QAction *m_controlNetTool;  //!< The Control Point Editor Tool
  };
}

#endif<|MERGE_RESOLUTION|>--- conflicted
+++ resolved
@@ -86,18 +86,15 @@
    *                           the Control Net Tool will be disabled.
    *                           Added enableControlNetTool(bool) so when an active control net is set,
    *                           the tool becomes enabled.
-<<<<<<< HEAD
+   *  @history 2018-06-25 Kaitlyn Lee - When multiple views are open, there is a possibility of getting
+   *                           ambiguous shortcut errors. To counter this, we enable/disable actions.
+   *                           On default, actions are disabled until a user moves the cursor over the view.
+   *                           When a user moves the cursor outside of the view, the actions are disabled.
    *   @history 2018-07-09 Tracie Sucharski - Serialize the objectName for this view so that the
    *                           view can be re-created with the same objectName for restoring the
    *                           project state. Qt's save/restoreState use the objectName. Remove
    *                            sizeHint method which is now taken care of in the parent class,
    *                            AbstractProjectItemView.
-=======
-   *  @history 2018-06-25 Kaitlyn Lee - When multiple views are open, there is a possibility of getting
-   *                           ambiguous shortcut errors. To counter this, we enable/disable actions.
-   *                           On default, actions are disabled until a user moves the cursor over the view.
-   *                           When a user moves the cursor outside of the view, the actions are disabled.
->>>>>>> a80cd0be
    */
   class Footprint2DView : public AbstractProjectItemView {
 
