--- conflicted
+++ resolved
@@ -138,17 +138,14 @@
    */
   QString MosaicGridTool::latType() {
     QString result;
-<<<<<<< HEAD
+
     if (getWidget()->getProjection()) {
       if (getWidget()->getProjection()->projectionType() == Projection::Triaxial) {
         TProjection *tproj = (TProjection *) getWidget()->getProjection();
-        result = QString::fromStdString(tproj->LatitudeTypeString());
-      }
-    }
-=======
-    if (getWidget()->getProjection())
-      result = getWidget()->getProjection()->LatitudeTypeString();
->>>>>>> 932a32b2
+        result = tproj->LatitudeTypeString();
+      }
+    }
+
     return result;
   }
   
@@ -160,17 +157,14 @@
    */
   QString MosaicGridTool::lonDomain() {
     QString result;
-<<<<<<< HEAD
+
     if (getWidget()->getProjection()) {
       if (getWidget()->getProjection()->projectionType() == Projection::Triaxial) {
         TProjection *tproj = (TProjection *) getWidget()->getProjection();
-        result = QString::fromStdString(tproj->LongitudeDomainString());
-      }
-    }
-=======
-    if (getWidget()->getProjection())
-      result = getWidget()->getProjection()->LongitudeDomainString();
->>>>>>> 932a32b2
+        result = tproj->LongitudeDomainString();
+      }
+    }
+
     return result;
   }
 
@@ -312,15 +306,9 @@
       TProjection *tproj = (TProjection *) proj;
       PvlGroup mappingGroup(tproj->Mapping());
 
-<<<<<<< HEAD
-      Distance equatorialRadius(tproj->Mapping()["EquatorialRadius"][0].ToDouble(),
+      Distance equatorialRadius(toDouble(tproj->Mapping()["EquatorialRadius"][0]),
                                 Distance::Meters);
-      Distance polarRadius(tproj->Mapping()["PolarRadius"][0].ToDouble(), Distance::Meters);
-=======
-      Distance equatorialRadius(toDouble(proj->Mapping()["EquatorialRadius"][0]),
-                                Distance::Meters);
-      Distance polarRadius(toDouble(proj->Mapping()["PolarRadius"][0]), Distance::Meters);
->>>>>>> 932a32b2
+      Distance polarRadius(toDouble(tproj->Mapping()["PolarRadius"][0]), Distance::Meters);
 
       QRectF boundingRect = getWidget()->cubesBoundingRect();
 
@@ -552,22 +540,13 @@
     if (proj && proj->projectionType() == Projection::Triaxial) {
       TProjection *tproj = (TProjection *) proj;
       Distance equatorialRadius(
-<<<<<<< HEAD
-        tproj->Mapping()["EquatorialRadius"][0].ToDouble(),
-                                Distance::Meters);
+          toDouble(tproj->Mapping()["EquatorialRadius"][0]), Distance::Meters);
       Distance polarRadius(
-        tproj->Mapping()["PolarRadius"][0].ToDouble(),
-=======
-          toDouble(getWidget()->getProjection()->Mapping()["EquatorialRadius"][0]),
-                                Distance::Meters);
-      Distance polarRadius(
-          toDouble(getWidget()->getProjection()->Mapping()["PolarRadius"][0]),
->>>>>>> 932a32b2
-                                Distance::Meters);
+          toDouble(tproj->Mapping()["PolarRadius"][0]), Distance::Meters);
 
       if (obj["BaseLatitude"][0] != "Null")
         m_baseLat = Latitude(toDouble(obj["BaseLatitude"][0]), equatorialRadius, polarRadius,
-                            Latitude::Planetocentric, Angle::Degrees);
+                             Latitude::Planetocentric, Angle::Degrees);
 
       if (obj["BaseLongitude"][0] != "Null")
         m_baseLon = Longitude(toDouble(obj["BaseLongitude"][0]), Angle::Degrees);
