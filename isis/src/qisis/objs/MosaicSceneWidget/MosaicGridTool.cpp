--- conflicted
+++ resolved
@@ -302,7 +302,7 @@
     m_latExtents = source;
 
     Projection *proj = getWidget()->getProjection();
-    if (proj and proj->projectionType() == Projection::Triaxial) {
+    if (proj && proj->projectionType() == Projection::Triaxial) {
       TProjection *tproj = (TProjection *) proj;
       PvlGroup mappingGroup(tproj->Mapping());
 
@@ -668,15 +668,17 @@
   Longitude MosaicGridTool::domainMinLon() {
     Longitude result;
 
-    if (getWidget() && getWidget()->getProjection()) {
-      if (getWidget()->getProjection()->Has360Domain()) {
-        result = Longitude(0, Angle::Degrees);
-      }
-      else {
-        result = Longitude(-180, Angle::Degrees);
-      }
-    }
-
+    if (getWidget()->getProjection()) {
+      if (getWidget()->getProjection()->projectionType() == Projection::Triaxial) {
+        TProjection *tproj = (TProjection *) getWidget()->getProjection();
+        if (tproj->Has360Domain()) {
+          result = Longitude(0, Angle::Degrees);
+        }
+        else {
+          result = Longitude(-180, Angle::Degrees);
+        }
+      }
+    }
     return result;
   }
   
@@ -684,12 +686,15 @@
   Longitude MosaicGridTool::domainMaxLon() {
     Longitude result;
 
-    if (getWidget() && getWidget()->getProjection()) {
-      if (getWidget()->getProjection()->Has360Domain()) {
-        result = Longitude(360, Angle::Degrees);
-      }
-      else {
-        result = Longitude(180, Angle::Degrees);
+    if (getWidget()->getProjection()) {
+      if (getWidget()->getProjection()->projectionType() == Projection::Triaxial) {
+        TProjection *tproj = (TProjection *) getWidget()->getProjection();
+        if (tproj->Has360Domain()) {
+          result = Longitude(360, Angle::Degrees);
+        }
+        else {
+          result = Longitude(180, Angle::Degrees);
+        }
       }
     }
 
@@ -703,20 +708,16 @@
    * @param draw True if lat/lon increments need to be calculated.
    */
   void MosaicGridTool::autoGrid(bool draw) {
-<<<<<<< HEAD
-    Projection *proj = getWidget()->getProjection();
-    if (draw && proj && proj->projectionType() == Projection::Triaxial) {
-      TProjection *tproj = (TProjection *) proj;
-=======
+
     QSettings settings(
         FileName(QString("$HOME/.Isis/%1/mosaicSceneGridTool.config")
             .arg(QApplication::applicationName())).expanded(),
         QSettings::NativeFormat);
     settings.setValue("autoGrid", draw);
 
-    if (draw && getWidget()->getProjection()) {
->>>>>>> a9dd8c1f
-
+    Projection *proj = getWidget()->getProjection();
+    if (draw && proj && proj->projectionType() == Projection::Triaxial) {
+      TProjection *tproj = (TProjection *) proj;
       QRectF boundingRect = getWidget()->cubesBoundingRect();
 
       if (!boundingRect.isNull()) {
