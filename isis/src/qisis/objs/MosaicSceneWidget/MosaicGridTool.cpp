#include "MosaicGridTool.h"

#include <QApplication>
#include <QCheckBox>
#include <QDialog>
#include <QDoubleValidator>
#include <QGraphicsScene>
#include <QGridLayout>
#include <QLabel>
#include <QLineEdit>
#include <QMenu>
#include <QMessageBox>
#include <QPointF>
#include <QPushButton>
#include <QtCore>

#include "Angle.h"
#include "Distance.h"
#include "GridGraphicsItem.h"
#include "IException.h"
#include "Latitude.h"
#include "Longitude.h"
#include "MosaicGraphicsView.h"
#include "MosaicGridToolConfigDialog.h"
#include "Projection.h"
#include "TProjection.h"
#include "MosaicSceneWidget.h"
#include "PvlObject.h"

namespace Isis {
  /**
   * MosaicGridTool constructor
   *
   *
   * @param parent
   */
  MosaicGridTool::MosaicGridTool(MosaicSceneWidget *scene) :
      MosaicTool(scene) {
    m_gridItem = NULL;

    if (getWidget())
      m_previousBoundingRect = getWidget()->cubesBoundingRect();

    m_shouldCheckBoxes = true;

    m_baseLat = Latitude(0, Angle::Degrees);
    m_baseLon = Longitude(0, Angle::Degrees);

    m_latInc = Angle(45, Angle::Degrees);
    m_lonInc = Angle(45, Angle::Degrees);

    m_latExtents = Cubes;
    m_minLat = Latitude(-50.0, Angle::Degrees);
    m_maxLat = Latitude(50.0, Angle::Degrees);

    m_lonExtents = Cubes;
    m_minLon = Longitude(0.0, Angle::Degrees);
    m_maxLon = Longitude(360.0, Angle::Degrees);
    m_density = 10000;

  }


  /**
   * Adds the pan action to the given menu.
   *
   * @param menu
   */
  void MosaicGridTool::addToMenu(QMenu *menu) {
  }


  /**
   * True if checked
   *
   * @return The state of the checkbox.
   */
  bool MosaicGridTool::autoGridCheckBox() {
    return m_autoGridCheckBox->isChecked();
  }


  /**
   * The base latitude.
   *
   * @return The base latitude
   */
  Latitude MosaicGridTool::baseLat() {
    return m_baseLat;
  }


  /**
   * The base longitude.
   *
   * @return The base longitude
   */
  Longitude MosaicGridTool::baseLon() {
    return m_baseLon;
  }


  /**
   * The density or resolution of the grid. The number of straight lines
   *   used to draw the grid.
   *
   * @return The density
   */
  int MosaicGridTool::density() {
    return m_density;
  }


  /**
   * The angle of the latitude increment.
   *
   * @return The latitude increment angle.
   */
  Angle MosaicGridTool::latInc() {
    return m_latInc;
  }


  /**
   * The extent type (Map, Cubes, Manual) for the latitude.
   *
   * @return The extent type of the latitude
   */
  MosaicGridTool::GridExtentSource MosaicGridTool::latExtents() {
    return m_latExtents;
  }


  /**
   * The latitude type (planetocentric/planetographic) of the projection of the scene.
   *
   * @return the latitude type as a string
   */
  QString MosaicGridTool::latType() {
    QString result;

    if (getWidget()->getProjection()) {
      if (getWidget()->getProjection()->projectionType() == Projection::Triaxial) {
        TProjection *tproj = (TProjection *) getWidget()->getProjection();
        result = tproj->LatitudeTypeString();
      }
    }

    return result;
  }


  /**
   * The longitude domain of the projection of the scene.
   *
   * @return the domain as a string
   */
  QString MosaicGridTool::lonDomain() {
    QString result;

    if (getWidget()->getProjection()) {
      if (getWidget()->getProjection()->projectionType() == Projection::Triaxial) {
        TProjection *tproj = (TProjection *) getWidget()->getProjection();
        result = tproj->LongitudeDomainString();
      }
    }

    return result;
  }


  /**
   * The extent type (Map, Cubes, Manual) for the longitude.
   *
   * @return The extent type of the longitude
   */
  MosaicGridTool::GridExtentSource MosaicGridTool::lonExtents() {
    return m_lonExtents;
  }


  /**
   * The angle of the longitude increment.
   *
   * @return The longitude increment angle.
   */
  Angle MosaicGridTool::lonInc() {
    return m_lonInc;
  }


  /**
   * The maximum latitude used to determine the grid's extents and increments
   *
   * @return The maximum latitude of the grid range.
   */
  Latitude MosaicGridTool::maxLat() {
    return m_maxLat;
  }


  /**
   * The maximum longitude used to determine the grid's extents and increments
   *
   * @return The maximum longitude of the grid range.
   */
  Longitude MosaicGridTool::maxLon() {
    return m_maxLon;
  }


  /**
   * The minimum latitude used to determine the grid's extents and increments
   *
   * @return The minimum latitude of the grid range.
   */
  Latitude MosaicGridTool::minLat() {
    return m_minLat;
  }


  /**
   * The minimum longitude used to determine the grid's extents and increments
   *
   * @return  The minimum longitude of the grid range.
   */
  Longitude MosaicGridTool::minLon() {
    return m_minLon;
  }


  /**
   *
   *
   * @return a pointer to the scene
   */
  MosaicSceneWidget* MosaicGridTool::sceneWidget() {
    return getWidget();
  }


  /**
   * True if grid is displayed
   *
   * @return Whether or not the grid is displayed.
   */
  bool MosaicGridTool::showGrid() {
    return m_drawGridCheckBox->isChecked();
  }


  /**
   * Modify the check state of the checkbox.
   *
   * @param checked the new state of the checkbox
   */
  void MosaicGridTool::setAutoGridCheckBox(bool checked) {
    m_autoGridCheckBox->setChecked(checked);
  }


  /**
   * Modify the base latitude.
   *
   * @param baseLat the new base latitude.
   */
  void MosaicGridTool::setBaseLat(Latitude baseLat) {
    m_baseLat = Latitude(baseLat);
  }


  /**
   * Modify the base longitude.
   *
   * @param baseLon the new base longitude.
   */
  void MosaicGridTool::setBaseLon(Longitude baseLon) {
    m_baseLon = baseLon;
  }


  /**
   * Modify the density.
   *
   * @param density the new density value.
   */
  void MosaicGridTool::setDensity(int density) {
    m_density = density;
  }


  /**
   * Set the maximum and minimum latitude of the grid.
   *
   * @param source Where the grid extents come from (Map, Cubes, Manual).
   * @param minLat The minimum latitude of the grid.
   * @param maxLat The maximum latitude of the grid.
   */
  void MosaicGridTool::setLatExtents(GridExtentSource source,
                                     Latitude minLat = Latitude(),
                                     Latitude maxLat = Latitude()) {
    m_latExtents = source;

    Projection *proj = getWidget()->getProjection();
    if (proj and proj->projectionType() == Projection::Triaxial) {
      TProjection *tproj = (TProjection *) proj;
      PvlGroup mappingGroup(tproj->Mapping());

<<<<<<< HEAD
      Distance equatorialRadius(toDouble(tproj->Mapping()["EquatorialRadius"][0]),
                                Distance::Meters);
      Distance polarRadius(toDouble(tproj->Mapping()["PolarRadius"][0]), Distance::Meters);
=======
      Distance equatorialRadius(proj->EquatorialRadius(),
                                Distance::Meters);
      Distance polarRadius(proj->PolarRadius(), Distance::Meters);
>>>>>>> 23b02348

      QRectF boundingRect = getWidget()->cubesBoundingRect();

      double topLeft = 100;
      double topRight = 100;
      double bottomLeft = 100;
      double bottomRight = 100;
      bool cubeRectWorked = true;

      switch (source) {

        case Map:
          m_minLat = Latitude(tproj->MinimumLatitude(), mappingGroup, Angle::Degrees);
          m_maxLat = Latitude(tproj->MaximumLatitude(), mappingGroup,  Angle::Degrees);
          break;

        case Cubes:
          if (tproj->SetCoordinate(boundingRect.topLeft().x(), -boundingRect.topLeft().y())) {
            topLeft = tproj->Latitude();
          }
          else {
            cubeRectWorked = false;
          }
          if (tproj->SetCoordinate(boundingRect.topRight().x(), -boundingRect.topRight().y())) {
            topRight = tproj->Latitude();
          }
          else {
            cubeRectWorked = false;
          }
          if (tproj->SetCoordinate(boundingRect.bottomLeft().x(), -boundingRect.bottomLeft().y())) {
            bottomLeft = tproj->Latitude();
          }
          else {
            cubeRectWorked = false;
          }
          if (tproj->SetCoordinate(boundingRect.bottomRight().x(),
              -boundingRect.bottomRight().y())) {
            bottomRight = tproj->Latitude();
          }
          else {
            cubeRectWorked = false;
          }

          if (cubeRectWorked) {
            m_minLat = Latitude(std::min(std::min(topLeft, topRight),
                                        std::min(bottomLeft, bottomRight)), mappingGroup,
                                Angle::Degrees);
            m_maxLat = Latitude(std::max(std::max(topLeft, topRight),
                                        std::max(bottomLeft, bottomRight)), mappingGroup,
                                Angle::Degrees);

            if (tproj->SetUniversalGround(-90.0, 0) &&
                boundingRect.contains(QPointF(tproj->XCoord(), -tproj->YCoord()))) {
              m_minLat = Latitude(-90.0, mappingGroup, Angle::Degrees);
            }

            if (tproj->SetUniversalGround(90.0, 0) &&
                boundingRect.contains(QPointF(tproj->XCoord(), -tproj->YCoord()))) {
              m_maxLat = Latitude(90.0, mappingGroup, Angle::Degrees);
            }
          }
          else {
<<<<<<< HEAD
            m_minLat = Latitude(tproj->MinimumLatitude(), mappingGroup, Angle::Degrees);
            m_maxLat = Latitude(tproj->MaximumLatitude(), mappingGroup, Angle::Degrees);
            throw IException(IException::Unknown,
                  "Could not extract latitude extents from the cubes. The extents from the"
                  " projection were used instead.",
                _FILEINFO_);
=======
            m_minLat = Latitude(-90, mappingGroup, Angle::Degrees);
            m_maxLat = Latitude(90, mappingGroup, Angle::Degrees);
            m_latExtents = Manual;

            static Projection *lastProjWithThisError = NULL;

            if (proj != lastProjWithThisError) {
              lastProjWithThisError = proj;
              QMessageBox::warning(NULL, tr("Latitude Extent Failure"),
                                   tr("<p/>Could not extract latitude extents from the cubes.<br/>"
                                      "<br/>The option <strong>\"Compute From Images\"</strong> "
                                      "will default to using the <strong>Manual</strong> option "
                                      "for latitude extents with a range of -90 to 90."));
            }
>>>>>>> 23b02348
          }
          break;

        case Manual:
          m_minLat = Latitude(minLat);
          m_maxLat = Latitude(maxLat);
          break;

        default:
          m_minLat = Latitude(tproj->MinimumLatitude(), mappingGroup, Angle::Degrees);
          m_maxLat = Latitude(tproj->MaximumLatitude(), mappingGroup, Angle::Degrees);
      }
    }
  }


  /**
   * Modify the latitude increment.
   *
   * @param latInc the new increment angle.
   */
  void MosaicGridTool::setLatInc(Angle latInc) {
    if (latInc > Angle(0.0, Angle::Degrees)) {
      m_latInc = latInc;
    }
  }


  /**
   * Set the maximum and minimum longitude of the grid.
   *
   * @param source Where the grid extents come from (Map, Cubes, Manual).
   * @param minLon The minimum longitude of the grid.
   * @param maxLon The maximum longitude of the grid.
   */
  void MosaicGridTool::setLonExtents(GridExtentSource source,
                                     Longitude minLon = Longitude(),
                                     Longitude maxLon = Longitude()) {
    m_lonExtents = source;

    Projection *proj = getWidget()->getProjection();
    if (proj && proj->projectionType() == Projection::Triaxial) {
      TProjection * tproj = (TProjection *) proj;
      QRectF boundingRect = getWidget()->cubesBoundingRect();

      double topLeft = 0;
      double topRight = 0;
      double bottomLeft = 0;
      double bottomRight = 0;
      bool cubeRectWorked = true;

      Longitude zeroLon(0.0, Angle::Degrees);
      Longitude threeSixtyLon(360.0, Angle::Degrees);

      switch (source) {

        case Map:
          m_minLon = Longitude(tproj->MinimumLongitude(), Angle::Degrees);
          m_maxLon = Longitude(tproj->MaximumLongitude(), Angle::Degrees);
          break;

        case Cubes:
          if (tproj->SetCoordinate(boundingRect.topLeft().x(), -boundingRect.topLeft().y())) {
            topLeft = tproj->Longitude();
          }
          else {
            cubeRectWorked = false;
          }
          if (tproj->SetCoordinate(boundingRect.topRight().x(), -boundingRect.topRight().y())) {
            topRight = tproj->Longitude();
          }
          else {
            cubeRectWorked = false;
          }
          if (tproj->SetCoordinate(boundingRect.bottomLeft().x(), -boundingRect.bottomLeft().y())) {
            bottomLeft = tproj->Longitude();
          }
          else {
            cubeRectWorked = false;
          }
          if (tproj->SetCoordinate(boundingRect.bottomRight().x(),
              -boundingRect.bottomRight().y())) {
            bottomRight = tproj->Longitude();
          }
          else {
            cubeRectWorked = false;
          }

          if (cubeRectWorked) {
            m_minLon = Longitude(std::min(std::min(topLeft, topRight),
                                          std::min(bottomLeft, bottomRight)),
                                Angle::Degrees);
            m_maxLon = Longitude(std::max(std::max(topLeft, topRight),
                                          std::max(bottomLeft, bottomRight)),
                                Angle::Degrees);
            if (m_minLon < zeroLon) {
              m_minLon = zeroLon;
            }
            if (m_maxLon > threeSixtyLon) {
              m_maxLon = threeSixtyLon;
            }
            //Draw 0-360 if the pole is in the cubes' bounding rectangle.
            if (m_minLat == Angle(-90.0, Angle::Degrees) ||
                m_maxLat == Angle(90.0, Angle::Degrees)) {
              m_minLon = zeroLon;
              m_maxLon = threeSixtyLon;
            }
          }
          else {
<<<<<<< HEAD
            m_minLat = Latitude(tproj->MinimumLongitude(), Angle::Degrees);
            m_maxLat = Latitude(tproj->MaximumLongitude(), Angle::Degrees);
            throw IException(IException::Unknown,
                  "Could not extract latitude extents from the cubes. The extents from the"
                  " projection were used instead.",
                _FILEINFO_);
=======
            m_minLon = zeroLon;
            m_maxLon = threeSixtyLon;
            m_lonExtents = Manual;

            static Projection *lastProjWithThisError = NULL;

            if (proj != lastProjWithThisError) {
              lastProjWithThisError = proj;
              QMessageBox::warning(NULL, tr("Longitude Extent Failure"),
                                   tr("<p/>Could not extract longitude extents from the cubes.<br/>"
                                      "<br/>The option <strong>\"Compute From Images\"</strong> "
                                      "will default to using the <strong>Manual</strong> option "
                                      "for longitude extents with a range of 0 to 360."));
            }
>>>>>>> 23b02348
          }
          break;

        case Manual:
          m_minLon = minLon;
          m_maxLon = maxLon;
          break;

        default:
          m_minLon = Longitude(tproj->MinimumLongitude(), Angle::Degrees);
          m_maxLon = Longitude(tproj->MaximumLongitude(), Angle::Degrees);
      }
    }
  }


  /**
   * Modify the longitude increment.
   *
   * @param lonInc the new lonitude increment.
   */
  void MosaicGridTool::setLonInc(Angle lonInc) {
    Angle lonRange = m_maxLon - m_minLon;

    if (lonInc > lonRange)
      m_lonInc = lonRange;
    else if (lonInc > Angle(0.0, Angle::Degrees))
      m_lonInc = lonInc;
  }


  /**
   * Modify the check state of the checkbox.
   *
   * @param checked the new state of the checkbox
   */
  void MosaicGridTool::setShowGrid(bool show) {
    m_drawGridCheckBox->setChecked(show);
  }


  /**
   * Read the tool information form a pvl object.
   *
   * @param obj the object from which we are extracting the information
   */
  void MosaicGridTool::fromPvl(const PvlObject &obj) {

    Projection *proj = getWidget()->getProjection();
    if (proj && proj->projectionType() == Projection::Triaxial) {
      TProjection *tproj = (TProjection *) proj;
      Distance equatorialRadius(
<<<<<<< HEAD
          toDouble(tproj->Mapping()["EquatorialRadius"][0]), Distance::Meters);
      Distance polarRadius(
          toDouble(tproj->Mapping()["PolarRadius"][0]), Distance::Meters);
=======
          getWidget()->getProjection()->EquatorialRadius(),
          Distance::Meters);
      Distance polarRadius(
          getWidget()->getProjection()->PolarRadius(),
          Distance::Meters);
>>>>>>> 23b02348

      if (obj["BaseLatitude"][0] != "Null")
        m_baseLat = Latitude(toDouble(obj["BaseLatitude"][0]), equatorialRadius, polarRadius,
                             Latitude::Planetocentric, Angle::Degrees);

      if (obj["BaseLongitude"][0] != "Null")
        m_baseLon = Longitude(toDouble(obj["BaseLongitude"][0]), Angle::Degrees);

      if (obj["LatitudeIncrement"][0] != "Null")
        m_latInc = Angle(toDouble(obj["LatitudeIncrement"][0]), Angle::Degrees);

      if (obj["LongitudeIncrement"][0] != "Null")
        m_lonInc = Angle(toDouble(obj["LongitudeIncrement"][0]), Angle::Degrees);

      if (obj.HasKeyword("LatitudeExtentType")) {
        if (obj["LatitudeExtentType"][0] != "Null")
          m_latExtents = (GridExtentSource)toInt(obj["LatitudeExtentType"][0]);
      }

      if (obj.HasKeyword("MinimumLatitude")) {
        if (obj["MinimumLatitude"][0] != "Null")
          m_minLat = Latitude(toDouble(obj["MinimumLatitude"][0]), equatorialRadius, polarRadius,
                              Latitude::Planetocentric, Angle::Degrees);
      }

      if (obj.HasKeyword("MaximumLatitude")) {
        if (obj["MaximumLatitude"][0] != "Null")
          m_maxLat = Latitude(toDouble(obj["MaximumLatitude"][0]), equatorialRadius, polarRadius,
                              Latitude::Planetocentric, Angle::Degrees);
      }

      if (obj.HasKeyword("LongitudeExtentType")) {
        if (obj["LongitudeExtentType"][0] != "Null")
          m_lonExtents = (GridExtentSource)toInt(obj["LongitudeExtentType"][0]);
      }

      if (obj.HasKeyword("MinimumLongitude")) {
        if (obj["MinimumLongitude"][0] != "Null")
          m_minLon = Longitude(toDouble(obj["MinimumLongitude"][0]), Angle::Degrees);
      }

      if (obj.HasKeyword("MaximumLongitude")) {
        if (obj["MaximumLongitude"][0] != "Null")
          m_maxLon = Longitude(toDouble(obj["MaximumLongitude"][0]), Angle::Degrees);
      }

      if (obj["Density"][0] != "Null")
        m_density = toDouble(obj["Density"][0]);


      if (obj.HasKeyword("CheckTheBoxes")) {
        if (obj["CheckTheBoxes"][0] != "Null") {
          m_shouldCheckBoxes = (obj["CheckTheBoxes"][0] == "true");
        }
      }

      if(toBool(obj["Visible"][0])) {
        drawGrid();
      }
    }
  }


  /**
   * An accessor for the name of the Pvl object that the tool's information is stored in.
   *
   * @return The name in string form.
   */
  QString MosaicGridTool::projectPvlObjectName() const {
    return "MosaicGridTool";
  }


  /**
   * Store the tool information in a pvl object.
   *
   * @return the pvl object
   */
  PvlObject MosaicGridTool::toPvl() const {
    PvlObject obj(projectPvlObjectName());

    obj += PvlKeyword("ShouldCheckBoxes", toString((int)m_shouldCheckBoxes));

    obj += PvlKeyword("BaseLatitude", toString(m_baseLat.degrees()));
    obj += PvlKeyword("BaseLongitude", toString(m_baseLon.degrees()));

    obj += PvlKeyword("LatitudeIncrement", toString(m_latInc.degrees()));
    obj += PvlKeyword("LongitudeIncrement", toString(m_lonInc.degrees()));

    obj += PvlKeyword("LatitudeExtentType", toString(m_latExtents));
    obj += PvlKeyword("MaximumLatitude", toString(m_maxLat.degrees()));
    obj += PvlKeyword("MinimumLongitude", toString(m_minLon.degrees()));

    obj += PvlKeyword("LongitudeExtentType", toString(m_lonExtents));
    obj += PvlKeyword("MinimumLatitude", toString(m_minLat.degrees()));
    obj += PvlKeyword("MaximumLongitude", toString(m_maxLon.degrees()));

    obj += PvlKeyword("Density", toString(m_density));
    obj += PvlKeyword("Visible", toString((int)(m_gridItem != NULL)));

    return obj;
  }


  /**
   * Calculates the lat/lon increments from the bounding rectangle of the open cubes.
   *
   * @param draw True if lat/lon increments need to be calculated.
   */
  void MosaicGridTool::autoGrid(bool draw) {
    Projection *proj = getWidget()->getProjection();
    if (draw && proj && proj->projectionType() == Projection::Triaxial) {
      TProjection *tproj = (TProjection *) proj;

      QRectF boundingRect = getWidget()->cubesBoundingRect();

      if (!boundingRect.isNull()) {

        setLatExtents(m_latExtents, m_minLat, m_maxLat);
        setLonExtents(m_lonExtents, m_minLon, m_maxLon);

        double latRange = m_maxLat.degrees() - m_minLat.degrees();

        if (tproj->Mapping()["LatitudeType"][0] == "Planetographic") {
          latRange =
              m_maxLat.planetographic(Angle::Degrees) - m_minLat.planetographic(Angle::Degrees);
        }

        double lonRange = m_maxLon.degrees() - m_minLon.degrees();

        /*
         * To calculate the lat/lon increments we divide the range by 10 (so we end up
         *   with about 10 sections in the range, whatever the extents may be) and we
         *   divide that by 1, 10, 100,... depending on the log10 of the range. We then
         *   round this value and multiply but the same number that we divided  by. This
         *   gives us a clear, sensible value for an increment.
         *
         *   Example Increments:
         *     Range = 1    --> Inc = .1
         *     Range = 10   --> Inc = 1
         *     Range = 100  --> Inc = 10
         *     Range = 5000 --> Inc = 500
         *
         *   inc = round[(range/10) / 10^floor(log(range) - 1)] * 10^floor(log(range) - 1)
         */

        double latOffsetMultiplier = pow(10, qFloor(log10(latRange) - 1));
        double lonOffsetMultiplier = pow(10, qFloor(log10(lonRange) - 1));

        double idealLatInc = latRange / 10.0;
        double idealLonInc = lonRange / 10.0;

        double roundedLatInc = qRound(idealLatInc / latOffsetMultiplier) * latOffsetMultiplier ;
        double roundedLonInc = qRound(idealLonInc / lonOffsetMultiplier) * lonOffsetMultiplier ;

        m_latInc = Angle(roundedLatInc, Angle::Degrees);
        m_lonInc = Angle(roundedLonInc, Angle::Degrees);

        m_previousBoundingRect = boundingRect;

        drawGrid();
      }
    }
  }


  /**
   * Clears the grid from the scene. Does not erase any grid information.
   */
  void MosaicGridTool::clearGrid() {
    if(m_gridItem != NULL) {
      disconnect(getWidget(), SIGNAL(projectionChanged(Projection *)),
                 this, SLOT(drawGrid()));

      getWidget()->getScene()->removeItem(m_gridItem);

      delete m_gridItem;
      m_gridItem = NULL;
    }
  }


  /**
   * Give a configuration dialog for the options available in this tool.
   */
  void MosaicGridTool::configure() {
    MosaicGridToolConfigDialog *configDialog =
        new MosaicGridToolConfigDialog(this,
                                         qobject_cast<QWidget *>(parent()));
    configDialog->setAttribute(Qt::WA_DeleteOnClose);
    configDialog->show();
  }


  /**
   * Creates the GridGraphicsItem that will draw the grid. If there is no grid item the grid
   *   is cleared and redrawn with a new item.
   *
   */
  void MosaicGridTool::drawGrid() {
    if(m_gridItem != NULL) {
      m_drawGridCheckBox->setChecked(false);
      m_autoGridCheckBox->setEnabled(true);
      m_autoGridLabel->setEnabled(true);
    }

    m_drawGridCheckBox->blockSignals(true);
    m_drawGridCheckBox->setChecked(true);
    m_drawGridCheckBox->blockSignals(false);

    if (!getWidget()->getProjection()) {
      QString msg = "Please set the mosaic scene's projection before trying to "
                    "draw a grid. This means either open a cube (a projection "
                    "will be calculated) or set the projection explicitly";
      QMessageBox::warning(NULL, tr("Grid Tool Requires Projection"), msg);
    }

    if (m_minLon.degrees() < m_maxLon.degrees() && m_minLat.degrees() < m_maxLat.degrees()) {
      m_gridItem = new GridGraphicsItem(m_baseLat, m_baseLon, m_latInc, m_lonInc, getWidget(),
                                        m_density, m_minLat, m_maxLat, m_minLon, m_maxLon);
    }

    connect(getWidget(), SIGNAL(projectionChanged(Projection *)),
            this, SLOT(drawGrid()), Qt::UniqueConnection);

    connect(getWidget(), SIGNAL(cubesChanged()),
            this, SLOT(onCubesChanged()));

    if (m_gridItem != NULL)
      getWidget()->getScene()->addItem(m_gridItem);
  }


  /**
   * Determines whether the grid should be drawn or not.
   *
   * @param draw True if grid should be drawn. Otherwise, it will be cleared.
   */
  void MosaicGridTool::drawGrid(bool draw) {
    if (draw) {
      m_autoGridLabel->setEnabled(true);
      m_autoGridCheckBox->setEnabled(true);
      drawGrid();
    }
    else {
      clearGrid();
      m_autoGridLabel->setEnabled(false);
      m_autoGridCheckBox->setEnabled(false);
    }
  }


  /**
   * Determines whether or not the bounding rectangle was changed by the addition
   *   or removal of cubes. If it wasn't changed, the grid is not redrawn. If it
   *   was (and autogrid is checked), the grid is redrawn with new lat/lon
   *   increments.
   *
   */
  void MosaicGridTool::onCubesChanged() {
    if (m_previousBoundingRect != getWidget()->cubesBoundingRect()) {
      emit boundingRectChanged();
      autoGrid(m_autoGridCheckBox->isChecked());

      //Make sure that the grid is updated the first time new cubes are opened.
      getWidget()->getView()->update();
      QApplication::processEvents();
    }
  }


  /**
   * Checks both checkboxes when the tool is first opened. Allows the grid to remain
   *   when the tool is not active.
   *
   * @param check True when the tool is activated
   */
  void MosaicGridTool::onToolOpen(bool check) {
    if (check && m_shouldCheckBoxes) {
      m_autoGridCheckBox->setChecked(true);
      m_autoGridCheckBox->setEnabled(true);
      m_autoGridLabel->setEnabled(true);
      m_drawGridCheckBox->setChecked(true);
      m_shouldCheckBoxes = false;
    }
  }


  /**
   * Creates the widget to add to the tool bar.
   *
   * @param parent
   *
   * @return QWidget*
   */
  QWidget *MosaicGridTool::createToolBarWidget() {
    QWidget *widget = new QWidget();
    return widget;
  }


  /**
   * Adds the action to the toolpad.
   *
   * @param toolpad
   *
   * @return QAction*
   */
  QAction *MosaicGridTool::getPrimaryAction() {
    m_action = new QAction(this);
    m_action->setIcon(getIcon("grid.png"));
    m_action->setToolTip("Grid (g)");
    m_action->setShortcut(Qt::Key_G);
    QString text  =
      "<b>Function:</b>  Superimpose a map grid over the area of displayed "
      "footprints in the 'mosaic scene.'<br><br>"
      "This tool allows you to overlay a ground grid onto the mosaic scene. "
      "The inputs are standard ground grid parameters and a grid density."
      "<p><b>Shortcut:</b>  g</p> ";
    m_action->setWhatsThis(text);
    return m_action;
  }


  /**
   * Creates the Grid Toolbar Widget
   *
   * @return The toolbar widget
   */
  QWidget *MosaicGridTool::getToolBarWidget() {

    m_previousBoundingRect =  getWidget()->cubesBoundingRect();

    QHBoxLayout *actionLayout = new QHBoxLayout();

    QString autoGridWhatsThis =
        "Draws a grid based on the current lat/lon extents (from the cubes, map, or user).";
    m_autoGridLabel = new QLabel("Auto Grid");
    m_autoGridLabel->setWhatsThis(autoGridWhatsThis);
    m_autoGridCheckBox = new QCheckBox;
    m_autoGridCheckBox->setWhatsThis(autoGridWhatsThis);
    connect(m_autoGridCheckBox, SIGNAL(toggled(bool)), this, SLOT(autoGrid(bool)));
    actionLayout->addWidget(m_autoGridLabel);
    actionLayout->addWidget(m_autoGridCheckBox);

    // Create the action buttons
    QPushButton *optionsButton = new QPushButton("Grid Options");
    optionsButton->setWhatsThis("Opens a dialog box that has the options to change the base"
                                " latitude, base longitude, latitude increment, longitude"
                                " increment, and grid density.");
    connect(optionsButton, SIGNAL(clicked()), this, SLOT(configure()));
    actionLayout->addWidget(optionsButton);

    QString drawGridWhatsThis =
        "Draws a grid based on the current lat/lon extents (from the cubes, map, or user).";
    QLabel *drawGridLabel = new QLabel("Show Grid");
    drawGridLabel->setWhatsThis(drawGridWhatsThis);
    m_drawGridCheckBox = new QCheckBox;
    m_drawGridCheckBox->setWhatsThis(drawGridWhatsThis);
    connect(m_drawGridCheckBox, SIGNAL(toggled(bool)), this, SLOT(drawGrid(bool)));
    actionLayout->addWidget(drawGridLabel);
    actionLayout->addWidget(m_drawGridCheckBox);

    connect(this, SIGNAL(activated(bool)), this, SLOT(onToolOpen(bool)));

    actionLayout->addStretch(1);
    actionLayout->setMargin(0);

    QWidget *toolBarWidget = new QWidget;
    toolBarWidget->setLayout(actionLayout);

    return toolBarWidget;
  }
}<|MERGE_RESOLUTION|>--- conflicted
+++ resolved
@@ -306,15 +306,9 @@
       TProjection *tproj = (TProjection *) proj;
       PvlGroup mappingGroup(tproj->Mapping());
 
-<<<<<<< HEAD
-      Distance equatorialRadius(toDouble(tproj->Mapping()["EquatorialRadius"][0]),
+      Distance equatorialRadius(tproj->EquatorialRadius(),
                                 Distance::Meters);
-      Distance polarRadius(toDouble(tproj->Mapping()["PolarRadius"][0]), Distance::Meters);
-=======
-      Distance equatorialRadius(proj->EquatorialRadius(),
-                                Distance::Meters);
-      Distance polarRadius(proj->PolarRadius(), Distance::Meters);
->>>>>>> 23b02348
+      Distance polarRadius(tproj->PolarRadius(), Distance::Meters);
 
       QRectF boundingRect = getWidget()->cubesBoundingRect();
 
@@ -377,14 +371,6 @@
             }
           }
           else {
-<<<<<<< HEAD
-            m_minLat = Latitude(tproj->MinimumLatitude(), mappingGroup, Angle::Degrees);
-            m_maxLat = Latitude(tproj->MaximumLatitude(), mappingGroup, Angle::Degrees);
-            throw IException(IException::Unknown,
-                  "Could not extract latitude extents from the cubes. The extents from the"
-                  " projection were used instead.",
-                _FILEINFO_);
-=======
             m_minLat = Latitude(-90, mappingGroup, Angle::Degrees);
             m_maxLat = Latitude(90, mappingGroup, Angle::Degrees);
             m_latExtents = Manual;
@@ -399,7 +385,6 @@
                                       "will default to using the <strong>Manual</strong> option "
                                       "for latitude extents with a range of -90 to 90."));
             }
->>>>>>> 23b02348
           }
           break;
 
@@ -509,14 +494,6 @@
             }
           }
           else {
-<<<<<<< HEAD
-            m_minLat = Latitude(tproj->MinimumLongitude(), Angle::Degrees);
-            m_maxLat = Latitude(tproj->MaximumLongitude(), Angle::Degrees);
-            throw IException(IException::Unknown,
-                  "Could not extract latitude extents from the cubes. The extents from the"
-                  " projection were used instead.",
-                _FILEINFO_);
-=======
             m_minLon = zeroLon;
             m_maxLon = threeSixtyLon;
             m_lonExtents = Manual;
@@ -531,7 +508,6 @@
                                       "will default to using the <strong>Manual</strong> option "
                                       "for longitude extents with a range of 0 to 360."));
             }
->>>>>>> 23b02348
           }
           break;
 
@@ -584,17 +560,10 @@
     if (proj && proj->projectionType() == Projection::Triaxial) {
       TProjection *tproj = (TProjection *) proj;
       Distance equatorialRadius(
-<<<<<<< HEAD
-          toDouble(tproj->Mapping()["EquatorialRadius"][0]), Distance::Meters);
-      Distance polarRadius(
-          toDouble(tproj->Mapping()["PolarRadius"][0]), Distance::Meters);
-=======
-          getWidget()->getProjection()->EquatorialRadius(),
+          tproj->EquatorialRadius(),
           Distance::Meters);
       Distance polarRadius(
-          getWidget()->getProjection()->PolarRadius(),
-          Distance::Meters);
->>>>>>> 23b02348
+          tproj->PolarRadius(), Distance::Meters);
 
       if (obj["BaseLatitude"][0] != "Null")
         m_baseLat = Latitude(toDouble(obj["BaseLatitude"][0]), equatorialRadius, polarRadius,
