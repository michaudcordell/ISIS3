#include "GridGraphicsItem.h"

#include <cmath>
#include <float.h>
#include <iostream>

#include <QDebug>
#include <QGraphicsScene>

#include "Angle.h"
#include "Distance.h"
#include "GroundGrid.h"
#include "IException.h"
#include "Latitude.h"
#include "Longitude.h"
#include "MosaicGraphicsView.h"
#include "MosaicSceneWidget.h"
#include "Projection.h"
#include "TProjection.h"
#include "UniversalGroundMap.h"

using namespace std;

namespace Isis {
  GridGraphicsItem::GridGraphicsItem(Latitude baseLat, Longitude baseLon,
      Angle latInc, Angle lonInc, MosaicSceneWidget *projectionSrc,
      int density, Latitude latMin, Latitude latMax,
      Longitude lonMin, Longitude lonMax) {
    setZValue(DBL_MAX);
    
    // Walk the grid, creating a QGraphicsLineItem for each line segment.
    Projection *proj = projectionSrc->getProjection();
    Projection::ProjectionType pType = proj->projectionType();

    if (proj && pType == Projection::Triaxial && lonMin < lonMax && latMin < latMax) {
      TProjection *tproj = (TProjection *) proj;
      PvlGroup mappingGroup(tproj->Mapping());

      Latitude minLat;
      Latitude maxLat;
      Latitude startLat;
      Latitude endLat;
      
      if (mappingGroup["LatitudeType"][0] == "Planetographic") {

<<<<<<< HEAD
        Distance equaRad(tproj->Mapping()["EquatorialRadius"][0].ToDouble(), Distance::Meters);
        Distance polRad(tproj->Mapping()["PolarRadius"][0].ToDouble(), Distance::Meters);
=======
        Distance equaRad(toDouble(proj->Mapping()["EquatorialRadius"][0]), Distance::Meters);
        Distance polRad(toDouble(proj->Mapping()["PolarRadius"][0]), Distance::Meters);
>>>>>>> 932a32b2

        minLat = Latitude(latMin.planetographic(Angle::Degrees), mappingGroup,
                          Angle::Degrees);
        maxLat = Latitude(latMax.planetographic(Angle::Degrees), mappingGroup,
                          Angle::Degrees);
        baseLat = Latitude(baseLat.degrees(), equaRad, polRad,
                          Latitude::Planetocentric, Angle::Degrees);

        // Make sure our lat increment is non-zero
        if (!qFuzzyCompare(latInc.radians(), 0.0)) {
          startLat = baseLat;

          // We need startLat to start above min, and be as close to min as possible
          try {
            while (startLat < minLat) {
              startLat = startLat.add(latInc, mappingGroup);
            }
          }
          catch (IException &) {
          }

          try {
            while (startLat.add(latInc * -1, mappingGroup) >= minLat) {
              startLat = startLat.add(latInc * -1, mappingGroup);
            }
          }
          catch (IException &) {
            // Do nothing if we hit up against a pole
          }
        }

        endLat = baseLat;

        // We need endLat to start below max, and be as close to max as possible
        try {
          while (endLat > maxLat) {
            endLat = endLat.add(latInc * -1, mappingGroup);
          }
        }
        catch (IException &) {
        }


        try {
          while (endLat.add(latInc, mappingGroup) <= maxLat) {
            endLat = endLat.add(latInc, mappingGroup);
          }
        }
        catch (IException &) {
          // Do nothing if we hit up against a pole
        }
      }
      else {
        minLat = Latitude(latMin.degrees(), mappingGroup,
                        Angle::Degrees);
        maxLat = Latitude(latMax.degrees(), mappingGroup,
                        Angle::Degrees);
        
        // Make sure our lat increment is non-zero
        if (!qFuzzyCompare(latInc.radians(), 0.0)) {
          startLat = Latitude(
            baseLat - Angle(floor((baseLat - minLat) / latInc) * latInc), mappingGroup);
          
        if (qFuzzyCompare(startLat.degrees(), -90.0))
          startLat = Latitude(-90.0, mappingGroup, Angle::Degrees);
        }
        
        endLat = Latitude(
          (long)((maxLat - startLat) / latInc) * latInc + startLat,
          mappingGroup);
        if (qFuzzyCompare(endLat.degrees(), 90.0))
          endLat = Latitude(90.0, mappingGroup, Angle::Degrees);
      }
      
      Longitude minLon(lonMin.degrees(), mappingGroup,
                      Angle::Degrees);
      Longitude maxLon(lonMax.degrees(), mappingGroup,
                      Angle::Degrees);

      Longitude startLon;
      // Make sure our lon increment is non-zero
      if (!qFuzzyCompare(lonInc.radians(), 0.0)) {
        startLon = Longitude(
          baseLon - Angle(floor((baseLon - minLon) / lonInc) * lonInc));
      }

      Longitude endLon =
          (long)((maxLon - startLon) / lonInc) * lonInc + startLon;

      if (qFuzzyCompare( (endLon + lonInc).radians(), maxLon.radians() )) {
        endLon = maxLon;
      }

      // Make sure our increments will move our lat/lon values... prevent infinite loops
      if (!qFuzzyCompare( (startLat + latInc).radians(), startLat.radians() ) &&
          !qFuzzyCompare( (startLon + lonInc).radians(), startLon.radians() )) {

        int numCurvedLines = (int)ceil(((maxLat - minLat) / latInc) + 1);
        numCurvedLines += (int)ceil(((maxLon - minLon) / lonInc) + 1);

        int curvedLineDensity = density / numCurvedLines + 1;
        Angle latRes((maxLon - minLon) / (double)curvedLineDensity);
        Angle lonRes((maxLat - minLat) / (double)curvedLineDensity);
      
        if (mappingGroup["LatitudeType"][0] == "Planetographic") {
          lonRes = Angle(
              (maxLat.planetographic() - minLat.planetographic()) / (double)curvedLineDensity,
              Angle::Radians);
        }

        if (latRes <= Angle(0, Angle::Degrees))
          latRes = Angle(1E-10, Angle::Degrees);

        if (lonRes <= Angle(0, Angle::Degrees))
          lonRes = Angle(1E-10, Angle::Degrees);

        bool firstIteration = true;
        bool atMaxLat = false;
        bool atMaxLon = false;

        // We're looping like this to guarantee we hit the correct end position in
        //   the loop despite double math.


        Latitude lat = minLat;
        while(!atMaxLat) {
          double previousX = 0;
          double previousY = 0;
          bool havePrevious = false;

          for(Longitude lon = minLon; lon != maxLon + latRes; lon += latRes) {

            if (lon > maxLon && !atMaxLon) {
              lon = maxLon;
              atMaxLon = true;
            }

            double x = 0;
            double y = 0;            
            bool valid = tproj->SetUniversalGround(lat.degrees(), lon.degrees());

            if (valid) {
              x = tproj->XCoord();
              y = -1 * tproj->YCoord();

              if(havePrevious) {
                if(previousX != x || previousY != y) {
                  new QGraphicsLineItem(QLineF(previousX, previousY, x, y), this);
                }
              }
            }

            havePrevious = valid;
            previousX = x;
            previousY = y;
          }

//           if (firstIteration) {
//             if (startLat.planetographic(Angle::Degrees) - latInc.degrees() < -90.0) 
//               lat = Latitude(-90.0, mappingGroup, Angle::Degrees);
//             else {
//               lat = Latitude(startLat.planetographic() - latInc.radians(), mappingGroup,
//                              Angle::Radians);
//             }
//           }

          firstIteration = false;
          atMaxLon = false;

          Latitude nextLat;

          try {
            nextLat = lat.add(latInc, mappingGroup);
          }
          catch (IException &) {
            nextLat = maxLat;
          }

          if (lat == minLat && minLat != startLat) {
            // If our increment doesn't intersect the lat range, set ourselves to max.
            if (startLat < minLat || startLat > maxLat) {
              nextLat = maxLat;
            }
            else {
              // Our increment lands inside the range, go to start and begin incrementing towards end.
              nextLat = startLat;
            }
          }
          else if (lat >= maxLat) {
            atMaxLat = true;
          }
          else if (nextLat > endLat) {            
            nextLat = maxLat;
          }

          lat = nextLat;
        }

        firstIteration = true;
        atMaxLat = false;
        atMaxLon = false;
        
        for(Longitude lon = minLon; lon != maxLon + lonInc; lon += lonInc) {

          if (lon > endLon && lon < maxLon) {
            lon = endLon;
          }
          
          if (lon > maxLon && !atMaxLon) {
            lon = maxLon;
            atMaxLon = true;
          }

          double previousX = 0;
          double previousY = 0;
          bool havePrevious = false;

          Latitude lat =  minLat;
          while (!atMaxLat) {
            double x = 0;
            double y = 0;
            bool valid = tproj->SetUniversalGround(lat.degrees(), lon.degrees());
            
            if (valid) {
              x = tproj->XCoord();
              y = -1 * tproj->YCoord();

              if(havePrevious) {
                x = tproj->XCoord();
                y = -1 * tproj->YCoord();

                if(previousX != x || previousY != y) {
                  new QGraphicsLineItem(QLineF(previousX, previousY, x, y), this);
                }
              }
            }

            havePrevious = valid;
            previousX = x;
            previousY = y;

            if (lat >= maxLat) {
              atMaxLat = true;
            }
            else {
              lat = lat.add(lonRes, mappingGroup);
            }
          }

          if (firstIteration)
            lon = startLon - lonInc;

          firstIteration = false;
          atMaxLat = false;
        }
      }
    }

    setRect(calcRect());
  }


  GridGraphicsItem::~GridGraphicsItem() {
  }


  void GridGraphicsItem::paint(QPainter *painter,
      const QStyleOptionGraphicsItem *style,  QWidget * widget) {
  }
  

  QRectF GridGraphicsItem::boundingRect() const {
    return m_boundingRect;
  }


  QRectF GridGraphicsItem::rect() const {
    return m_boundingRect;
  }


  QRectF GridGraphicsItem::calcRect() const {
    QRectF sceneRect;

    foreach (QGraphicsItem *child, children()) {
      sceneRect = sceneRect.united(child->boundingRect());
    }

    return sceneRect;
  }


  void GridGraphicsItem::setRect(QRectF newBoundingRect) {
    if (m_boundingRect != newBoundingRect) {
      prepareGeometryChange();
      m_boundingRect = newBoundingRect;
    }
  }
}
<|MERGE_RESOLUTION|>--- conflicted
+++ resolved
@@ -43,13 +43,8 @@
       
       if (mappingGroup["LatitudeType"][0] == "Planetographic") {
 
-<<<<<<< HEAD
-        Distance equaRad(tproj->Mapping()["EquatorialRadius"][0].ToDouble(), Distance::Meters);
-        Distance polRad(tproj->Mapping()["PolarRadius"][0].ToDouble(), Distance::Meters);
-=======
-        Distance equaRad(toDouble(proj->Mapping()["EquatorialRadius"][0]), Distance::Meters);
-        Distance polRad(toDouble(proj->Mapping()["PolarRadius"][0]), Distance::Meters);
->>>>>>> 932a32b2
+        Distance equaRad(toDouble(tproj->Mapping()["EquatorialRadius"][0]), Distance::Meters);
+        Distance polRad(toDouble(tproj->Mapping()["PolarRadius"][0]), Distance::Meters);
 
         minLat = Latitude(latMin.planetographic(Angle::Degrees), mappingGroup,
                           Angle::Degrees);
