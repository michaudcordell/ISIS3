#ifndef MosaicControlNetTool_h
#define MosaicControlNetTool_h

#include "MosaicTool.h"

class QDialog;
class QLabel;
class QPushButton;

namespace Isis {
  class ControlNet;
  class ControlNetGraphicsItem;
  class ControlPoint;
//   class ControlPointEdit;
  class Image;
  class ImageList;

  /**
   * //TODO: Remove debug printout & comment
   * //         2016-08-25 Tracie Sucharski - Checking Directory pointer for IPCE code not ideal. 
   *                           Is there a better design?  This might go away if we emit signals,
   *                           which only IPCE classes would connect to.
   * @brief Handles Control Net displays
   *
   * @ingroup Visualization Tools
   *
   * @author ????-??-?? Christopher Austin
   *
   * @internal
   *   @history 2010-06-24 Christopher Austin - Added |x| functionality and
   *                           fixed control net loading
   *   @history 2011-05-07 Steven Lambright - Refactored.
   *   @history 2011-05-10 Steven Lambright - Reduced useless code, open cnet
   *                           button is now always enabled.
   *   @history 2011-05-10 Steven Lambright - Added label for currently open
   *                           network.
   *   @history 2011-09-27 Steven Lambright - Improved user documentation. Made
   *                           the open control network button more obvious.
   *   @history 2013-01-02 Steven Lambright - Implemented movement arrow colorization. This is a
   *                           quick and dirty implementation designed to get the most basic
   *                           functionality working with minimal options. Added the enum
   *                           MovementColorSource and the methods setMovementArrowColorSource(),
   *                           movementArrowColorSource(), maxMovementColorMeasureCount(),
   *                           maxMovementColorResidualMagnitude(), toString(),
   *                           and fromMovementColorSourceString(). Fixes #479.
   *   @history 2013-01-31 Steven Lambright - Removed some debugging statements that were left
   *                           around from the last change. Fixes #1459.
   *   @history 2016-09-14 Tracie Sucharski - Added signals for mouse clicks for modifying, deleting
   *                           and creating control points.  These are passed on to
   *                           MosaicSceneWidget signals, then on to Directory slots.
   *   @history 2016-08-25 Tracie Sucharski - Fixed IPCE code which caused qmos to segfault.  Added
   *                           checks for the existence of a Directory pointer in the openControlNet
   *                           and mouseButtonRelease methods.  If Directory point is NULL, IPCE
   *                           code not executed.  Fixes #4063.
<<<<<<< HEAD
=======
   *   @history 2017-01-03 Tracie Sucharski - If IPCE, set m_controlNet to active control net in the
   *                           loadNetwork method and do not display Load/Close Network button if
   *                           IPCE.
   *   @history 2017-05-11 Tracie Sucharski - Tools can be created with a Null value for the
   *                           MosaicSceneWidget, so need to check for Null value getWidget() in
   *                           Tool constructor.  This was causing a segfault when accessing qmos
   *                           help and a Qt connection error.
>>>>>>> 6132911b
   */
  class MosaicControlNetTool : public MosaicTool {
      Q_OBJECT

    public:
      /**
       * This enum defines how to draw the movement arrows (arrows from CP A Priori location to
       *   adjusted location). These settings include whether the arrows are shown and how to color
       *   them.
       *
       * NOTE: It's important to start at zero. Also, if you add to this enumeration, be sure to
       *       update NUM_MOVEMENT_COLOR_SOURCE_VALUES.
       */
      enum MovementColorSource {
        //! Do not show movement arrows
        NoMovement = 0,
        //! Show black movement arrows
        NoColor,
        //! Show movement arrows colored by measure count
        MeasureCount,
        //! Show movement arrows colored by residual magnitude
        ResidualMagnitude
      };
      //! This is the count of possible values of MovementColorSource (useful for loops).
      static const int NUM_MOVEMENT_COLOR_SOURCE_VALUES = 4;

      MosaicControlNetTool(MosaicSceneWidget *);
      ~MosaicControlNetTool();

      void addToMenu(QMenu *menu);

      PvlObject toPvl() const;
      void fromPvl(const PvlObject &obj);
      QString projectPvlObjectName() const;

      void setMovementArrowColorSource(MovementColorSource, int, double);
      MovementColorSource movementArrowColorSource() const;

      int maxMovementColorMeasureCount() const;
      double maxMovementColorResidualMagnitude() const;

      static QString toString(MovementColorSource);
      static MovementColorSource fromMovementColorSourceString(QString);

    signals:
      void modifyControlPoint(ControlPoint *controlPoint);
      void deleteControlPoint(ControlPoint *controlPoint);
      void createControlPoint(double latitude, double longitude);

      void controlPointSelected(ControlPoint *);
      void deleteControlPoint(QString controlPointId);

    public slots:
      void displayNewControlPoint(QString pointId);
      void displayChangedControlPoint(QString pointId);
      void displayUponControlPointDeletion();

    protected:
      QAction *getPrimaryAction();
      QWidget *getToolBarWidget();
      void mouseButtonRelease(QPointF, Qt::MouseButton s);

    private slots:
      void configMovement();
      void updateTool();
      void openControlNet();
      void displayControlNet();
      void displayConnectivity();
      void closeNetwork();
      void loadNetwork();
      void randomizeColors();

      void objectDestroyed(QObject *);

    private:
      void createDialog();

      Image *takeImage(QString sn, ImageList &images);

      QPushButton *m_loadControlNetButton;
      QPushButton *m_displayControlNetButton;
      QPushButton *m_displayConnectivity;
      QPushButton *m_configMovement;
      QPushButton *m_closeNetwork;
      QPushButton *m_randomizeColors;
      QAction *m_connectivity;
      ControlNet *m_controlNet;
      ControlNetGraphicsItem *m_controlNetGraphics;
      QLabel *m_controlNetFileLabel;
      QString m_controlNetFile;
//       ControlPointEdit *m_pointEditor;

      //! This defines the drawing mode of the apriori to adjusted arrows
      MovementColorSource m_movementArrowColorSource;
      //! This is the measure count at which we start coloring the movement arrows
      int m_measureCount;
      //! This is the residual magnitude at which we coloring the movement arrows
      double m_residualMagnitude;
  };
};

#endif
<|MERGE_RESOLUTION|>--- conflicted
+++ resolved
@@ -52,8 +52,6 @@
    *                           checks for the existence of a Directory pointer in the openControlNet
    *                           and mouseButtonRelease methods.  If Directory point is NULL, IPCE
    *                           code not executed.  Fixes #4063.
-<<<<<<< HEAD
-=======
    *   @history 2017-01-03 Tracie Sucharski - If IPCE, set m_controlNet to active control net in the
    *                           loadNetwork method and do not display Load/Close Network button if
    *                           IPCE.
@@ -61,7 +59,6 @@
    *                           MosaicSceneWidget, so need to check for Null value getWidget() in
    *                           Tool constructor.  This was causing a segfault when accessing qmos
    *                           help and a Qt connection error.
->>>>>>> 6132911b
    */
   class MosaicControlNetTool : public MosaicTool {
       Q_OBJECT
