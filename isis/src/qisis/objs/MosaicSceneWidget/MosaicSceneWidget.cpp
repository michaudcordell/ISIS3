--- conflicted
+++ resolved
@@ -149,17 +149,10 @@
     Pvl tmp;
     tmp += mapping;
 
-<<<<<<< HEAD
-    if(!mapping.HasKeyword("EquatorialRadius")) {
+    if(!mapping.hasKeyword("EquatorialRadius")) {
       PvlGroup radii = TProjection::TargetRadii(mapping["TargetName"]);
-      tmp.FindGroup("Mapping") += radii["EquatorialRadius"];
-      tmp.FindGroup("Mapping") += radii["PolarRadius"];
-=======
-    if(!mapping.hasKeyword("EquatorialRadius")) {
-      PvlGroup radii = Projection::TargetRadii(mapping["TargetName"]);
       tmp.findGroup("Mapping") += radii["EquatorialRadius"];
       tmp.findGroup("Mapping") += radii["PolarRadius"];
->>>>>>> a346fd5e
     }
 
     setProjection(ProjectionFactory::Create(tmp));
