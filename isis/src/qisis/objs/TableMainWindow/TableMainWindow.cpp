--- conflicted
+++ resolved
@@ -222,11 +222,7 @@
         destinationColumn = startCol + i;
         p_table->insertColumn(startCol + i);
       }
-<<<<<<< HEAD
-      
-=======
-
->>>>>>> 68b6bd41
+
       QTableWidgetItem *header = new QTableWidgetItem(htext);
       if (insertAt >= 0) {
 
