--- conflicted
+++ resolved
@@ -209,12 +209,9 @@
    *                         in clang. Part of porting to OS X 10.11
    * @history 2017-08-09 Adam Goins - Changed method references of SerialNumberList.Delete() to
    *                           SerialNumberList.remove()
-<<<<<<< HEAD
-=======
    * @history 2017-11-22 Adam Goins - Set the MatchTool window title and
    *                          the CNet file name label to the newly saved file.
    *                          Fixes #3922.
->>>>>>> 68b6bd41
    */
   class MatchTool : public Tool {
     Q_OBJECT
