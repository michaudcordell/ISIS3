--- conflicted
+++ resolved
@@ -42,13 +42,10 @@
     *   @history 2017-08-08 Makayla Shepherd - Fixed a seg fault in ipce that occurs when 
     *                           attempting to edit a control point when there is not an active 
     *                           control network. Fixes #5048.
-<<<<<<< HEAD
-=======
     *   @history 2017-09-20 Ian Humphrey - Modified showContextMenu so single line if statements
     *                           have braces. This prevents a misleading-indentation warning from
     *                           occuring during Fedora25 (c++14) builds. No functionality has been
     *                           changed. References #4809.
->>>>>>> 3ad5e2a6
     */
   class TableViewContent : public QAbstractScrollArea {
       Q_OBJECT
