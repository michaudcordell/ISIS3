#ifndef TemplateList_H
#define TemplateList_H
/**
 * @file
 * $Revision: 1.19 $
 * $Date: 2010/03/22 19:44:53 $
 *
 *   Unless noted otherwise, the portions of Isis written by the USGS are
 *   public domain. See individual third-party library and package descriptions
 *   for intellectual property information, user agreements, and related
 *   information.
 *
 *   Although Isis has been used by the USGS, no warranty, expressed or
 *   implied, is made by the USGS as to the accuracy and functioning of such
 *   software and related material nor shall the fact of distribution
 *   constitute any such warranty, and no responsibility is assumed by the
 *   USGS in connection therewith.
 *
 *   For additional information, launch
 *   $ISISROOT/doc//documents/Disclaimers/Disclaimers.html
 *   in a browser or see the Privacy &amp; Disclaimers page on the Isis website,
 *   http://isis.astrogeology.usgs.gov, and the USGS privacy and disclaimers on
 *   http://www.usgs.gov/privacy.html.
 */

#include <QDebug>
#include <QList>
#include <QMetaType>
#include <QObject>

#include "Project.h"
#include "Template.h"


 namespace Isis {

   /**    
    *
    * @author 2017-11-01 Christopher Combs
<<<<<<< HEAD
    *
    * @internal
    *   @history 2018-07-07 Summer Stapleton - Fixed a few errors in how the xmlhandling was 
    *                           occuring and added additional handling of separating map templates
    *                           from registration templates to reflect chagnes in Project.cpp.
=======
    * @internal
    *   @history 2017-11-01 Christopher Combs - Maintains a list of Templates so that templates
    *     can easily be copied from one Project to another, saved to disk, or deleted from disk.
    *     Adapted from ControlList.
>>>>>>> d02a0e04
    */
   class TemplateList : public QObject, public QList<Template *> {
     Q_OBJECT

     public:
       TemplateList(QString name, QString type, QString path, QObject *parent = NULL);
       explicit TemplateList(QObject *parent = NULL);
       explicit TemplateList(Project *project, XmlStackedHandlerReader *xmlReader,
                            QObject *parent = NULL);
       TemplateList(const TemplateList &);
       ~TemplateList();

       QString name() const;
       QString type() const;
       QString path() const;

       void setName(QString newName);
       void setType(QString newType);
       void setPath(QString newPath);

       void deleteFromDisk(Project *project);
       void save(QXmlStreamWriter &stream, const Project *project, FileName newProjectRoot) const;

     private:
       QString m_path;
       QString m_name;
       QString m_type;

       class XmlHandler : public XmlStackedHandler {
         /**
          *
          * @author 2017-11-01 Christopher Combs
          * @internal
          *   @history 2017-11-01 Christopher Combs - Maintains a list of Templates so that templates
          *     can easily be copied from one Project to another, saved to disk, or deleted from disk.
          *     Adapted from ControlList.
          */
         public:
           XmlHandler(TemplateList *templateList, Project *project);

           virtual bool startElement(const QString &namespaceURI, const QString &localName,
                                     const QString &qName, const QXmlAttributes &atts);
           virtual bool endElement(const QString &namespaceURI, const QString &localName,
                                   const QString &qName);

         private:
           Q_DISABLE_COPY(XmlHandler);

           TemplateList *m_templateList; //!< TemplateList to be read or written
           Project *m_project; //!< Project that contains the template list
       };

   };
 }

#endif<|MERGE_RESOLUTION|>--- conflicted
+++ resolved
@@ -37,18 +37,14 @@
    /**    
     *
     * @author 2017-11-01 Christopher Combs
-<<<<<<< HEAD
     *
     * @internal
+    *   @history 2017-11-01 Christopher Combs - Maintains a list of Templates so that templates
+    *                           can easily be copied from one Project to another, saved to disk, or
+    *                           deleted from disk. Adapted from ControlList.
     *   @history 2018-07-07 Summer Stapleton - Fixed a few errors in how the xmlhandling was 
     *                           occuring and added additional handling of separating map templates
     *                           from registration templates to reflect chagnes in Project.cpp.
-=======
-    * @internal
-    *   @history 2017-11-01 Christopher Combs - Maintains a list of Templates so that templates
-    *     can easily be copied from one Project to another, saved to disk, or deleted from disk.
-    *     Adapted from ControlList.
->>>>>>> d02a0e04
     */
    class TemplateList : public QObject, public QList<Template *> {
      Q_OBJECT
