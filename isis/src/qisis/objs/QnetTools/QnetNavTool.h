#ifndef QnetNavTool_h
#define QnetNavTool_h

/**
 * @file
 * $Date: 2010/07/01 19:04:52 $ $Revision: 1.20 $
 *
 *  Unless noted otherwise, the portions of Isis written by the USGS are public domain. See
 *  individual third-party library and package descriptions for intellectual property information,
 *  user agreements, and related information.
 *
 *  Although Isis has been used by the USGS, no warranty, expressed or implied, is made by the
 *  USGS as to the accuracy and functioning of such software and related material nor shall the
 *  fact of distribution constitute any such warranty, and no responsibility is assumed by the
 *  USGS in connection therewith.
 *
 *  For additional information, launch $ISISROOT/doc//documents/Disclaimers/Disclaimers.html
 *  in a browser or see the Privacy &amp; Disclaimers page on the Isis website,
 *  http://isis.astrogeology.usgs.gov, and the USGS privacy and disclaimers on
 *  http://www.usgs.gov/privacy.html.
 */


#include "Tool.h"

// forward declarations
class QComboBox;
class QDialog;
class QLabel;
class QListWidget;
class QListWidgetItem;
class QPushButton;
class QStackedWidget;
class QString;
class QWidget;


namespace Isis {
  class ControlMeasure;
  class ControlNet;
  class ControlPoint;
  class QnetSetAprioriDialog;
  class QnetTool;
  class SerialNumberList;

  /**
   * @brief Qnet Navigation Tool
   *
   * @ingroup Visualization Tools
   *
   * @author 2006-11-07 Elizabeth Ribelin
   *
   * @internal
   *   @history 2007-06-05 Tracie Sucharski - Added enumerators for filter indices
   *   @history 2008-11-24 Jeannie Walldren - Replace references to PointEdit
   *            class with ControlPointEdit
   *   @history 2008-11-26 Jeannie Walldren - Added GoodnessOfFit to
   *            PointFilterIndex enumeration
   *   @history 2008-11-26 Tracie Sucharski - Remove all polygon/overlap
   *                          references, this functionality will be qmos
   *   @history 2008-12-09 Tracie Sucharski - Cleaned up some signal/slot
   *                          connections between QnetTool and QnetNavTool for
   *                          deleting or adding ControlPoints. Also added
   *                          m_filtered indicating whether the listBox contains
   *                          filtered or unfiltered lists.
   *   @history 2008-12-29 Jeannie Walldren - Added question boxes to the "Delete
   *                          Points" and "Ignore Points" buttons to verify that
   *                          the user wants to delete or ignore the selected
   *                          points
   *   @history 2008-12-30 Jeannie Walldren - Modified updateEditPoint() method to
   *                          set current item rather than simply highlight the
   *                          new point. Now the point does not have to be clicked
   *                          before "Delete Point(s)" is chosen. Removed "std::"
   *                          in cpp file since we are using std namespace.
   *   @history  2008-12-31 Jeannie Walldren - Added keyboard shortcuts to
   *                          createNavigationDialog() and createFilters()
   *                          methods.
   *   @history  2009-01-08 Jeannie Walldren - In resetList(), fill filtered lists
   *                           with all points in control net and all images in
   *                           serial number list so that filters can remove
   *                           unwanted members from this list. In filter() remove
   *                           command to clear these lists so that we may filter
   *                           filtered lists rather than start with the entire
   *                           points/image list each time it is called.
   *   @history  2009-01-26 Jeannie Walldren - The following changes were made in
   *                           order to create a Cube Names filter on the Points
   *                           list: Added CubeNames to PointFilterIndex
   *                           enumerated values. Added resetCubeList() slot and
   *                           serialListModified() signal. Modified filter() and
   *                           createFilters().
   *   @history  2010-06-02 Jeannie Walldren - Changed tab labels from "Point
   *                           Type" to "Point Properties" and "Measure Type(s)"
   *                           to "Measure Properties" for better accuracy.  Also
   *                           updated "What's This?" description for "Measure
   *                           Properties".
   *   @history 2010-06-03 Jeannie Walldren - Initialized pointers to null in
   *                          constructor. Modified tie() and load() methods.
   *   @history 2010-07-01 Jeannie Walldren - Added showNavTool() slot method.
   *                          This method is connected to the QnetTool in order to
   *                          reopen the navigator dialog whenever the Tie tool
   *                          button or "Show Nav Tool" button are activated.
   *                          Replaced #includes with forward class declarations
   *                          and moved #include to .cpp file.
   *   @history 2010-07-12 Jeannie Walldren - Fixed documentation.
   *   @history 2010-11-01 Tracie Sucharski - Changed updateEditPoint parameter
   *                          from std::string to QString.
   *   @history 2010-11-04 Tracie Sucharski - Added overloaded load slot for
   *                          double-clicking on the cube list.
   *   @history 2010-12-10 Tracie Sucharski - Renamed signal loadPoint to
   *                          loadPointImages and the ControlPoint is passed
   *                          by value so that the original point is preserved
   *                          until the user selects "Save Point".
   *   @history 2011-03-24 Tracie Sucharski - Added ability to enter Apriori Point values and
   *                          sigmas.
   *   @history  2013-05-14 Tracie Sucharski - Add Qt::UniqueConnection to the connect statements
   *                          in ::resetList to prevent multiple connections between the ListWidget
   *                          and edit point slot and load cube slot.  Fixes #1655.
   *   @history 2015-05-28 Makayla Shepherd and Ian Humphrey - When changing navigation types from
   *                          Points to Cubes, and vice versa, and then back to the original type, 
   *                          the filtered data is saved rather than forcing the user to refilter
   *                          the data. Fixes #2144.
   *   @history 2016-11-18 Makayla Shepherd - Added disconnection and deletion of the Set Apriori
   *                          Dialog on close. Fixes #4490.
<<<<<<< HEAD
=======
   *   @history 2017-01-04 Makayla Shepherd - Made showNavTool() public in order to fix a window
   *                          management issue that caused the NavTool to go behind the 
   *                          ViewportMainWindow (parent widget) when using Gnome or Cinnamon. Fixes
   *                          #4541.
>>>>>>> 6132911b
   *
   *
   */
  class QnetNavTool : public Tool {
      Q_OBJECT

    public:
      QnetNavTool(QnetTool *qnetTool, QWidget *parent);
      ~QnetNavTool();

      enum FilterIndex {
        Points,
        Cubes
      };
      enum PointFilterIndex {
        JigsawErrors,
        RegistrationErrors,
        Id,
        NumberImages,
        Type,
        LatLonRange,
        Distance,
        MeasureType,
        GoodnessOfFit,
        CubeName
      };
      enum CubeFilterIndex {
        Name,
        NumberPoints,
        PointDistance
      };

      QList<int> &filteredImages();
      const QList<int> &filteredImages() const;

      QList<int> &filteredPoints();
      const QList<int> &filteredPoints() const;

      ControlNet *controlNet();
      const ControlNet *controlNet() const;

      SerialNumberList *serialNumberList();
      const SerialNumberList *serialNumberList() const;

    public slots:
      void resetList();
      void refreshList();
      void updateEditPoint(QString pointId);
      void disconnectAprioriDialog();
<<<<<<< HEAD
=======
      void showNavTool();
>>>>>>> 6132911b

    private slots:
      void load();
      void load(QListWidgetItem *);
      void tie();
      void filter();
      void editPoint(QListWidgetItem *ptItem);
      void filterList();
      void resetFilter();
      void enableButtons();
      void ignorePoints();
      void deletePoints();
      void resetCubeList();
      
      void aprioriDialog();
      void setAprioriDialogPoints();

    signals:
      void loadPointImages (ControlPoint *);
      void loadImage(const QString &);
      void modifyPoint(ControlPoint *);
      void ignoredPoints();
      void deletedPoints();
      void pointChanged(QString pointId);
      void netChanged();
      void serialListModified();

    private:
      void createNavigationDialog(QWidget *parent);
      void createFilters();
//      void listLockedPoints();


      QDialog *m_navDialog;
      QPushButton *m_filter;
      bool m_filtered;
      QPushButton *m_tie;
      QPushButton *m_multiIgnore;
      QPushButton *m_multiDelete;
      QPushButton *m_setApriori;
      QStackedWidget *m_filterStack;
      QComboBox *m_listCombo;
      QListWidget *m_listBox;
      QLabel *m_filterCountLabel;
      int m_filterCount;

      QString m_editPointId;

      QnetSetAprioriDialog *m_aprioriDialog;

      QnetTool *m_qnetTool;
      QList<int> m_filteredPoints;
      QList<int> m_filteredImages;
  };
}

#endif<|MERGE_RESOLUTION|>--- conflicted
+++ resolved
@@ -121,13 +121,10 @@
    *                          the data. Fixes #2144.
    *   @history 2016-11-18 Makayla Shepherd - Added disconnection and deletion of the Set Apriori
    *                          Dialog on close. Fixes #4490.
-<<<<<<< HEAD
-=======
    *   @history 2017-01-04 Makayla Shepherd - Made showNavTool() public in order to fix a window
    *                          management issue that caused the NavTool to go behind the 
    *                          ViewportMainWindow (parent widget) when using Gnome or Cinnamon. Fixes
    *                          #4541.
->>>>>>> 6132911b
    *
    *
    */
@@ -177,10 +174,7 @@
       void refreshList();
       void updateEditPoint(QString pointId);
       void disconnectAprioriDialog();
-<<<<<<< HEAD
-=======
       void showNavTool();
->>>>>>> 6132911b
 
     private slots:
       void load();
