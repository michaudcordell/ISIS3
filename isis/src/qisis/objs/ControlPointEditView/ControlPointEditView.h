#ifndef ControlPointEditView_h
#define ControlPointEditView_h
/**
 * @file
 * $Date$
 * $Revision$
 *
 *   Unless noted otherwise, the portions of Isis written by the USGS are
 *   public domain. See individual third-party library and package descriptions
 *   for intellectual property information, user agreements, and related
 *   information.
 *
 *   Although Isis has been used by the USGS, no warranty, expressed or
 *   implied, is made by the USGS as to the accuracy and functioning of such
 *   software and related material nor shall the fact of distribution
 *   constitute any such warranty, and no responsibility is assumed by the
 *   USGS in connection therewith.
 *
 *   For additional information, launch
 *   $ISISROOT/doc//documents/Disclaimers/Disclaimers.html
 *   in a browser or see the Privacy &amp; Disclaimers page on the Isis website,
 *   http://isis.astrogeology.usgs.gov, and the USGS privacy and disclaimers on
 *   http://www.usgs.gov/privacy.html.
 */
#include <QMap>
#include <QPointer>
#include <QToolBar>
#include <QWidgetAction>
#include <QPushButton>

#include "AbstractProjectItemView.h"

namespace Isis {
  class Control;
  class ControlPointEditWidget;
  class Directory;
  class ProjectItem;
  class ToolPad;

  /**
   * View for editing a single ControlPoint
   *
   * @author 2016-04-06 Tracie Sucharski
   *
   * @internal
   *   @history 2016-09-30 Tracie Sucharski - Pass in directory to constructor, so that we can
   *                           query for shapes and other data from the project.
   *   @history 2018-05-28 Kaitlyn Lee - Since AbstractProjectItemView now inherits
   *                           from QMainWindow, I added a dummy central widget
   *                           and set its layout to QVBoxLayout. We used to set
   *                           the whole CnetEditorView widget's layout, now we only
   *                           set the central widget's layout.
<<<<<<< HEAD
   *   @history 2018-06-13 Kaitlyn Lee - Removed toolbars, since they are not needed.
   *   @history 2018-07-09 Tracie Sucharski -  Remove setSizePolicy and sizeHint method which is now
   *                           taken care of in the parent class, AbstractProjectItemView.
=======
   *   @history 2018-06-28 Kaitlyn Lee - Removed toolbars. When multiple views are open,
   *                           there is a possibility of getting ambiguous shortcut errors.
   *                           To counter this, we enable/disable actions. On default, a
   *                           view's actions are disabled. To enable the actions, move the
   *                           cursor over the view. When a user moves the cursor outside of
   *                           the view, the actions are disabled. Because this view uses
   *                           buttons instead of actions, overrode enableActions() and
   *                           disableActions() and added m_buttons to enable/disable buttons.
>>>>>>> a80cd0be
   */

class ControlPointEditView : public AbstractProjectItemView {

  Q_OBJECT

  public:
    ControlPointEditView(Directory *directory, QWidget *parent = 0);
    ~ControlPointEditView();

    ControlPointEditWidget *controlPointEditWidget();

<<<<<<< HEAD
  public slots:

  private slots:
=======
//  setEditPoint(ControlPoint *editPoint);
//  createNewPoint(QString serialNumber, Latitude lat, Longitude lon);

  QSize sizeHint() const;
>>>>>>> a80cd0be

  private:
    void disableActions();
    void enableActions();

    QPointer<ControlPointEditWidget> m_controlPointEditWidget;
    QMap<Control *, ProjectItem *> m_controlItemMap;  //!<Maps control net to project item
    QList<QPushButton *> m_buttons;
  };
}

#endif // CONTROLPOINTEDITVIEW_H<|MERGE_RESOLUTION|>--- conflicted
+++ resolved
@@ -50,11 +50,7 @@
    *                           and set its layout to QVBoxLayout. We used to set
    *                           the whole CnetEditorView widget's layout, now we only
    *                           set the central widget's layout.
-<<<<<<< HEAD
    *   @history 2018-06-13 Kaitlyn Lee - Removed toolbars, since they are not needed.
-   *   @history 2018-07-09 Tracie Sucharski -  Remove setSizePolicy and sizeHint method which is now
-   *                           taken care of in the parent class, AbstractProjectItemView.
-=======
    *   @history 2018-06-28 Kaitlyn Lee - Removed toolbars. When multiple views are open,
    *                           there is a possibility of getting ambiguous shortcut errors.
    *                           To counter this, we enable/disable actions. On default, a
@@ -63,7 +59,8 @@
    *                           the view, the actions are disabled. Because this view uses
    *                           buttons instead of actions, overrode enableActions() and
    *                           disableActions() and added m_buttons to enable/disable buttons.
->>>>>>> a80cd0be
+   *   @history 2018-07-09 Tracie Sucharski -  Remove setSizePolicy and sizeHint method which is now
+   *                           taken care of in the parent class, AbstractProjectItemView.
    */
 
 class ControlPointEditView : public AbstractProjectItemView {
@@ -76,21 +73,11 @@
 
     ControlPointEditWidget *controlPointEditWidget();
 
-<<<<<<< HEAD
-  public slots:
-
   private slots:
-=======
-//  setEditPoint(ControlPoint *editPoint);
-//  createNewPoint(QString serialNumber, Latitude lat, Longitude lon);
-
-  QSize sizeHint() const;
->>>>>>> a80cd0be
-
-  private:
     void disableActions();
     void enableActions();
 
+  private:
     QPointer<ControlPointEditWidget> m_controlPointEditWidget;
     QMap<Control *, ProjectItem *> m_controlItemMap;  //!<Maps control net to project item
     QList<QPushButton *> m_buttons;
