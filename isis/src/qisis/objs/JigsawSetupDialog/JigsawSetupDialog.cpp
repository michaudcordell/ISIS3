--- conflicted
+++ resolved
@@ -79,31 +79,10 @@
     int numBundles = project->bundleSolutionInfo().size();
     for (int i = 0; i < numBundles; i++) {
       Control *bundleControl = project->bundleSolutionInfo().at(i)->control();
-<<<<<<< HEAD
 
       QVariant v = qVariantFromValue((void*)bundleControl);
 
-      m_ui->controlNetworkComboBox->addItem(bundleControl->displayProperties()->displayName(), v);
-    }
-
-    // initialize default output control network filename
-    FileName fname = m_ui->controlNetworkComboBox->currentText();
-    m_ui->outputControlNet->setText(fname.baseName() + "-out.net");
-
-    QList<BundleSolutionInfo *> bundleSolutionInfo = m_project->bundleSolutionInfo();
-    if (useLastSettings && bundleSolutionInfo.size() > 0) {
-     BundleSettingsQsp lastBundleSettings = (bundleSolutionInfo.last())->bundleSettings();
-     // Retrieve the control net name used in the last bundle adjustment.
-     // Note that this returns a fully specified path and filename, while the cnet combo box
-     // only stores file names.
-     selectControl(bundleSolutionInfo.last()->inputControlNetFileName());
-     fillFromSettings(lastBundleSettings);
-=======
-
-      QVariant v = qVariantFromValue((void*)bundleControl);
-
       m_ui->inputControlNetCombo->addItem(bundleControl->displayProperties()->displayName(), v);
->>>>>>> 8a7a7e13
     }
 
     // initialize default output control network filename
@@ -203,8 +182,6 @@
     m_ui->pointingAprioriSigmaTable->setColumnWidth(2, fontMetrics().width(tableHeaders.at(2)) + 10);
     m_ui->pointingAprioriSigmaTable->setColumnWidth(3, fontMetrics().width(tableHeaders.at(3)) + 10);
 
-<<<<<<< HEAD
-=======
 
     // Add validators to the tables in the observation solve settings tab to validate the a priori
     // sigma items
@@ -213,7 +190,6 @@
     connect(m_ui->pointingAprioriSigmaTable, SIGNAL(itemChanged(QTableWidgetItem *)),
             this, SLOT(validateSigmaValue(QTableWidgetItem *)));
 
->>>>>>> 8a7a7e13
     // initializations for target body tab
 
     // fill target combo box from project
@@ -911,11 +887,6 @@
 
   QString JigsawSetupDialog::outputControlName() {
     return QString(m_ui->outputControlNetLineEdit->text());
-  }
-
-
-  QString JigsawSetupDialog::outputControlName() {
-    return QString(m_ui->outputControlNet->text());
   }
 
 
@@ -1423,12 +1394,6 @@
     m_ui->targetParametersGroupBox->setEnabled(false);
   }
 
-<<<<<<< HEAD
-  void Isis::JigsawSetupDialog::on_controlNetworkComboBox_currentTextChanged(const QString &arg1) {
-    FileName fname = arg1;
-    m_ui->outputControlNet->setText(fname.baseName() + "-out.net");
-  }
-=======
   void Isis::JigsawSetupDialog::on_inputControlNetCombo_currentTextChanged(const QString &arg1) {
     FileName fname = arg1;
     m_ui->outputControlNetLineEdit->setText(fname.baseName() + "-out.net");
@@ -1917,5 +1882,4 @@
     // }
   }
 
->>>>>>> 8a7a7e13
 }