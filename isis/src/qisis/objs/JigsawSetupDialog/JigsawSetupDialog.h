--- conflicted
+++ resolved
@@ -63,16 +63,13 @@
    *                           net name to anything they choose.
    *   @history 2018-06-01 Christopher Combs - Added support for ui changes, exclusive options and 
    *                           input validators.
-<<<<<<< HEAD
+   *   @history 2018-06-21 Ian Humphrey - Added on_applySettingsPushButtonClicked() to listen for when
+   *                           the apply button is clicked on the observation solve settings tab.
+   *                           References #497.
    *   @history 2018-06-21 Tyler Wilson - Added support in the Bundle Observations Solve Settings
    *                           (BOSS) tab for displaying user-selected images from the main Project
    *                           treeview.  All changes were made in the
    *                           createObservationSolveSettingsTreeView() function.  References #497.
-=======
-   *   @history 2018-06-21 Ian Humphrey - Added on_applySettingsPushButtonClicked() to listen for when
-   *                           the apply button is clicked on the observation solve settings tab.
-   *                           References #497.
->>>>>>> a6cbc6c9
    */
 
   class JigsawSetupDialog : public QDialog {
