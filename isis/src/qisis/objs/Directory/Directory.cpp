/**
 * @file
 * $Revision: 1.19 $
 * $Date: 2010/03/22 19:44:53 $
 *
 *   Unless noted otherwise, the portions of Isis written by the USGS are
 *   public domain. See individual third-party library and package descriptions
 *   for intellectual property information, user agreements, and related
 *   information.
 *
 *   Although Isis has been used by the USGS, no warranty, expressed or
 *   implied, is made by the USGS as to the accuracy and functioning of such
 *   software and related material nor shall the fact of distribution
 *   constitute any such warranty, and no responsibility is assumed by the
 *   USGS in connection therewith.
 *
 *   For additional information, launch
 *   $ISISROOT/doc//documents/Disclaimers/Disclaimers.html
 *   in a browser or see the Privacy &amp; Disclaimers page on the Isis website,
 *   http://isis.astrogeology.usgs.gov, and the USGS privacy and disclaimers on
 *   http://www.usgs.gov/privacy.html.
 */
#include "Directory.h"


#include <QAction>
#include <QApplication>
#include <QDockWidget>
#include <QGridLayout>
#include <QMenu>
#include <QMenuBar>
#include <QSettings>
#include <QSplitter>
#include <QStringList>
#include <QXmlStreamWriter>

#include <QtDebug>
#include <QMessageBox>

#include "BundleObservation.h"
#include "BundleObservationView.h"
#include "BundleObservationViewWorkOrder.h"
#include "ChipViewportsWidget.h"
#include "CloseProjectWorkOrder.h"
#include "CnetEditorViewWorkOrder.h"
#include "CnetEditorWidget.h"
#include "Control.h"
#include "ControlDisplayProperties.h"
#include "ControlList.h"
#include "ControlNet.h"
#include "ControlPointEditView.h"
#include "ControlPointEditWidget.h"
#include "CubeDnView.h"
#include "CubeDnViewWorkOrder.h"
#include "ExportControlNetWorkOrder.h"
#include "ExportImagesWorkOrder.h"
#include "FileItem.h"
#include "FileName.h"
#include "Footprint2DView.h"
#include "Footprint2DViewWorkOrder.h"
#include "HistoryTreeWidget.h"
#include "IException.h"
#include "IString.h"
#include "ImageFileListViewWorkOrder.h"
#include "ImportControlNetWorkOrder.h"
#include "ImportImagesWorkOrder.h"
#include "ImportShapesWorkOrder.h"
#include "ImportTemplateWorkOrder.h"
#include "ImageFileListWidget.h"
#include "JigsawWorkOrder.h"
#include "MatrixSceneWidget.h"
#include "MatrixViewWorkOrder.h"
#include "MosaicControlNetTool.h"
#include "MosaicSceneWidget.h"
#include "OpenProjectWorkOrder.h"
#include "OpenRecentProjectWorkOrder.h"
#include "Project.h"
#include "ProjectItem.h"
#include "ProjectItemModel.h"
#include "ProjectItemTreeView.h"
#include "RemoveImagesWorkOrder.h"
#include "RenameProjectWorkOrder.h"
#include "SaveProjectWorkOrder.h"
#include "SaveProjectAsWorkOrder.h"
#include "SensorGetInfoWorkOrder.h"
#include "SensorInfoWidget.h"
#include "SetActiveControlWorkOrder.h"
#include "SetActiveImageListWorkOrder.h"
#include "TableView.h"
#include "TableViewContent.h"
#include "TargetInfoWidget.h"
#include "TargetGetInfoWorkOrder.h"
#include "ToolPad.h"
#include "WarningTreeWidget.h"
#include "WorkOrder.h"
#include "Workspace.h"
#include "XmlStackedHandler.h"
#include "XmlStackedHandlerReader.h"

namespace Isis {

  /**
   * @brief The Constructor
   * @throws IException::Programmer To handle the event that a Project cannot be created.
   * @throws IException::Programmer To handle the event that a Directory cannot be created
   * because the WorkOrders we are attempting to add to the Directory are corrupt.
   */
  Directory::Directory(QObject *parent) : QObject(parent) {
    //qDebug()<<"Directory::Directory";


    try {
      m_project = new Project(*this);
    }
    catch (IException &e) {
      throw IException(e, IException::Programmer,
          "Could not create directory because Project could not be created.",
          _FILEINFO_);
    }

    //connect( m_project, SIGNAL(imagesAdded(ImageList *) ),
             //this, SLOT(imagesAddedToProject(ImageList *) ) );

    //connect( m_project, SIGNAL(targetsAdded(TargetBodyList *) ),
             //this, SLOT(targetsAddedToProject(TargetBodyList *) ) );

    //connect( m_project, SIGNAL(guiCamerasAdded(GuiCameraList *) ),
             //this, SLOT(guiCamerasAddedToProject(GuiCameraList *) ) );

//     connect( m_project, SIGNAL(projectLoaded(Project *) ),
//              this, SLOT(updateRecentProjects(Project *) ) );
//

    connect(m_project, SIGNAL(activeControlSet(bool)), this, SLOT(newActiveControl(bool)));

    m_projectItemModel = new ProjectItemModel(this);
    m_projectItemModel->addProject(m_project);

//  qDebug()<<"Directory::Directory  model row counter after addProject = "<<m_projectItemModel->rowCount();

    try {

      //  Context menu actions
      createWorkOrder<SetActiveImageListWorkOrder>();
      createWorkOrder<SetActiveControlWorkOrder>();
      createWorkOrder<CnetEditorViewWorkOrder>();
      createWorkOrder<CubeDnViewWorkOrder>();
      createWorkOrder<Footprint2DViewWorkOrder>();
      createWorkOrder<MatrixViewWorkOrder>();
      createWorkOrder<SensorGetInfoWorkOrder>();
      createWorkOrder<RemoveImagesWorkOrder>();
      createWorkOrder<TargetGetInfoWorkOrder>();
      createWorkOrder<BundleObservationViewWorkOrder>();

      //  Main menu actions
      m_exportControlNetWorkOrder = createWorkOrder<ExportControlNetWorkOrder>();
      m_exportImagesWorkOrder = createWorkOrder<ExportImagesWorkOrder>();
      m_importControlNetWorkOrder = createWorkOrder<ImportControlNetWorkOrder>();
      m_importImagesWorkOrder = createWorkOrder<ImportImagesWorkOrder>();
      m_importShapesWorkOrder = createWorkOrder<ImportShapesWorkOrder>();
      m_importTemplateWorkOrder = createWorkOrder<ImportTemplateWorkOrder>();
      m_openProjectWorkOrder = createWorkOrder<OpenProjectWorkOrder>();
      m_saveProjectWorkOrder = createWorkOrder<SaveProjectWorkOrder>();
      m_saveProjectAsWorkOrder = createWorkOrder<SaveProjectAsWorkOrder>();
      m_openRecentProjectWorkOrder = createWorkOrder<OpenRecentProjectWorkOrder>();
      m_runJigsawWorkOrder = createWorkOrder<JigsawWorkOrder>();
      m_closeProjectWorkOrder = createWorkOrder<CloseProjectWorkOrder>();
      m_renameProjectWorkOrder = createWorkOrder<RenameProjectWorkOrder>();
    }
    catch (IException &e) {
      throw IException(e, IException::Programmer,
          "Could not create directory because work orders are corrupt.",
           _FILEINFO_);
    }

    initializeActions();
    m_editPointId = "";
  }


  /**
   * @brief The Destructor.
   */
  Directory::~Directory() {

    delete m_project;

    foreach (WorkOrder *workOrder, m_workOrders) {
      delete workOrder;
    }

    m_workOrders.clear();
  }


  /**
   * @brief Get the list of actions that the Directory can provide for the file menu.
   * @return @b QList<QAction *> Returns a list of file menu actions.
   */
  QList<QAction *> Directory::fileMenuActions() {
    return m_fileMenuActions;
  }


  /**
   * @brief Get the list of actions that the Directory can provide for the project menu.
   * @return @b QList<QAction *> Returns a list of project menu actions.
   */
  QList<QAction *> Directory::projectMenuActions() {
    return m_projectMenuActions;
  }


  /**
   * @brief Get the list of actions that the Directory can provide for the edit menu.
   * @return @b QList<QAction *> Returns a list of edit menu actions.
   */
  QList<QAction *> Directory::editMenuActions() {
    return m_editMenuActions;
  }


  /**
   * @brief Get the list of actions that the Directory can provide for the view menu.
   * @return @b QList<QAction *>  Returns a list of view menu actions.
   */
  QList<QAction *> Directory::viewMenuActions() {
    return m_viewMenuActions;
  }


  /**
   * @brief Get the list of actions that the Directory can provide for the settings menu.
   * @return @b QList<QAction *>  Returns a list of menu actions for the settings.
   */
  QList<QAction *> Directory::settingsMenuActions() {
    return m_settingsMenuActions;
  }


  /**
   * @brief Get the list of actions that the Directory can provide for the help menu.
   * @return @b QList<QAction *> Returns a list of help menu actions.
   */
  QList<QAction *> Directory::helpMenuActions() {
    return m_helpMenuActions;
  }


  /**
   * @brief Get the list of actions that the Directory can provide for the permanent Tool Bar.
   * @return @b QList<QAction *> Returns a list of permanent tool bar menu actions.
   */
  QList<QAction *> Directory::permToolBarActions() {
    return m_permToolBarActions;
  }


  /**
   * @brief Get the list of actions that the Directory can provide for the active Tool Bar.
   * @return @b QList<QAction *>  Returns a list of active Tool Bar actions.
   */
  QList<QAction *> Directory::activeToolBarActions() {
    return m_activeToolBarActions;
  }


  /**
   * @brief Get the list of actions that the Directory can provide for the Tool Pad.
   * @return @b QList<QAction *>  Returns a list of Tool Pad actions.
   */
  QList<QAction *> Directory::toolPadActions() {
    return m_toolPadActions;
  }


  /**
   * @brief Cleans directory of everything to do with the current project.
   *
   * This function was implemented to be called from the Project::Open function
   * to allow for a new project to be opened in IPCE.
   */
  void Directory::clean() {
    m_historyTreeWidget->clear();
    m_warningTreeWidget->clear();
    m_bundleObservationViews.clear();
    m_cnetEditorViewWidgets.clear();
    m_cubeDnViewWidgets.clear();
    m_fileListWidgets.clear();
    m_footprint2DViewWidgets.clear();
    m_controlPointEditViewWidget.clear();
    m_matrixViewWidgets.clear();
    m_sensorInfoWidgets.clear();
    m_targetInfoWidgets.clear();
    m_projectItemModel->clean();
    emit directoryCleaned();
  }


  /**
   * @brief Initializes the actions that the Directory can provide to a main window.
   *
   * Any work orders that need to be disabled by default can be done so here.
   * You need to grab the clone pointer, setEnabled(false), then set up the proper connections
   * between the project signals (representing changes to state) and WorkOrder::enableWorkOrder.
   *
   * @todo 2017-02-14 Tracie Sucharski - As far as I can tell the created menus are never used.
   * Instead of creating menus to use the addAction method, can't we simply create actions and
   * add them to the member variables which save the list of actions for each menu?
   */
  void Directory::initializeActions() {
    // Menus are created temporarily to convinently organize the actions.
    QMenu *fileMenu = new QMenu();

    //fileMenu->addAction(m_importControlNetWorkOrder->clone());
    //fileMenu->addAction(m_importImagesWorkOrder->clone());

    QAction *openProjectAction = m_openProjectWorkOrder->clone();
    openProjectAction->setIcon(QIcon(FileName(
                "$base/icons/archive-insert-directory.png").expanded()));
    fileMenu->addAction(openProjectAction);
    m_permToolBarActions.append(openProjectAction);

    QMenu *recentProjectsMenu = fileMenu->addMenu("&Recent Projects");
    int nRecentProjects = m_recentProjects.size();

    for (int i = 0; i < nRecentProjects; i++) {
      FileName projectFileName = m_recentProjects.at(i);
      if (!projectFileName.fileExists() )
        continue;

      QAction *openRecentProjectAction = m_openRecentProjectWorkOrder->clone();

      openRecentProjectAction->setData(m_recentProjects.at(i) );
      openRecentProjectAction->setText(m_recentProjects.at(i) );

      if ( !( (OpenRecentProjectWorkOrder*)openRecentProjectAction )
           ->isExecutable(m_recentProjects.at(i) ) )
        continue;

      recentProjectsMenu->addAction(openRecentProjectAction);
    }

    fileMenu->addSeparator();

    QAction *saveAction = m_saveProjectWorkOrder->clone();
    saveAction->setShortcut(Qt::Key_S | Qt::CTRL);
    saveAction->setIcon( QIcon(FileName("$base/icons/document-save.png")
                                        .expanded()));
    saveAction->setDisabled(true);
    connect( project()->undoStack(), SIGNAL( cleanChanged(bool) ),
             saveAction, SLOT( setDisabled(bool) ) );
    fileMenu->addAction(saveAction);
    m_permToolBarActions.append(saveAction);

    QAction *saveAsAction = m_saveProjectAsWorkOrder->clone();
    saveAsAction->setIcon(QIcon(FileName("$base/icons/document-save-as.png")
                                         .expanded()));
    fileMenu->addAction(saveAsAction);
    m_permToolBarActions.append(saveAsAction);

    fileMenu->addSeparator();

    QMenu *importMenu = fileMenu->addMenu("&Import");
    importMenu->addAction(m_importControlNetWorkOrder->clone() );
    importMenu->addAction(m_importImagesWorkOrder->clone() );
    importMenu->addAction(m_importShapesWorkOrder->clone() );
    importMenu->addAction(m_importTemplateWorkOrder->clone() );

    QMenu *exportMenu = fileMenu->addMenu("&Export");

    // Temporarily grab the export control network clone so we can listen for the
    // signals that tell us when we can export a cnet. We cannot export a cnet unless at least
    // one has been imported to the project.
    WorkOrder *clone = m_exportControlNetWorkOrder->clone();
    clone->setEnabled(false);
    connect(m_project, SIGNAL(controlListAdded(ControlList *)),
            clone, SLOT(enableWorkOrder()));
    // TODO this is not setup yet
    // connect(m_project, &Project::allControlsRemoved,
    //         clone, &WorkOrder::disableWorkOrder);
    exportMenu->addAction(clone);

    // Similarly for export images, disable the work order until we have images in the project.
    clone = m_exportImagesWorkOrder->clone();
    clone->setEnabled(false);
    connect(m_project, SIGNAL(imagesAdded(ImageList *)),
            clone, SLOT(enableWorkOrder()));
    exportMenu->addAction(clone);

    fileMenu->addSeparator();
    fileMenu->addAction(m_closeProjectWorkOrder->clone() );
    m_fileMenuActions.append( fileMenu->actions() );

    m_projectMenuActions.append(m_renameProjectWorkOrder->clone());

    // For JigsawWorkOrder, disable the work order utnil we have both an active control and image
    // list. Setup a tool tip so user can see why the work order is disabled by default.
    // NOTE: Trying to set a what's this on the clone doesn't seem to work for disabled actions,
    // even though Qt's documentation says it should work on disabled actions.
    clone = m_runJigsawWorkOrder->clone();
    if (project()->controls().count() && project()->images().count()) {
      clone->setEnabled(true);
    }
    else {
      clone->setEnabled(false);
    }

    // Listen for when both images and control net have been added to the project.
    connect(m_project, SIGNAL(controlsAndImagesAvailable()),
            clone, SLOT(enableWorkOrder()));
    // Listen for when both an active control and active image list have been set.
    // When this happens, we can enable the JigsawWorkOrder.
//  connect(m_project, &Project::activeControlAndImageListSet,
//          clone, &WorkOrder::enableWorkOrder);

    m_projectMenuActions.append(clone);

//  m_projectMenuActions.append( projectMenu->actions() );

    m_editMenuActions = QList<QAction *>();
    m_viewMenuActions = QList<QAction *>();
    m_settingsMenuActions = QList<QAction *>();
    m_helpMenuActions = QList<QAction *>();
  }


  /**
   * @brief Set up the history info in the history dockable widget.
   * @param historyContainer The widget to fill.
   */
  void Directory::setHistoryContainer(QDockWidget *historyContainer) {
    if (!m_historyTreeWidget) {
      m_historyTreeWidget = new HistoryTreeWidget( project() );
    }
    historyContainer->setWidget(m_historyTreeWidget);
  }


  /**
   * @brief Set up the warning info in the warning dockable widget.
   * @param warningContainer The widget to fill.
   */
  void Directory::setWarningContainer(QDockWidget *warningContainer) {
    if (!m_warningTreeWidget) {
      m_warningTreeWidget = new WarningTreeWidget;
    }
    warningContainer->setWidget(m_warningTreeWidget);
  }


  /**
   * @brief Add recent projects to the recent projects list.
   * @param recentProjects List of projects to add to list.
   */
  void Directory::setRecentProjectsList(QStringList recentProjects) {
    m_recentProjects.append(recentProjects);
  }


  void Directory::newActiveControl(bool newControl) {
    foreach(CnetEditorWidget *cnetEditorView, m_cnetEditorViewWidgets) {
      if (cnetEditorView->control() == project()->activeControl()->controlNet()) {
        cnetEditorView->pointTableView()->content()->setActiveControlNet(true);
        cnetEditorView->measureTableView()->content()->setActiveControlNet(true);
      }
      else {
        cnetEditorView->pointTableView()->content()->setActiveControlNet(false);
        cnetEditorView->measureTableView()->content()->setActiveControlNet(false);
      }
    }
  }


  /**
   * @brief Public accessor for the list of recent projects.
   * @return @b QStringList List of recent projects.
   */
   QStringList Directory::recentProjectsList() {
     return m_recentProjects;
  }


  /**
   * @brief Add the BundleObservationView to the window.
   * @return @b (BundleObservationView *) The BundleObservationView displayed.
   */
  BundleObservationView *Directory::addBundleObservationView(FileItemQsp fileItem) {
    BundleObservationView *result = new BundleObservationView(fileItem);

    connect( result, SIGNAL( destroyed(QObject *) ),
             this, SLOT( cleanupBundleObservationViews(QObject *) ) );

    m_bundleObservationViews.append(result);

    QString str = fileItem->fileName();

    if (str.contains("residuals")) {
      result->setWindowTitle( tr("Measure Residuals").
                              arg( m_bundleObservationViews.count() ) );
      result->setObjectName( result->windowTitle() );
    }
    else if (str.contains("points")) {
      result->setWindowTitle( tr("Control Points").
                              arg( m_bundleObservationViews.count() ) );
      result->setObjectName( result->windowTitle() );
    }
    else if (str.contains("images")) {
      result->setWindowTitle( tr("Images").
                              arg( m_bundleObservationViews.count() ) );
      result->setObjectName( result->windowTitle() );
    }

    emit newWidgetAvailable(result);

    return result;
  }


  /**
   * @brief Add the widget for the cnet editor view to the window.
   * @param network Control net to edit.
   * @return @b (CnetEditorWidget *) The view to add to the window.
   */
  CnetEditorWidget *Directory::addCnetEditorView(Control *network) {

    QString title = tr("Cnet Editor View %1").arg( network->displayProperties()->displayName() );

    FileName configFile("$HOME/.Isis/" + QApplication::applicationName() + "/" + title + ".config");

    // TODO: This layout should be inside of the cnet editor widget, but I put it here to not
    //     conflict with current work in the cnet editor widget code.
    QWidget *result = new QWidget;
    QGridLayout *resultLayout = new QGridLayout;
    result->setLayout(resultLayout);

    int row = 0;

    QMenuBar *menuBar = new QMenuBar;
    resultLayout->addWidget(menuBar, row, 0, 1, 2);
    row++;
    CnetEditorWidget *mainWidget = new CnetEditorWidget(network, configFile.expanded());
    resultLayout->addWidget(mainWidget, row, 0, 1, 2);
    row++;

    // Populate the menu...
    QMap< QAction *, QList< QString > > actionMap = mainWidget->menuActions();
    QMapIterator< QAction *, QList< QString > > actionMapIterator(actionMap);

    QMap<QString, QMenu *> topLevelMenus;

    while ( actionMapIterator.hasNext() ) {
      actionMapIterator.next();
      QAction *actionToAdd = actionMapIterator.key();
      QList< QString > location = actionMapIterator.value();

      QMenu *menuToPutActionInto = NULL;

      if ( location.count() ) {
        QString topLevelMenuTitle = location.takeFirst();
        if (!topLevelMenus[topLevelMenuTitle]) {
          topLevelMenus[topLevelMenuTitle] = menuBar->addMenu(topLevelMenuTitle);
        }

        menuToPutActionInto = topLevelMenus[topLevelMenuTitle];
      }

      foreach (QString menuName, location) {
        bool foundSubMenu = false;
        foreach ( QAction *possibleSubMenu, menuToPutActionInto->actions() ) {
          if (!foundSubMenu &&
              possibleSubMenu->menu() && possibleSubMenu->menu()->title() == menuName) {
            foundSubMenu = true;
            menuToPutActionInto = possibleSubMenu->menu();
          }
        }

        if (!foundSubMenu) {
          menuToPutActionInto = menuToPutActionInto->addMenu(menuName);
        }
      }

      menuToPutActionInto->addAction(actionToAdd);
    }

    QTabWidget *treeViews = new QTabWidget;
    treeViews->addTab( mainWidget->pointTreeView(), tr("Point View") );
    treeViews->addTab( mainWidget->serialTreeView(), tr("Serial View") );
    treeViews->addTab( mainWidget->connectionTreeView(), tr("Connection View") );
    resultLayout->addWidget(treeViews, row, 0, 1, 1);

    QTabWidget *filterViews = new QTabWidget;
    filterViews->addTab( mainWidget->pointFilterWidget(), tr("Filter Points and Measures") );
    filterViews->addTab( mainWidget->serialFilterWidget(), tr("Filter Images and Points") );
    filterViews->addTab( mainWidget->connectionFilterWidget(), tr("Filter Connections") );
    resultLayout->addWidget(filterViews, row, 1, 1, 1);
    row++;

    if (project()->activeControl() && mainWidget->control() == project()->activeControl()->controlNet()) {
      mainWidget->pointTableView()->content()->setActiveControlNet(true);
      mainWidget->measureTableView()->content()->setActiveControlNet(true);
    }
    connect( result, SIGNAL( destroyed(QObject *) ),
             this, SLOT( cleanupCnetEditorViewWidgets(QObject *) ) );

    //  Connections for control point editing between views
    connect(mainWidget, SIGNAL(editControlPoint(ControlPoint *, QString)),
            this, SLOT(modifyControlPoint(ControlPoint *, QString)));

    // !!!!!!!!!!!!!!!!!!!!!!!!!!!!!!!!!!!!!!!!!!!!!!!!!!!!!!!!!!!!
    // IMPORTANT TODO::  The following connections seem recursive
    // !!!!!!!!!!!!!!!!!!!!!!!!!!!!!!!!!!!!!!!!!!!!!!!!!!!!!!!!!!!!
    // 
    // Connection between cneteditor view & other views
    connect(mainWidget, SIGNAL(cnetModified()), this, SIGNAL(cnetModified()));
    
    // ControlPointEditWidget is only object that emits cnetModified when ControlPoint is
    // deleted or saved
    connect(this, SIGNAL(cnetModified()), mainWidget, SLOT(rebuildModels()));

    m_cnetEditorViewWidgets.append(mainWidget);
    m_controlMap.insertMulti(network, result);

    result->setWindowTitle(title);
    result->setObjectName(title);

    emit newWidgetAvailable(result);

    return mainWidget;
  }


  /**
   * @brief Add the qview workspace to the window.
   * @return @b (CubeDnView*) The work space to display.
   */
  CubeDnView *Directory::addCubeDnView() {
    CubeDnView *result = new CubeDnView(this);
    result->setModel(m_projectItemModel);
    m_cubeDnViewWidgets.append(result);
    connect( result, SIGNAL( destroyed(QObject *) ),
             this, SLOT( cleanupCubeDnViewWidgets(QObject *) ) );

    result->setWindowTitle("Cube DN View");
    result->setWindowTitle( tr("Cube DN View %1").arg(m_cubeDnViewWidgets.count() ) );

    emit newWidgetAvailable(result);

    //  Connections between mouse button events from view and control point editing
    connect(result, SIGNAL(modifyControlPoint(ControlPoint *, QString)),
            this, SLOT(modifyControlPoint(ControlPoint *, QString)));

    connect(result, SIGNAL(deleteControlPoint(ControlPoint *)),
            this, SLOT(deleteControlPoint(ControlPoint *)));

    connect(result, SIGNAL(createControlPoint(double, double, Cube *, bool)),
            this, SLOT(createControlPoint(double, double, Cube *, bool)));

    //  This signal is connected to the CubeDnView signal which connects to the slot,
    //  ControlNetTool::paintAllViewports().  ControlNetTool always redraws all control points, so
    //  both signals go to the same slot.
    connect(this, SIGNAL(redrawMeasures()), result, SIGNAL(redrawMeasures()));
    connect(this, SIGNAL(cnetModified()), result, SIGNAL(redrawMeasures()));

    if (!project()->activeControl()) {
      QList<QAction *> toolbar = result->toolPadActions();
      QAction* cnetAction = toolbar[0];
      MosaicControlNetTool *cnetButton = static_cast<MosaicControlNetTool *>(cnetAction->parent());

      cnetAction->setEnabled(false);
      connect (project(), SIGNAL(activeControlSet(bool)),
              cnetAction, SLOT(setEnabled(bool)));
      connect (project(), SIGNAL(activeControlSet(bool)),
              cnetButton, SLOT(loadNetwork()));
    }

    return result;
  }


  /**
   * @brief Add the qmos view widget to the window.
   * @return @b (Footprint2DView*) A pointer to the Footprint2DView to display.
   */
  Footprint2DView *Directory::addFootprint2DView() {
    Footprint2DView *result = new Footprint2DView(this);

    //  Set source model on Proxy
    result->setModel(m_projectItemModel);
    m_footprint2DViewWidgets.append(result);
    result->setWindowTitle( tr("Footprint View %1").arg( m_footprint2DViewWidgets.count() ) );

    connect(result, SIGNAL(destroyed(QObject *)),
            this, SLOT(cleanupFootprint2DViewWidgets(QObject *)));

    emit newWidgetAvailable(result);

    //  Connections between mouse button events from footprint2DView and control point editing
    connect(result, SIGNAL(modifyControlPoint(ControlPoint *)),
            this, SLOT(modifyControlPoint(ControlPoint *)));

    connect(result, SIGNAL(deleteControlPoint(ControlPoint *)),
            this, SLOT(deleteControlPoint(ControlPoint *)));

    connect(result, SIGNAL(createControlPoint(double, double)),
            this, SLOT(createControlPoint(double, double)));

    // The ControlPointEditWidget is only object that emits cnetModified when ControlPoint is
    // deleted or saved.  This requires the footprint view ControlNetGraphicsItems to be re-built.
    connect(this, SIGNAL(cnetModified()), result->mosaicSceneWidget(), SIGNAL(cnetModified()));

    //  This signal is connected to the MosaicGraphicsScene::update(), which eventually calls
    //  ControlNetGraphicsItem::paint(), then ControlPointGraphicsItem::paint().  This should only
    //  be used if ControlNet has not changed.  Used to update the current edit point in the view
    //  to be drawn with different color/shape.
    connect(this, SIGNAL(redrawMeasures()), result, SIGNAL(redrawMeasures()));

    //  Control Net tool will only be active if the project has an active Control.  Note:  This
    //  assumes the Control Net tool is the 4th in the toolpad.
<<<<<<< HEAD
    connect(this, SIGNAL(controlPointAdded(QString)), result, SIGNAL(controlPointAdded(QString)));

    //  This signal is connected to the MosaicGraphicsScene::update(), which eventually calls
    //  ControlNetGraphicsItem::paint(), then ControlPointGraphicsItem::paint().
    connect(this, SIGNAL(redrawMeasures()), result, SIGNAL(redrawMeasures()));

    //  Control Net tool will only be active if the project has an active Control.  Note:  This
    //  assumes the Control Net tool is the 4th in the toolpad.
=======
>>>>>>> 3ad5e2a6
    if (!project()->activeControl()) {
      QList<QAction *> toolbar = result->toolPadActions();
      QAction* cnetAction = toolbar[3];
      MosaicControlNetTool *cnetButton = static_cast<MosaicControlNetTool *>(cnetAction->parent());

      cnetAction->setEnabled(false);
      connect (project(), SIGNAL(activeControlSet(bool)),
              cnetAction, SLOT(setEnabled(bool)));
      connect (project(), SIGNAL(activeControlSet(bool)),
              cnetButton, SLOT(loadNetwork()));
    }

    return result;
  }


  ControlPointEditView *Directory::addControlPointEditView() {

    if (!controlPointEditView()) {
      //  TODO  Need parent for controlPointWidget
      ControlPointEditView *result = new ControlPointEditView(this);
      result->setWindowTitle(tr("Control Point Editor"));
      result->setObjectName(result->windowTitle());

      Control *activeControl = project()->activeControl();
      if (activeControl == NULL) {
        // Error and return to Select Tool
        QString message = "No active control network chosen.  Choose active control network on "
                          "project tree.\n";
        QMessageBox::critical(qobject_cast<QWidget *>(parent()), "Error", message);
        return NULL;
      }
      result->controlPointEditWidget()->setControl(activeControl);

      if (!project()->activeImageList() || !project()->activeImageList()->serialNumberList()) {
        QString message = "No active image list chosen.  Choose an active image list on the project "
                          "tree.\n";
        QMessageBox::critical(qobject_cast<QWidget *>(parent()), "Error", message);
        return NULL;
      }
      result->controlPointEditWidget()->setSerialNumberList(
          project()->activeImageList()->serialNumberList());

      m_controlPointEditViewWidget = result;

      connect(result, SIGNAL(destroyed(QObject *)),
              this, SLOT(cleanupControlPointEditViewWidget(QObject *)));
      emit newWidgetAvailable(result);

// 2017-06-09 Ken commented out for Data Workshop demo
//      m_chipViewports = new ChipViewportsWidget(result);
//    connect(m_chipViewports, SIGNAL(destroyed(QObject *)), this, SLOT(cleanupchipViewportWidges()));
//      m_chipViewports->setWindowTitle(tr("ChipViewport View"));
//      m_chipViewports->setObjectName(m_chipViewports->windowTitle());
//      m_chipViewports->setSerialNumberList(project()->activeImageList()->serialNumberList());
//      m_chipViewports->setControlNet(activeControl->controlNet(), activeControl->fileName());
//      emit newWidgetAvailable(m_chipViewports);
// 2017-06-09 Ken commented out for Data Workshop demo


      //  Create connections between signals from control point edit view and equivalent directory
      //  signals that can then be connected to other views that display control nets.
      connect(result->controlPointEditWidget(), SIGNAL(cnetModified()),
              this, SIGNAL(cnetModified()));

      connect(result->controlPointEditWidget(), SIGNAL(saveControlNet()),
              this, SLOT(makeBackupActiveControl()));
    }

    return controlPointEditView();
  }




#if 0
  ChipViewportsWidget *Directory::addControlPointChipView() {

    ChipViewportsWidget *result = new ChipViewportsWidget(this);
    connect(result, SIGNAL(destroyed(QObject *)), this, SLOT(cleanupchipViewportWidges()));
    m_controlPointChipViews.append(result);
    result->setWindowTitle(tr("ChipViewport View %1").arg(m_controlPointChipViews.count()));
    result->setObjectName(result->windowTitle());
    emit newWidgetAvailable(result);

    return result;
  }
#endif


  /**
   * @brief Add the matrix view widget to the window.
   * @return @b (MatrixSceneWidget*) The widget to view.
   */
  MatrixSceneWidget *Directory::addMatrixView() {
    MatrixSceneWidget *result = new MatrixSceneWidget(NULL, true, true, this);

    connect( result, SIGNAL( destroyed(QObject *) ),
             this, SLOT( cleanupMatrixViewWidgets(QObject *) ) );

    m_matrixViewWidgets.append(result);

    result->setWindowTitle( tr("Matrix View %1").arg( m_matrixViewWidgets.count() ) );
    result->setObjectName( result->windowTitle() );

    emit newWidgetAvailable(result);

    return result;
  }


  /**
   * @brief Add target body data view widget to the window.
   * @return (TargetInfoWidget*) The widget to view.
   */
  TargetInfoWidget *Directory::addTargetInfoView(TargetBodyQsp target) {
    TargetInfoWidget *result = new TargetInfoWidget(target.data(), this);

    connect( result, SIGNAL( destroyed(QObject *) ),
             this, SLOT( cleanupTargetInfoWidgets(QObject *) ) );

    m_targetInfoWidgets.append(result);

    result->setWindowTitle( tr("%1").arg(target->displayProperties()->displayName() ) );
    result->setObjectName( result->windowTitle() );

    emit newWidgetAvailable(result);

    return result;
  }


  /**
   * @brief Add sensor data view widget to the window.
   * @return @b (SensorInfoWidget*) The widget to view.
   */
  SensorInfoWidget *Directory::addSensorInfoView(GuiCameraQsp camera) {
    SensorInfoWidget *result = new SensorInfoWidget(camera.data(), this);

    connect( result, SIGNAL( destroyed(QObject *) ),
             this, SLOT( cleanupSensorInfoWidgets(QObject *) ) );

    m_sensorInfoWidgets.append(result);

    result->setWindowTitle( tr("%1").arg(camera->displayProperties()->displayName() ) );
    result->setObjectName( result->windowTitle() );

    emit newWidgetAvailable(result);

    return result;
  }


  /**
   * @brief Add an imageFileList widget to the window.
   * @return @b (ImageFileListWidget *) A pointer to the widget to add to the window.
   */

  ImageFileListWidget *Directory::addImageFileListView() {
    //qDebug()<<"Directory::addImageFileListView";
    ImageFileListWidget *result = new ImageFileListWidget(this);

    connect( result, SIGNAL( destroyed(QObject *) ),
             this, SLOT( cleanupFileListWidgets(QObject *) ) );

    m_fileListWidgets.append(result);

    result->setWindowTitle( tr("File List %1").arg( m_fileListWidgets.count() ) );
    result->setObjectName( result->windowTitle() );

    return result;
  }


  /**
   * @brief Adds a ProjectItemTreeView to the window.
   * @return @b (ProjectItemTreeView *) The added view.
   */
  ProjectItemTreeView *Directory::addProjectItemTreeView() {
    ProjectItemTreeView *result = new ProjectItemTreeView();
    result->setModel(m_projectItemModel);
   
    //  The model emits this signal when the user double-clicks on the project name, the parent
    //  node located on the ProjectTreeView. 
    connect(m_projectItemModel, SIGNAL(projectNameEdited(QString)),
            this, SLOT(initiateRenameProjectWorkOrder(QString)));

    return result;
  }


/** 
 * Slot which is connected to the model's signal, projectNameEdited, which is emitted when the user 
 * double-clicks the project name, the parent node located on the ProjectTreeView.  A 
 * RenameProjectWorkOrder is created then passed to the Project which executes the WorkOrder.
 *  
 * @param QString projectName New project name
 */
  void Directory::initiateRenameProjectWorkOrder(QString projectName) {

    //  Create the WorkOrder and add it to the Project.  The Project will then execute the
    //  WorkOrder.
    RenameProjectWorkOrder *workOrder = new RenameProjectWorkOrder(projectName, project());
    project()->addToProject(workOrder);
  }
  

  /**
   * @brief Gets the ProjectItemModel for this directory.
   * @return @b (ProjectItemModel *) Returns a pointer to the ProjectItemModel.
   */
  ProjectItemModel *Directory::model() {
    return m_projectItemModel;
  }


  /**
   * @brief Returns a pointer to the warning widget.
   * @return @b (QWidget *)  The WarningTreeWidget pointer.
   */
  QWidget *Directory::warningWidget() {
    return m_warningTreeWidget;
  }


  /**
   * @brief Removes pointers to deleted BundleObservationView objects.
   */
  void Directory::cleanupBundleObservationViews(QObject *obj) {

    BundleObservationView *bundleObservationView = static_cast<BundleObservationView *>(obj);
    if (!bundleObservationView) {
      return;
    }
    m_bundleObservationViews.removeAll(bundleObservationView);
    m_project->setClean(false);
  }


  /**
   * @brief Removes pointers to deleted CnetEditorWidget objects.
   */
  void Directory::cleanupCnetEditorViewWidgets(QObject *obj) {

    CnetEditorWidget *cnetEditorWidget = static_cast<CnetEditorWidget *>(obj);
    if (!cnetEditorWidget) {
      return;
    }

    Control *control = m_controlMap.key(cnetEditorWidget);

    m_controlMap.remove(control, cnetEditorWidget);

    if ( m_controlMap.count(control) == 0 && project()->activeControl() != control) {
      control->closeControlNet();
    }

    m_cnetEditorViewWidgets.removeAll(cnetEditorWidget);
    m_project->setClean(false);
  }


  /**
   * @brief Removes pointers to deleted CubeDnView objects.
   */
  void Directory::cleanupCubeDnViewWidgets(QObject *obj) {

    CubeDnView *cubeDnView = static_cast<CubeDnView *>(obj);
    if (!cubeDnView) {
      return;
    }
    m_cubeDnViewWidgets.removeAll(cubeDnView);
    m_project->setClean(false);
  }


  /**
   * @brief Removes pointers to deleted ImageFileListWidget objects.
   */
  void Directory::cleanupFileListWidgets(QObject *obj) {

    ImageFileListWidget *imageFileListWidget = static_cast<ImageFileListWidget *>(obj);
    if (!imageFileListWidget) {
      return;
    }
    m_fileListWidgets.removeAll(imageFileListWidget);
    m_project->setClean(false);
  }


  /**
   * @brief Removes pointers to deleted Footprint2DView objects.
   */
  void Directory::cleanupFootprint2DViewWidgets(QObject *obj) {

    Footprint2DView *footprintView = static_cast<Footprint2DView *>(obj);
    if (!footprintView) {
      return;
    }
    m_footprint2DViewWidgets.removeAll(footprintView);
    m_project->setClean(false);
  }


  /**
   * @brief Delete the ControlPointEditWidget and set it's pointer to NULL.
   */
  void Directory::cleanupControlPointEditViewWidget(QObject *obj) {

     ControlPointEditView *controlPointEditView = static_cast<ControlPointEditView *>(obj);
     if (!controlPointEditView) {
       return;
     }
     m_project->setClean(false);
     //  For now delete the ChipViewportsWidget also, which must be done first since it is a child
     //  of ControlPointEditView
 //    delete m_chipViewports;
 //    qDebug()<<"Directory::cleanupControlPointEditViewWidget  m_controlPointEditViewWidget = "<<m_controlPointEditViewWidget;
   }


  /**
   * @brief Removes pointers to deleted MatrixSceneWidget objects.
   */
  void Directory::cleanupMatrixViewWidgets(QObject *obj) {

    MatrixSceneWidget *matrixWidget = static_cast<MatrixSceneWidget *>(obj);
    if (!matrixWidget) {
      return;
    }
    m_matrixViewWidgets.removeAll(matrixWidget);
    m_project->setClean(false);
  }


  /**
   * @brief Removes pointers to deleted SensorInfoWidget objects.
   */
  void Directory::cleanupSensorInfoWidgets(QObject *obj) {

    SensorInfoWidget *sensorInfoWidget = static_cast<SensorInfoWidget *>(obj);
    if (!sensorInfoWidget) {
      return;
    }
    m_sensorInfoWidgets.removeAll(sensorInfoWidget);
    m_project->setClean(false);
  }


  /**
   * @brief Removes pointers to deleted TargetInfoWidget objects.
   */
  void Directory::cleanupTargetInfoWidgets(QObject *obj) {

    TargetInfoWidget *targetInfoWidget = static_cast<TargetInfoWidget *>(obj);
    if (!targetInfoWidget) {
      return;
    }
    m_targetInfoWidgets.removeAll(targetInfoWidget);
    m_project->setClean(false);
  }


  /**
   * @brief  Adds a new Project object to the list of recent projects if it has not
   * already been added.
   * @param project A pointer to the Project to add.
   */
  void Directory::updateRecentProjects(Project *project) {
    if ( !m_recentProjects.contains( project->projectRoot() ) )
      m_recentProjects.insert( 0, project->projectRoot() );
  }


  /**
   * @brief Gets the Project for this directory.
   * @return @b (Project *) Returns a pointer to the Project.
   */
  Project *Directory::project() const {
    return m_project;
  }


  /**
   * @brief Returns a list of all the control network views for this directory.
   * @return @b QList<CnetEditorWidget *> A pointer list of all the CnetEditorWidget objects.
   */
  QList<CnetEditorWidget *> Directory::cnetEditorViews() {
    QList<CnetEditorWidget *> results;

    foreach (CnetEditorWidget *widget, m_cnetEditorViewWidgets) {
      results.append(widget);
    }

    return results;
  }


  /**
   * @brief Accessor for the list of CubeDnViews currently available.
   * @return @b QList<CubeDnView *> The list CubeDnView objects.
   */
  QList<CubeDnView *> Directory::cubeDnViews() {
    QList<CubeDnView *> results;

    foreach (CubeDnView *widget, m_cubeDnViewWidgets) {
      results.append(widget);
    }

    return results;
  }


  /**
   * @brief Accessor for the list of MatrixSceneWidgets currently available.
   * @return @b QList<MatrixSceneWidget *> The list of MatrixSceneWidget objects.
   */
  QList<MatrixSceneWidget *> Directory::matrixViews() {
    QList<MatrixSceneWidget *> results;

    foreach (MatrixSceneWidget *widget, m_matrixViewWidgets) {
      results.append(widget);
    }

    return results;
  }


  /**
   * @brief Accessor for the list of SensorInfoWidgets currently available.
   * @return QList<SensorInfoWidget *> The list of SensorInfoWidget objects.
   */
  QList<SensorInfoWidget *> Directory::sensorInfoViews() {
    QList<SensorInfoWidget *> results;

    foreach (SensorInfoWidget *widget, m_sensorInfoWidgets) {
      results.append(widget);
    }

    return results;
  }


  /**
   * @brief Accessor for the list of TargetInfoWidgets currently available.
   * @return @b QList<TargetInfoWidget *> The list of TargetInfoWidget objects.
   */
  QList<TargetInfoWidget *> Directory::targetInfoViews() {
    QList<TargetInfoWidget *> results;

    foreach (TargetInfoWidget *widget, m_targetInfoWidgets) {
      results.append(widget);
    }

    return results;
  }


  /**
   * @brief Accessor for the list of Footprint2DViews currently available.
   * @return QList<Footprint2DView *> The list of MosaicSceneWidget objects.
   */
  QList<Footprint2DView *> Directory::footprint2DViews() {
    QList<Footprint2DView *> results;

    foreach (Footprint2DView *view, m_footprint2DViewWidgets) {
      results.append(view);
    }

    return results;
  }


  /**
   * @brief Accessor for the list of ImageFileListWidgets currently available.
   * @return QList<ImageFileListWidget *> The list of ImageFileListWidgets.
   */
  QList<ImageFileListWidget *> Directory::imageFileListViews() {
    QList<ImageFileListWidget *> results;

    foreach (ImageFileListWidget *widget, m_fileListWidgets) {
      results.append(widget);
    }

    return results;
  }

  /**
   * @brief Gets the ControlPointEditWidget associated with the Directory.
   * @return @b (ControlPointEditWidget *) Returns a pointer to the ControlPointEditWidget.
   */
  ControlPointEditView *Directory::controlPointEditView() {

    return m_controlPointEditViewWidget;
  }

/*
  ChipViewportsWidget *Directory::controlPointChipViewports() {

    return m_chipViewports;
  }
*/

  /**
   * @brief Gets the ControlNetEditor associated with this the Directory.
   * @return @b (ControlNetEditor *) Returns a pointer to the ControlNetEditor.
   */
//ControlNetEditor *Directory::controlNetEditor() {
//  return m_cnetEditor;
//}


  /**
   * @brief Returns a list of progress bars associated with this Directory.
   * @return @b QList<QProgressBar *>
   */
  QList<QProgressBar *> Directory::progressBars() {
    QList<QProgressBar *> result;
    return result;
  }


  /**
   * @brief Displays a Warning
   * @param text The text to be displayed as a warning.
   */
  void Directory::showWarning(QString text) {
    m_warningTreeWidget->showWarning(text);
    emit newWarning();
  }


  /**
   * @brief Creates an Action to redo the last action.
   * @return @b (QAction *) Returns an action pointer to redo the last action.
   */
  QAction *Directory::redoAction() {
    return project()->undoStack()->createRedoAction(this);
  }


  /**
   * @brief Creates an Action to undo the last action.
   * @return @b (QAction *) Returns an action pointer to undo the last action.
   */
  QAction *Directory::undoAction() {
    return project()->undoStack()->createUndoAction(this);
  }


  /**
   * @brief Loads the Directory from an XML file.
   * @param xmlReader  The reader that takes in and parses the XML file.
   */
  void Directory::load(XmlStackedHandlerReader *xmlReader) {
    xmlReader->pushContentHandler( new XmlHandler(this) );
  }


  /**
   * @brief Save the directory to an XML file.
   * @param stream  The XML stream writer
   * @param newProjectRoot The FileName of the project this Directory is attached to.
   *
   * @internal
   *   @history 2016-11-07 Ian Humphrey - Restored saving of footprints (footprint2view).
   *                           References #4486.
   */
  void Directory::save(QXmlStreamWriter &stream, FileName newProjectRoot) const {
    stream.writeStartElement("directory");

    if ( !m_fileListWidgets.isEmpty() ) {
      stream.writeStartElement("fileListWidgets");

      foreach (ImageFileListWidget *fileListWidget, m_fileListWidgets) {
        fileListWidget->save(stream, project(), newProjectRoot);
      }

      stream.writeEndElement();
    }

    // Save footprints
    if ( !m_footprint2DViewWidgets.isEmpty() ) {
      stream.writeStartElement("footprintViews");

      foreach (Footprint2DView *footprint2DViewWidget, m_footprint2DViewWidgets) {
        footprint2DViewWidget->mosaicSceneWidget()->save(stream, project(), newProjectRoot);
      }

      stream.writeEndElement();
    }

    // Save cubeDnViews
    if ( !m_cubeDnViewWidgets.isEmpty() ) {
      stream.writeStartElement("cubeDnViews");

      foreach (CubeDnView *cubeDnView, m_cubeDnViewWidgets) {
        cubeDnView->save(stream, project(), newProjectRoot);
      }

      stream.writeEndElement();
    }

        // Save cnetEditorViews
    if ( !m_cnetEditorViewWidgets.isEmpty() ) {
      stream.writeStartElement("cnetEditorViews");

      foreach (CnetEditorWidget *cnetEditorWidget, m_cnetEditorViewWidgets) {
        cnetEditorWidget->save(stream, project(), newProjectRoot);
      }

      stream.writeEndElement();
    }


    stream.writeEndElement();
  }


  /**
   * @brief This function sets the Directory pointer for the Directory::XmlHandler class
   * @param directory The new directory we are setting XmlHandler's member variable to.
   */
  Directory::XmlHandler::XmlHandler(Directory *directory) {
    m_directory = directory;
  }


  /**
   * @brief The Destructor for Directory::XmlHandler
   */
  Directory::XmlHandler::~XmlHandler() {
  }


  /**
   * @brief The XML reader invokes this method at the start of every element in the
   * XML document.  This method expects <footprint2DView/> and <imageFileList/>
   * elements.
   * A quick example using this function:
   *     startElement("xsl","stylesheet","xsl:stylesheet",attributes)
   *
   * @param namespaceURI The Uniform Resource Identifier of the element's namespace
   * @param localName The local name string
   * @param qName The XML qualified string (or empty, if QNames are not available).
   * @param atts The XML attributes attached to each element
   * @return @b bool  Returns True signalling to the reader the start of a valid XML element.  If
   * False is returned, something bad happened.
   *
   */
  bool Directory::XmlHandler::startElement(const QString &namespaceURI, const QString &localName,
                                           const QString &qName, const QXmlAttributes &atts) {
    bool result = XmlStackedHandler::startElement(namespaceURI, localName, qName, atts);

    if (result) {
      if (localName == "footprint2DView") {
        m_directory->addFootprint2DView()->mosaicSceneWidget()->load(reader());
      }
      else if (localName == "imageFileList") {
        m_directory->addImageFileListView()->load(reader());
      }
      else if (localName == "cubeDnView") {
        m_directory->addCubeDnView()->load(reader(), m_directory->project());
      }
      else if (localName == "control") {
        QString id = atts.value("id");
        m_directory->addCnetEditorView(m_directory->project()->control(id));
      }
    }

    return result;
  }


  /**
   * @brief Reformat actionPairings to be user friendly for use in menus.
   *
   * actionPairings is:
   *    Widget A ->
   *      Action 1
   *      Action 2
   *      Action 3
   *    Widget B ->
   *      Action 1
   *      Action 3
   *      NULL
   *      Action 4
   *    ...
   *
   * We convert this into a list of actions, that when added to a menu, looks like:
   *   Action 1 -> Widget A
   *               Widget B
   *   Action 2 on Widget A
   *   Action 3 -> Widget A
   *               Widget B
   *   ----------------------
   *   Action 4 on Widget B
   *
   * The NULL separators aren't 100% yet, but work a good part of the time.
   *
   * This works by doing a data transformation and then using the resulting data structures
   *   to populate the menu.
   *
   * actionPairings is transformed into:
   *   restructuredData:
   *     Action 1 -> (Widget A, QAction *)
   *                 (Widget B, QAction *)
   *     Action 2 -> (Widget A, QAction *)
   *     Action 3 -> (Widget A, QAction *)
   *                 (Widget B, QAction *)
   *     Action 4 -> (Widget B, QAction *)
   *
   *   and
   *
   *   sortedActionTexts - A list of unique (if not empty) strings:
   *     "Action 1"
   *     "Action 2"
   *     "Action 3"
   *     ""
   *     "Action 4"
   *
   * This transformation is done by looping linearly through actionPairings and for each action in
   *   the pairings we add to the restructured data and append the action's text to
   *   sortedActionTexts.
   *
   * We loop through sortedActionTexts and populate the menu based based on the current (sorted)
   *   action text. If the action text is NULL (we saw a separator in the input), we add a NULL
   *   (separator) to the resulting list of actions. If it isn't NULL, we create a menu or utilize
   *   the action directly depending on if there are multiple actions with the same text.
   *
   * @param actionPairings A list of action pairings.
   * @return @b QList<QAction *> A list of actions that can be added to a menu.
   *
   */
  QList<QAction *> Directory::restructureActions(
      QList< QPair< QString, QList<QAction *> > > actionPairings) {
    QList<QAction *> results;

    QStringList sortedActionTexts;

    // This is a map from the Action Text to the actions and their widget titles
    QMap< QString, QList< QPair<QString, QAction *> > > restructuredData;

    QPair< QString, QList<QAction *> > singleWidgetPairing;
    foreach (singleWidgetPairing, actionPairings) {
      QString widgetTitle = singleWidgetPairing.first;
      QList<QAction *> widgetActions = singleWidgetPairing.second;

      foreach (QAction *widgetAction, widgetActions) {
        if (widgetAction) {
          QString actionText = widgetAction->text();

          restructuredData[actionText].append( qMakePair(widgetTitle, widgetAction) );

          if ( !sortedActionTexts.contains(actionText) ) {
            sortedActionTexts.append(actionText);
          }
        }
        else {
          // Add separator
          if ( !sortedActionTexts.isEmpty() && !sortedActionTexts.last().isEmpty() ) {
            sortedActionTexts.append("");
          }
        }
      }
    }

    if ( sortedActionTexts.count() && sortedActionTexts.last().isEmpty() ) {
      sortedActionTexts.removeLast();
    }

    foreach (QString actionText, sortedActionTexts) {
      if ( actionText.isEmpty() ) {
        results.append(NULL);
      }
      else {
        // We know this list isn't empty because we always appended to the value when we
        //   accessed a particular key.
        QList< QPair<QString, QAction *> > actions = restructuredData[actionText];

        if (actions.count() == 1) {
          QAction *finalAct = actions.first().second;
          QString widgetTitle = actions.first().first;

          finalAct->setText( tr("%1 on %2").arg(actionText).arg(widgetTitle) );
          results.append(finalAct);
        }
        else {
          QAction *menuAct = new QAction(actionText, NULL);

          QMenu *menu = new QMenu;
          menuAct->setMenu(menu);

          QList<QAction *> actionsInsideMenu;

          QPair<QString, QAction *> widgetTitleAndAction;
          foreach (widgetTitleAndAction, actions) {
            QString widgetTitle = widgetTitleAndAction.first;
            QAction *action = widgetTitleAndAction.second;

            action->setText(widgetTitle);
            actionsInsideMenu.append(action);
          }

          qSort(actionsInsideMenu.begin(), actionsInsideMenu.end(), &actionTextLessThan);

          QAction *allAct = new QAction(tr("All"), NULL);

          foreach (QAction *actionInMenu, actionsInsideMenu) {
            connect( allAct, SIGNAL( triggered() ),
                     actionInMenu, SIGNAL( triggered() ) );
            menu->addAction(actionInMenu);
          }

          menu->addSeparator();
          menu->addAction(allAct);

          results.append(menuAct);
        }
      }
    }

    return results;
  }


  /**
   * @brief This is for determining the ordering of the descriptive text of
   * for the actions.
   * @param lhs  The first QAction argument.
   * @param rhs  The second QAction argument.
   * @return @b bool Returns True if the text for the lhs QAction is less than
   * the text for the rhs QAction.  Returns False otherwise.
   */
  bool Directory::actionTextLessThan(QAction *lhs, QAction *rhs) {
    return lhs->text().localeAwareCompare( rhs->text() ) < 0;

  }


  /**
   * @brief Updates the SIGNAL/SLOT connections for the cotrol net editor.
   */
  void Directory::updateControlNetEditConnections() {
#if 0
    if (m_controlPointEditView && m_footprint2DViewWidgets.size() == 1) {
      connect(m_footprint2DViewWidgets.at(0), SIGNAL(controlPointSelected(ControlPoint *)),
              m_controlPointEdit, SLOT(loadControlPoint(ControlPoint *)));
      connect(m_cnetEditor, SIGNAL(controlPointCreated(ControlPoint *)),
              m_controlPointEditWidget, SLOT(setEditPoint(ControlPoint *)));

      // MosaicControlTool->MosaicSceneWidget->ControlNetEditor
      connect( m_footprint2DViewWidgets.at(0), SIGNAL( deleteControlPoint(QString) ),
               m_cnetEditor, SLOT( deleteControlPoint(QString) ) );
      // ControlNetEditor->MosaicSceneWidget->MosaicControlTool
      connect( m_cnetEditor, SIGNAL( controlPointDeleted() ),
               m_footprint2DViewWidgets.at(0), SIGNAL( controlPointDeleted() ) );


      // TODO Figure out which footprint view has the "active" cnet.
      //qDebug() << "\t\tMos items: " << m_footprint2DViewWidgets.at(0);
      connect(m_controlPointEditWidget, SIGNAL(controlPointChanged(QString)),
              m_footprint2DViewWidgets.at(0), SIGNAL(controlPointChanged(QString)));
    }
#endif
  }


  /**
   * Slot that is connected from a left mouse button operation on views 
   *  
   * @param controlPoint (ControlPoint *) The control point selected from view for editing
   * @param serialNumber (QString) The serial number of Cube that was used to select control point 
   *                     from the CubeDnView.  This parameter will be empty if control point was
   *                     selected from Footprint2DView.
   *  
   */
  void Directory::modifyControlPoint(ControlPoint *controlPoint, QString serialNumber) {

    if (controlPoint) {
      if (!controlPointEditView()) {
        if (!addControlPointEditView()) {
          return;
        }
      }
      m_editPointId = controlPoint->GetId();
      emit redrawMeasures();

      controlPointEditView()->controlPointEditWidget()->setEditPoint(controlPoint, serialNumber);
    }
  }


  /**
   * Slot that is connected from a middle mouse button operation on views 
   *  
   * @param controlPoint (ControlPoint *) The control point selected from view for editing
   *  
   */
  void Directory::deleteControlPoint(ControlPoint *controlPoint) {

    if (controlPoint) {
      if (!controlPointEditView()) {
        if (!addControlPointEditView()) {
          return;
        }
      }
      m_editPointId = controlPoint->GetId();
 
      //  Update views with point to be deleted shown as current edit point
      emit redrawMeasures();

      controlPointEditView()->controlPointEditWidget()->deletePoint(controlPoint);
    }
  }


  /**
   * Slot that is connected from a right mouse button operation on views 
   *  
   * @param latitude (double) Latitude location where the control point was created
   * @param longitude (double) Longitude location where the control point was created
   * @param cube (Cube *) The Cube in the CubeDnView that was used to select location for new control 
   *                     point.  This parameter will be empty if control point was selected from
   *                     Footprint2DView.
   * @param isGroundSource (bool) Indicates whether the Cube in the CubeDnView that was used to select
   *                     location for new control point is a ground source.  This parameter will be
   *                     empty if control point was selected from Footprint2DView.
   *  
   */
  void Directory::createControlPoint(double latitude, double longitude, Cube *cube,
                                     bool isGroundSource) {

    if (!controlPointEditView()) {
      if (!addControlPointEditView()) {
        return;
      }
    }
    controlPointEditView()->controlPointEditWidget()->createControlPoint(
        latitude, longitude, cube, isGroundSource);

    m_editPointId = controlPointEditView()->controlPointEditWidget()->editPointId();
  }


  /**
   * Autosave for control net.  The control net is auto saved to the same directory as the input 
   * net.  It is saved to controlNetFilename.net.bak. 
   * 
   */
  void Directory::makeBackupActiveControl() {

    project()->activeControl()->controlNet()->Write(project()->activeControl()->fileName()+".bak");
  }


  /**
   * Return the current control point id loaded in the ControlPointEditWidget
   * 
   * @return @b QString Id of the control point loaded in the ControlPointEditWidget
   */
  QString Directory::editPointId() {
    return m_editPointId;
  }
}<|MERGE_RESOLUTION|>--- conflicted
+++ resolved
@@ -717,17 +717,6 @@
 
     //  Control Net tool will only be active if the project has an active Control.  Note:  This
     //  assumes the Control Net tool is the 4th in the toolpad.
-<<<<<<< HEAD
-    connect(this, SIGNAL(controlPointAdded(QString)), result, SIGNAL(controlPointAdded(QString)));
-
-    //  This signal is connected to the MosaicGraphicsScene::update(), which eventually calls
-    //  ControlNetGraphicsItem::paint(), then ControlPointGraphicsItem::paint().
-    connect(this, SIGNAL(redrawMeasures()), result, SIGNAL(redrawMeasures()));
-
-    //  Control Net tool will only be active if the project has an active Control.  Note:  This
-    //  assumes the Control Net tool is the 4th in the toolpad.
-=======
->>>>>>> 3ad5e2a6
     if (!project()->activeControl()) {
       QList<QAction *> toolbar = result->toolPadActions();
       QAction* cnetAction = toolbar[3];
