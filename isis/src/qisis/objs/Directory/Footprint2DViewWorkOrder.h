#ifndef Footprint2DViewWorkOrder_H
#define Footprint2DViewWorkOrder_H
/**
 * @file
 *
 *   Unless noted otherwise, the portions of Isis written by the USGS are
 *   public domain. See individual third-party library and package descriptions
 *   for intellectual property information, user agreements, and related
 *   information.
 *
 *   Although Isis has been used by the USGS, no warranty, expressed or
 *   implied, is made by the USGS as to the accuracy and functioning of such
 *   software and related material nor shall the fact of distribution
 *   constitute any such warranty, and no responsibility is assumed by the
 *   USGS in connection therewith.
 *
 *   For additional information, launch
 *   $ISISROOT/doc//documents/Disclaimers/Disclaimers.html
 *   in a browser or see the Privacy &amp; Disclaimers page on the Isis website,
 *   http://isis.astrogeology.usgs.gov, and the USGS privacy and disclaimers on
 *   http://www.usgs.gov/privacy.html.
 */
#include "WorkOrder.h"

namespace Isis {
  class ImageList;
  class Project;
  class ShapeList;
  /**
   * @brief View an image list's footprints in a footprint view. 
   *
   * Adding a Footprint2DView to the Project is not undo-able, so all functionality to add the view 
   * is put into the execute method.  We want a WorkOrder rather than simply a QAction so that the 
   * WorkOrder is added to the history.
   *
   * @todo Some thought should probably be given to whether we actually want view WorkOrders to be 
   * saved in the history.
   *
   * @author 2012-09-19 Steven Lambright
   *
   * @internal
   *   @history 2016-01-08 Jeffrey Covington - Updated for new Footprint2DView, syncUndo() 
   *                          was removed, and execute now uses WorkOrder's execute() method
   *   @history 2016-06-06 Makayla Shepherd - Updated documentation. Fixes #3954.
   *   @history 2016-06-27 Ian Humphrey - Updated documentation and coding standards for
   *                           AbstractProjectItemView, ControlMeasureEditWidget,
   *                           ControlPointEditWidget, CubeDnView, Footprint2DView.
   *                           Updated includes for CubeDnViewWorkOrder and
   *                           Footprint2DViewWorkOrder. Fixes #4004.
   *   @history 2016-10-21 Tracie Sucharski - Added support for ShapeLists.  Added back the
   *                           capability for choosing either a new view or using an existing view.
<<<<<<< HEAD
   *  
   *   @todo Uncomment syncRedo() when IPCE is merged in fully. 
=======
   *   @history 2016-02-06 Tracie Sucharski - Made this WorkOrder not undo-able by calling
   *                           setUndoRedo to false on parent class, and removing syncRedo and
   *                           syncUndo. The work is now done in the execute method. Fixes #4598.
   *   @history 2017-04-10 Tracie Sucharski - Refactor for the new WorkOrder design, renaming
   *                           execute to setupExecution, and moving the actual work to the execute
   *                           method.
>>>>>>> 6132911b
   */
  class Footprint2DViewWorkOrder : public WorkOrder {
      Q_OBJECT
    public:
      Footprint2DViewWorkOrder(Project *project);
      Footprint2DViewWorkOrder(const Footprint2DViewWorkOrder &other);
      ~Footprint2DViewWorkOrder();

      virtual Footprint2DViewWorkOrder *clone() const;

      virtual bool isExecutable(ImageList *images);
      virtual bool isExecutable(ShapeList *shapes);
<<<<<<< HEAD
      bool execute();

    protected:
      bool dependsOn(WorkOrder *other) const;
      void syncRedo();
      void syncUndo();
=======
      virtual bool setupExecution();
      virtual void execute();
>>>>>>> 6132911b

    private:
      Footprint2DViewWorkOrder &operator=(const Footprint2DViewWorkOrder &rhs);
  };
}
#endif
<|MERGE_RESOLUTION|>--- conflicted
+++ resolved
@@ -49,17 +49,12 @@
    *                           Footprint2DViewWorkOrder. Fixes #4004.
    *   @history 2016-10-21 Tracie Sucharski - Added support for ShapeLists.  Added back the
    *                           capability for choosing either a new view or using an existing view.
-<<<<<<< HEAD
-   *  
-   *   @todo Uncomment syncRedo() when IPCE is merged in fully. 
-=======
    *   @history 2016-02-06 Tracie Sucharski - Made this WorkOrder not undo-able by calling
    *                           setUndoRedo to false on parent class, and removing syncRedo and
    *                           syncUndo. The work is now done in the execute method. Fixes #4598.
    *   @history 2017-04-10 Tracie Sucharski - Refactor for the new WorkOrder design, renaming
    *                           execute to setupExecution, and moving the actual work to the execute
    *                           method.
->>>>>>> 6132911b
    */
   class Footprint2DViewWorkOrder : public WorkOrder {
       Q_OBJECT
@@ -72,17 +67,8 @@
 
       virtual bool isExecutable(ImageList *images);
       virtual bool isExecutable(ShapeList *shapes);
-<<<<<<< HEAD
-      bool execute();
-
-    protected:
-      bool dependsOn(WorkOrder *other) const;
-      void syncRedo();
-      void syncUndo();
-=======
       virtual bool setupExecution();
       virtual void execute();
->>>>>>> 6132911b
 
     private:
       Footprint2DViewWorkOrder &operator=(const Footprint2DViewWorkOrder &rhs);
