#ifndef QtieTool_h
#define QtieTool_h

#include <QAction>
#include <QPushButton>
#include <QToolButton>
#include <QString>

#include "Tool.h"
#include "Table.h"
#include "Cube.h"
#include "ControlPointEdit.h"
#include "SerialNumber.h"
#include "SerialNumberList.h"
#include "ImageOverlap.h"
#include "ControlNet.h"
#include "ControlPoint.h"
#include "ControlMeasure.h"
#include "ChipViewport.h"
#include "Pvl.h"
#include "AutoRegFactory.h"

class QLineEdit;
class QMainWindow;

namespace Isis {
  class MdiCubeViewport;

  /**
    * @brief Tool for picking Tie points
    *
    * @ingroup Visualization Tools
    *
    * @author 2008-09-09 Tracie Sucharski
    *
    * @internal
    *   @history 2008-11-19 Tracie Sucharski - Addition option to constructor
    *                           to allow mouse events on leftChipViewport.
    *   @history 2009-06-10 Tracie Sucharski - Added new slot, clearFiles which
    *                           allow new files to be opened.
    *   @history 2010-05-18 Jeannie Walldren - Modified createPoint() method
    *                           Point ID Dialog to return if "Cancel" is
    *                           clicked.
    *   @history 2010-05-18 Tracie Sucharski - Added pointId to the Tie tool
    *                           Dialog.
    *   @history 2010-11-23 Eric Hyer - Added stretchChipViewport SIGNAL for
    *                           forwarding of SIGNAL from StretchTool to
    *                           ChipViewport
    *   @history 2010-12-17 Eric Hyer - Code for open dialog for setting the
    *                           registration template now in this class, not in
    *                           ControlPointEdit
    *   @history 2012-05-10 Tracie Sucharski - Reset pointers to NULL, when creating
    *                           new control point, if doesn't exist on basemap, return.
    *   @history 2012-05-15 Tracie Sucharski - Moved much of the error checking out of this class 
    *                           and into the QtieFileTool class.
    *   @history 2012-06-20 Debbie A. Cook, Updated Spice members to be more compliant with Isis 
    *                           coding standards. References #972.
    * @history 2012-10-11 Debbie A. Cook, Updated to use new Target class.  References Mantis tickets 
    *                           #775 and #1114.
<<<<<<< HEAD
    * @history 2012-11-23 Debbie A. Cook, Removed unnecessary Projection include.  References Mantis
    *                           ticket #775. 
=======
    * @history 2013-05-09 Tracie Sucharski - When deleting (right button) a point, check for empty
    *                           network immediately print warning and return.  References #1493.
>>>>>>> a9dd8c1f
    */
  class QtieTool : public Tool {
      Q_OBJECT

    public:
      QtieTool(QWidget *parent);
      void paintViewport(MdiCubeViewport *cvp, QPainter *painter);
//      void addTo (QMenu *menu);
      static QString lastPtIdValue;

    signals:
      void tieToolSave();
      void editPointChanged();
      void newSolution(Table *cmatrix);
      void stretchChipViewport(Stretch *, CubeViewport *);

    public slots:
      void setFiles(Cube *baseCube, Cube *matchCube, ControlNet *cnet);
      void clearFiles();
      void createPoint(double lat, double lon);
      void modifyPoint(ControlPoint *point);
      void deletePoint(ControlPoint *point);

    protected:
      QAction *toolPadAction(ToolPad *pad);

    protected slots:
      void mouseButtonRelease(QPoint p, Qt::MouseButton s);

    private slots:
      void enterWhatsThisMode();
      void drawMeasuresOnViewports();
      void solve();
      void writeNewCmatrix(Table *cmatrix);
      void saveNet();

      void measureSaved();

      void setTemplateFile();
      void viewTemplateFile();
      //void setInterestOp();
      void setTwist(bool twist) {
        p_twist = twist;
      };
      void setIterations(int maxIterations) {
        p_maxIterations = maxIterations;
      };
      //void setSigma0 () { p_sigma0 = p_tolValue->text().toDouble(); };

    private:
      void createQtieTool(QWidget *parent);
      QMainWindow *p_tieTool;
      void createMenus();
      void createToolBars();

      void loadPoint();

      QAction *p_whatsThis;
      QAction *p_createPoint;
      QAction *p_modifyPoint;
      QAction *p_deletePoint;
      QAction *p_saveNet;

      QMainWindow *p_mw;
      ControlPointEdit *p_pointEditor;
      QLineEdit *p_tolValue;
      QLabel *p_ptIdValue;

      enum CubeIndex {
        Match,
        Base
      };

      SerialNumberList *p_serialNumberList;
      ControlNet *p_controlNet;

      ControlPoint *p_controlPoint;
      int p_ptIdIndex;

      Cube *p_baseCube;
      Cube *p_matchCube;
      QString p_baseSN;
      QString p_matchSN;
      UniversalGroundMap *p_baseGM;
      UniversalGroundMap *p_matchGM;

      bool p_twist;
      double p_sigma0;
      int p_maxIterations;

  };
};

#endif<|MERGE_RESOLUTION|>--- conflicted
+++ resolved
@@ -57,13 +57,10 @@
     *                           coding standards. References #972.
     * @history 2012-10-11 Debbie A. Cook, Updated to use new Target class.  References Mantis tickets 
     *                           #775 and #1114.
-<<<<<<< HEAD
     * @history 2012-11-23 Debbie A. Cook, Removed unnecessary Projection include.  References Mantis
     *                           ticket #775. 
-=======
     * @history 2013-05-09 Tracie Sucharski - When deleting (right button) a point, check for empty
     *                           network immediately print warning and return.  References #1493.
->>>>>>> a9dd8c1f
     */
   class QtieTool : public Tool {
       Q_OBJECT
