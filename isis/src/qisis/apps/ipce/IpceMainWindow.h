--- conflicted
+++ resolved
@@ -159,15 +159,9 @@
    *                           state can be reset after the IpceMainWindow::show() causes resize and
    *                           move events which in turn cause the project clean flag to be false
    *                           even though the project has just opened.
-<<<<<<< HEAD
    *   @history 2018-07-09 Kaitlyn Lee - Added tileViews() and the menu option to tile all docked/undocked
    *                           and tabbed/untabbed views. Changed removeView() to delete the parent dock widget.
    *                           If we do not delete the dock widget, an empty dock widget will remain where the
-=======
-   *   @history 2018-07-09 Kaitlyn Lee - Added tilViews() and the menu option to tile all docked/undocked
-   *                           and tabbed/untabbed views. Changed removeView() to delete the parent dock widget. 
-                               If we do not delete the dock widget, an empty dock widget will remain where the
->>>>>>> 4be2a7db
    *                           view used to be.
    */
   class IpceMainWindow : public QMainWindow {
