--- conflicted
+++ resolved
@@ -528,12 +528,6 @@
       projectSettings.setValue("windowState", saveState());
     }
     projectSettings.sync();
-<<<<<<< HEAD
-=======
-
-
-    projectSettings.setValue("maxThreadCount", m_maxThreadCount);
->>>>>>> 8c00fe11
 
     globalSettings.setValue("maxThreadCount", m_maxThreadCount);
     globalSettings.setValue("maxRecentProjects",m_maxRecentProjects);
@@ -619,13 +613,8 @@
    *   @history Ian Humphrey - Settings are now read on a project name basis. References #4358.
    *   @history Tyler Wilson 2017-11-02 - Settings now read recent projects.  References #4492.
    *   @history Tyler Wilson 2017-11-13 - Commented out a resize call near the end because it
-<<<<<<< HEAD
-   *                                      was messing with the positions of widgets after a
-   *                                      project was loaded.  Fixes #5075.
-=======
    *                was messing with the positions of widgets after a project was loaded.  
    *                Fixes #5075.
->>>>>>> 8c00fe11
    *   @history Makayla Shepherd 2018-06-10 - Settings are read from the project root ipce.config.
    *                If that does not exist then we read from .Isis/ipce/ipce.config.
    */
@@ -647,60 +636,18 @@
       filePath = "$HOME/.Isis/" + appName + "/ipce.config";
       
       // If the $HOME/.Isis/ipce/ipce.config does not exist then we want ipce to show up in 
-      // in full screen. Meaning the default geometry is full screen
+      // in full screen. In other words the default geometry is full screen
       if (!FileName(filePath).fileExists()) {
         setFullScreen = true;
       }
     }
     
-<<<<<<< HEAD
-=======
     if (project->name() == "Project") {
       setWindowTitle("ipce");
     }
     else {
       setWindowTitle( project->name() );
-      QString projName = project->name();
-      setWindowTitle(projName );
-    }
-
-    
-    QSettings settings(FileName(filePath).expanded(), QSettings::NativeFormat);
-
-    if (!setFullScreen) {
-      setGeometry(settings.value("geometry").value<QRect>());
-      restoreState(settings.value("windowState").toByteArray());
-    }
-    else {
-      this->showMaximized();
-    }
-
-    QStringList projectNameList;
-    QStringList projectPathList;
-    settings.beginGroup("recent_projects");
-    QStringList keys = settings.allKeys();
-
-    QRegExp underscore("%%%%%");
-
-    foreach (QString key, keys) {
-      QString childKey = "recent_projects/"+key;
-      QString projectPath = settings.value(key).toString();
-      QString projectName = projectPath.split("/").last();
-      projectPathList.append(projectPath) ;
-      projectNameList.append(projectName);
-    }
-
-    settings.endGroup();
-
-    // General settings
->>>>>>> 8c00fe11
-    if (project->name() == "Project") {
-      setWindowTitle("ipce");
-    }
-    else {
-      setWindowTitle( project->name() );
-    }
-
+    }
     
     QSettings settings(FileName(filePath).expanded(), QSettings::NativeFormat);
 
