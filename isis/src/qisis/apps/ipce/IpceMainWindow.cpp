/**
 * @file
 * $Revision: 1.19 $
 * $Date: 2010/03/22 19:44:53 $
 *
 *   Unless noted otherwise, the portions of Isis written by the USGS are
 *   public domain. See individual third-party library and package descriptions
 *   for intellectual property information, user agreements, and related
 *   information.
 *
 *   Although Isis has been used by the USGS, no warranty, expressed or
 *   implied, is made by the USGS as to the accuracy and functioning of such
 *   software and related material nor shall the fact of distribution
 *   constitute any such warranty, and no responsibility is assumed by the
 *   USGS in connection therewith.
 *
 *   For additional information, launch
 *   $ISISROOT/doc//documents/Disclaimers/Disclaimers.html
 *   in a browser or see the Privacy &amp; Disclaimers page on the Isis website,
 *   http://isis.astrogeology.usgs.gov, and the USGS privacy and disclaimers on
 *   http://www.usgs.gov/privacy.html.
 */
#include "IpceMainWindow.h"

#include <QApplication>
#include <QColor>
#include <QDebug>
#include <QDesktopWidget>
#include <QDockWidget>
#include <QMap>
#include <QMapIterator>
#include <QMdiArea>
#include <QObject>
#include <QRect>
#include <QRegExp>
#include <QStringList>
#include <QtWidgets>
#include <QSettings>
#include <QSize>
#include <QStatusBar>
#include <QStringList>
#include <QDateTime>
#include <QTreeView>
#include <QVariant>
#include <QTabWidget>


#include "AbstractProjectItemView.h"
#include "Directory.h"
#include "FileName.h"
#include "IException.h"
#include "IString.h"
#include "MosaicSceneWidget.h"
#include "ProgressWidget.h"
#include "Project.h"
#include "ProjectItemModel.h"
#include "ProjectItemTreeView.h"
#include "OpenProjectWorkOrder.h"
#include "SensorInfoWidget.h"
#include "TargetInfoWidget.h"
#include "TemplateEditorWidget.h"
#include "ViewSubWindow.h"

namespace Isis {
  /**
   * Construct the main window. This will create a Directory, the menus, and the dock areas.
   *
   * @param parent The Qt-relationship parent widget (usually NULL in this case)
   *
   * @internal
   *   @history 2016-11-09 Tyler Wilson - Moved the if-block which loads a project from the
   *                             command line from the start of the constructor to the end
   *                             because if there were warnings and errors, they were not
   *                             being output to the Warnings widget since the project is loaded
   *                             before the GUI is constructed.  Fixes #4488
   *   @history 2016-11-09 Ian Humphrey - Added default readSettings() call to load initial
   *                           default project window state. References #4358.
   */
  IpceMainWindow::IpceMainWindow(QWidget *parent) :
      QMainWindow(parent) {
    m_maxThreadCount = -1;

    QWidget *centralWidget = new QWidget;
    setCentralWidget(centralWidget);
    setTabPosition(Qt::LeftDockWidgetArea, QTabWidget::South);
    //setDockOptions(GroupedDragging | AllowTabbedDocks);

    setDockNestingEnabled(true);

    //  Set the splitter frames to a reasonable color/size for resizing the docks.
    setStyleSheet("QMainWindow::separator {background: black; width: 3; height: 3px;}");

    try {
      m_directory = new Directory(this);
      connect(m_directory, SIGNAL( newWidgetAvailable(QWidget *) ),
              this, SLOT( addView(QWidget *) ) );

      // Currently this connection is only used by Directory when a new active is chosen & user
      // chooses to discard any edits in the old active control which is in a CnetEditorWidget.
      // The only view which will not be updated with the new control are any CnetEditorViews
      // showing the old active control.  CnetEditorWidget classes do not have the ability to reload
      // a control net, so the CnetEditor view displaying the old control is removed, then recreated.
      connect(m_directory, SIGNAL(viewClosed(QWidget *)),
              this, SLOT(removeView(QWidget *)));

      connect(m_directory, SIGNAL( directoryCleaned() ),
              this, SLOT( removeAllViews() ) );
      connect(m_directory->project(), SIGNAL(projectLoaded(Project *)),
              this, SLOT(readSettings(Project *)));
      connect(m_directory->project(), SIGNAL(projectSaved(Project *)),
              this, SLOT(writeSettings(Project *)));
      connect(m_directory, SIGNAL( newWarning() ),
              this, SLOT( raiseWarningTab() ) );
    }
    catch (IException &e) {
      throw IException(e, IException::Programmer,
          "Could not create Directory.", _FILEINFO_);
    }

    m_projectDock = new QDockWidget("Project", this, Qt::SubWindow);
    m_projectDock->setObjectName("projectDock");
    m_projectDock->setFeatures(QDockWidget::DockWidgetMovable |
                              QDockWidget::DockWidgetFloatable);
    m_projectDock->setAllowedAreas(Qt::LeftDockWidgetArea | Qt::RightDockWidgetArea);

    ProjectItemTreeView *projectTreeView = m_directory->addProjectItemTreeView();
    projectTreeView->setInternalModel( m_directory->model() );
    projectTreeView->treeView()->expandAll();
    projectTreeView->installEventFilter(this);
    //projectTreeView->setSizePolicy(QSizePolicy::Minimum, QSizePolicy::Minimum);

    m_projectDock->setWidget(projectTreeView);
    addDockWidget(Qt::LeftDockWidgetArea, m_projectDock, Qt::Horizontal);

    m_warningsDock = new QDockWidget("Warnings", this, Qt::SubWindow);
    m_warningsDock->setObjectName("m_warningsDock");
    m_warningsDock->setFeatures(QDockWidget::DockWidgetClosable |
                         QDockWidget::DockWidgetMovable |
                         QDockWidget::DockWidgetFloatable);
    m_warningsDock->setWhatsThis(tr("This shows notices and warnings from all operations "
                          "on the current project."));
    m_warningsDock->setAllowedAreas(Qt::BottomDockWidgetArea);
    m_directory->setWarningContainer(m_warningsDock);
    addDockWidget(Qt::BottomDockWidgetArea, m_warningsDock);

    QDockWidget *historyDock = new QDockWidget("History", this, Qt::SubWindow);
    historyDock->setObjectName("historyDock");
    historyDock->setFeatures(QDockWidget::DockWidgetClosable |
                         QDockWidget::DockWidgetMovable |
                         QDockWidget::DockWidgetFloatable);
    historyDock->setWhatsThis(tr("This shows all operations performed on the current project."));
    historyDock->setAllowedAreas(Qt::BottomDockWidgetArea);
    addDockWidget(Qt::BottomDockWidgetArea, historyDock);
    m_directory->setHistoryContainer(historyDock);
    tabifyDockWidget(m_warningsDock, historyDock);

    historyDock->raise();

    setTabPosition(Qt::TopDockWidgetArea, QTabWidget::North);

    setCorner(Qt::TopLeftCorner, Qt::LeftDockWidgetArea);
    setCorner(Qt::TopRightCorner, Qt::RightDockWidgetArea);
    setCorner(Qt::BottomLeftCorner, Qt::BottomDockWidgetArea);
    setCorner(Qt::BottomRightCorner, Qt::BottomDockWidgetArea);

    statusBar()->showMessage("Ready");
    statusBar()->addWidget(m_directory->project()->progress());

    foreach (QProgressBar *progressBar, m_directory->progressBars()) {
      statusBar()->addWidget(progressBar);
    }

    // Read default app settings.  NOTE: This must be completed before initializing actions in order
    // to read the recent projects from the config file.
    readSettings(m_directory->project() );

    initializeActions();
    createMenus();
    createToolBars();

    QStringList args = QCoreApplication::arguments();

    if (args.count() == 2) {
      OpenProjectWorkOrder *workorder = new OpenProjectWorkOrder(m_directory->project());
      workorder->execute();
    }
  }


  /**
   * This is connected from Directory's newWidgetAvailable signal
   *
   * @param[in] newWidget (QWidget *)
   */
  void IpceMainWindow::addView(QWidget *newWidget, Qt::DockWidgetArea area,
                               Qt::Orientation orientation) {

    QDockWidget *dock = new QDockWidget(newWidget->windowTitle(), this);
    dock->setWidget(newWidget);
    dock->setObjectName(newWidget->objectName());
    dock->setAttribute(Qt::WA_DeleteOnClose);
    dock->setFeatures(QDockWidget::DockWidgetClosable | QDockWidget::DockWidgetMovable |
                      QDockWidget::DockWidgetFloatable);

    if ( qobject_cast<SensorInfoWidget *>(newWidget) ||
         qobject_cast<TargetInfoWidget *>(newWidget) ||
         qobject_cast<TemplateEditorWidget *>(newWidget)) {
      splitDockWidget(m_projectDock, dock, Qt::Vertical);
    }
    else {
      if (m_viewDocks.count() == 0) {
        splitDockWidget(m_projectDock, dock, Qt::Horizontal);
      }
      else {
        tabifyDockWidget(m_viewDocks.last(), dock);
        dock->show();
        dock->raise();
        //  Keeps expanding IpceMainWindow to fit new dock
        //  Below causes problems if the last dock has been tabbed, then a new view is created. All
        // views except for first disappear.
        //splitDockWidget(m_viewDocks.last(), dock, Qt::Horizontal);
      }
    }

    // When dock widget is destroyed, make sure the view it holds is also destroyed
    connect(dock, SIGNAL(destroyed(QObject *)), newWidget, SLOT(deleteLater()));
    // The list of dock widgets needs cleanup as each view is destroyed
    connect(dock, SIGNAL(destroyed(QObject *)), this, SLOT(cleanupViewDockList(QObject *)));

    // Save view docks for cleanup during a project close
    m_viewDocks.append(dock);
  }


  void IpceMainWindow::cleanupViewDockList(QObject *obj) {

    QDockWidget *dock = static_cast<QDockWidget *>(obj);
    if (dock) {
      m_viewDocks.removeAll(dock);
    }
  }


  /**
   * This slot is connected from Directory::viewClosed(QWidget *) signal.  It will
   * close the given view and delete the view. This was written to handle
   *
   * @param view QWidget* The view to close.
   */
  void IpceMainWindow::removeView(QWidget *view) {
<<<<<<< HEAD

    view->close();
=======
    QDockWidget *parentDock = qobject_cast<QDockWidget *>(view->parent());
    removeDockWidget(parentDock);
    m_viewDocks.removeAll(parentDock);
>>>>>>> a77b761c
    delete view;
    delete parentDock;
  }


  /**
   * Removes All Views in main window, connected to directory signal directoryCleaned()
   */
  void IpceMainWindow::removeAllViews() {
    setWindowTitle("ipce");
    foreach (QDockWidget *dock, m_viewDocks) {
      if (dock) {
        removeDockWidget(dock);
        m_viewDocks.removeAll(dock);
        delete dock;
      }
    }
    m_viewDocks.clear();
  }


  /**
   * Cleans up the directory.
   */
  IpceMainWindow::~IpceMainWindow() {
    m_directory->deleteLater();
  }


  /**
   * This is needed so that the project clean flag is not set to false when move and resize events
   * are emitted from ipce.cpp when IpceMainWindow::show() is called.
   * The non-spontaneous or internal QShowEvent is only emitted once from ipce.cpp, so the project
   * clean flag can be reset.
   *
   * @param event QShowEvent*
   *
   */
  void IpceMainWindow::showEvent(QShowEvent *event) {
    if (!event->spontaneous()) {
      m_directory->project()->setClean(true);
    }
  }


  /**
   * Filters out events from views so they can be handled by the main
   * window. Filters out DragEnter Drop and ContextMenu events from
   * views.
   *
   * @param[in] watched (QObject *) The object being filtered.
   * @param[in] event (QEvent *) The event that may be filtered.
   */
  bool IpceMainWindow::eventFilter(QObject *watched, QEvent *event) {
    if ( AbstractProjectItemView *view = qobject_cast<AbstractProjectItemView *>(watched) ) {
      if (event->type() == QEvent::DragEnter) {
        return true;
      }
      else if (event->type() == QEvent::Drop) {
        return true;
      }
      else if (event->type() == QEvent::ContextMenu) {
        QMenu contextMenu;

        QList<QAction *> viewActions = view->contextMenuActions();

        if ( !viewActions.isEmpty() ) {
          foreach (QAction *action, viewActions) {
            if (action) {
              contextMenu.addAction(action);
            }
            else {
              contextMenu.addSeparator();
            }
          }
          contextMenu.addSeparator();
        }

        QList<QAction *> workOrders = m_directory->supportedActions( view->currentItem() );

        if ( !workOrders.isEmpty() ) {
          foreach (QAction *action, workOrders) {
            contextMenu.addAction(action);
          }
          contextMenu.addSeparator();
        }

        contextMenu.exec( static_cast<QContextMenuEvent *>(event)->globalPos() );

        return true;
      }
    }

    return QMainWindow::eventFilter(watched, event);
  }


  /**
   * This method takes the max thread count setting and asks
   * QtConcurrent to respect it.
   */
  void IpceMainWindow::applyMaxThreadCount() {
    if (m_maxThreadCount <= 1) {
      // Allow QtConcurrent to use every core and starve the GUI thread
      QThreadPool::globalInstance()->setMaxThreadCount(QThread::idealThreadCount());
    }
    else {
      // subtract 1 to account for the GUI thread
      QThreadPool::globalInstance()->setMaxThreadCount(m_maxThreadCount - 1);
    }
  }


  /**
   * Initializes the internal lists of actions of the main window for
   * use in the menus and toolbars.
   */
  void IpceMainWindow::initializeActions() {
    QAction *exitAction = new QAction("E&xit", this);
    exitAction->setIcon( QIcon::fromTheme("window-close") );
    connect(exitAction, SIGNAL(triggered()), this, SLOT(close()));
    m_fileMenuActions.append(exitAction);
    m_permToolBarActions.append(exitAction);

    QAction *tabViewsAction = new QAction("Tab Views", this);
    connect( tabViewsAction, SIGNAL(triggered()), this, SLOT(tabViews()) );
    m_viewMenuActions.append(tabViewsAction);

    QAction *tileViewsAction = new QAction("Tile Views", this);
    connect( tileViewsAction, SIGNAL(triggered()), this, SLOT(tileViews()) );
    m_viewMenuActions.append(tileViewsAction);

    QAction *undoAction = m_directory->undoAction();
    undoAction->setShortcut(Qt::Key_Z | Qt::CTRL);

    QAction *redoAction = m_directory->redoAction();
    redoAction->setShortcut(Qt::Key_Z | Qt::CTRL | Qt::SHIFT);

    m_editMenuActions.append(undoAction);
    m_editMenuActions.append(redoAction);

    QAction *threadLimitAction = new QAction("Set Thread &Limit", this);
    connect(threadLimitAction, SIGNAL(triggered()),
            this, SLOT(configureThreadLimit()));

    m_settingsMenuActions.append(m_directory->project()->userPreferenceActions());
    m_settingsMenuActions.append(threadLimitAction);

    QAction *activateWhatsThisAct = new QAction("&What's This", this);
    activateWhatsThisAct->setShortcut(Qt::SHIFT | Qt::Key_F1);
    activateWhatsThisAct->setIcon(
        QPixmap(FileName("$base/icons/contexthelp.png").expanded()));
    activateWhatsThisAct->setToolTip("Activate What's This and click on parts "
        "this program to see more information about them");
    connect(activateWhatsThisAct, SIGNAL(triggered()), this, SLOT(enterWhatsThisMode()));

    m_helpMenuActions.append(activateWhatsThisAct);
  }


  /**
   * Creates and fills the application menus of the menu bar.
   */
  void IpceMainWindow::createMenus() {

    m_fileMenu = menuBar()->addMenu(tr("&File"));
    m_fileMenu->setObjectName("fileMenu");
    // Get Directory FileMenu actions
    foreach ( QAction *action, m_directory->fileMenuActions() ) {
      m_fileMenu->addAction(action);
    }
    m_fileMenu->addSeparator();
    // Get FileMenu actions from the ipceMainWindow, Exit is the only action
    foreach ( QAction *action, m_fileMenuActions ) {
      m_fileMenu->addAction(action);
    }

    m_projectMenu = menuBar()->addMenu(tr("&Project"));
    m_projectMenu->setObjectName("projectMenu");
    //  Get Project menu actions from Directory
    foreach ( QAction *action, m_directory->projectMenuActions() ) {
      m_projectMenu->addAction(action);
    }
    // Allow tool tips to be displayed for the project menu's actions (e.g. "Bundle Adjustment")
    // This is a work around for Qt's what this text not working on disabled actions
    // (even though the Qt documentation says it should work on disabled QAction's).
    m_projectMenu->setToolTipsVisible(true);

    m_editMenu = menuBar()->addMenu(tr("&Edit"));
    m_editMenu->setObjectName("editMenu");
    m_editMenu->addSeparator();
    // Get Edit menu actions from Directory
    foreach ( QAction *action, m_directory->editMenuActions() ) {
      m_editMenu->addAction(action);
    }
    // Get Edit menu actions from IpceMainWindow
    foreach ( QAction *action, m_editMenuActions ) {
      m_editMenu->addAction(action);
    }

    m_viewMenu = menuBar()->addMenu("&View");
    m_viewMenu->setObjectName("viewMenu");
    // Get View menu actions from Directory
    foreach ( QAction *action, m_directory->viewMenuActions() ) {
      m_viewMenu->addAction(action);
    }
    m_viewMenu->addSeparator();
    // Get View menu actions from IpceMainWindow
    foreach ( QAction *action, m_viewMenuActions ) {
      m_viewMenu->addAction(action);
    }

    m_settingsMenu = menuBar()->addMenu("&Settings");
    m_settingsMenu->setObjectName("settingsMenu");
    // Get Settings menu actions from Directory
    foreach ( QAction *action, m_directory->settingsMenuActions() ) {
      m_settingsMenu->addAction(action);
    }
    m_settingsMenu->addSeparator();
    // Get Settings menu actions from IpceMainWindow
    foreach ( QAction *action, m_settingsMenuActions ) {
      m_settingsMenu->addAction(action);
    }

    m_helpMenu = menuBar()->addMenu("&Help");
    m_helpMenu->setObjectName("helpMenu");
    // Get Help menu actions from Directory
    foreach ( QAction *action, m_directory->helpMenuActions() ) {
      m_helpMenu->addAction(action);
    }
    m_helpMenu->addSeparator();
    // Get Help menu actions from IpceMainWindow
    foreach ( QAction *action, m_helpMenuActions ) {
      m_helpMenu->addAction(action);
    }
  }


  /**
   * Create the tool bars and populates them with QActions from several sources. Actions are taken
   * from an internal list of QActions and the Directory.
   */
  void IpceMainWindow::createToolBars() {
    m_permToolBar = new QToolBar(this);
    QSize iconSize(25, 45);
    m_permToolBar->setIconSize(iconSize);
    m_permToolBar->setObjectName("PermanentToolBar");
    addToolBar(m_permToolBar);

    foreach ( QAction *action, m_directory->permToolBarActions() ) {
      m_permToolBar->addAction(action);
    }

    foreach (QAction *action, m_permToolBarActions) {
      m_permToolBar->addAction(action);
    }
  }


  /**
   * Writes the global settings like recent projects and thread count.
   */
  void IpceMainWindow::writeGlobalSettings(Project *project) {

    QString appName = QApplication::applicationName();

    QSettings globalSettings(FileName("$HOME/.Isis/" + appName + "/ipce.config").expanded(),
        QSettings::NativeFormat);

    // If no config file exists and a user immediately opens a project,
    // the project's geometry will be saved as a default for when ipce is
    // opened again. Previously, the ipce's default size was small,
    // until a user opened ipce (but not a project) and resized to how they
    // wanted it to be sized, then closed ipce.
    if (project->isTemporaryProject() || !globalSettings.contains("geometry")) {
      globalSettings.setValue("geometry", QVariant(geometry()));
    }

    globalSettings.setValue("maxThreadCount", m_maxThreadCount);
    globalSettings.setValue("maxRecentProjects",m_maxRecentProjects);

    globalSettings.beginGroup("recent_projects");
    QStringList keys = globalSettings.allKeys();
    QMap<QString,QString> recentProjects;

    foreach (QString key,keys) {
      recentProjects[key]=globalSettings.value(key).toString();
    }

    QList<QString> projectPaths = recentProjects.values();

    if (keys.count() >= m_maxRecentProjects) {

      //Clear out the recent projects before repopulating this group
      globalSettings.remove("");

      //If the currently open project is a project that has been saved and is not within the current
      //list of recently open projects, then remove the oldest project from the list.
      if (!project->projectRoot().contains("tmpProject") &&
          !projectPaths.contains(project->projectRoot()) ) {
        QString s=keys.first();
        recentProjects.remove( s );
      }

      //If the currently open project is already contained within the list,
      //then remove the earlier reference.
      if (projectPaths.contains(project->projectRoot())) {
        QString key = recentProjects.key(project->projectRoot());
        recentProjects.remove(key);

      }

      QMap<QString,QString>::iterator i;

      //Iterate through the recentProjects QMap and set the <key,val> pairs.
      for (i=recentProjects.begin();i!=recentProjects.end();i++) {
          globalSettings.setValue(i.key(),i.value());
      }

      //Get a unique time value for generating a key
      long t0 = QDateTime::currentMSecsSinceEpoch();

      QString projName = project->name();
      QString t0String=QString::number(t0);

      //Save the project location
      if (!project->projectRoot().contains("tmpProject") ) {
              globalSettings.setValue(t0String+"%%%%%"+projName,project->projectRoot());
      }
    }

    //The numer of recent open projects is less than m_maxRecentProjects
    else {

      long t0 = QDateTime::currentMSecsSinceEpoch();
      QString projName = project->name();
      QString t0String=QString::number(t0);

      if (!project->isTemporaryProject() &&
          !projectPaths.contains( project->projectRoot())) {
        globalSettings.setValue(t0String+"%%%%%"+projName,project->projectRoot());
      }
    }
    globalSettings.endGroup();
    globalSettings.sync();
  }


  /**
   * Write the window positioning and state information out to a
   * config file. This allows us to restore the settings when we
   * create another main window (the next time this program is run).
   *
   * The state will be saved according to the currently loaded project and its name.
   *
   * When no project is loaded (i.e. the default "Project" is open), the config file used is
   * $HOME/.Isis/$APPNAME/ipce.config.
   * When a project, ProjectName, is loaded, the config file used is
   * project->projectRoot()/ipce.config.
   *
   * @param[in] project Pointer to the project that is currently loaded (default is "Project")
   *
   * @internal
   *   @history 2016-11-09 Ian Humphrey - Settings are now written according to the loaded project.
   *                           References #4358.
   *   @history 2017-10-17 Tyler Wilson Added a [recent projects] group for the saving and
   *                           restoring of recently opened projects.  References #4492.
   *   @history Kaitlyn Lee 2018-07-09 - Added the value "maximized" in the project settings
   *                           so that a project remembers if it was in fullscreen when saved.
   *                           Fixes #5175.
   */
  void IpceMainWindow::writeSettings(Project *project) {

    // Ensure that we are not using a NULL pointer
    if (!project) {
      QString msg = "Cannot write settings with a NULL Project pointer.";
      throw IException(IException::Programmer, msg, _FILEINFO_);
    }
    QSettings projectSettings(FileName(project->newProjectRoot() + "/ipce.config").expanded(),
        QSettings::NativeFormat);

    projectSettings.setValue("geometry", QVariant(geometry()));
    projectSettings.setValue("windowState", saveState());
    projectSettings.setValue("maximized", isMaximized());
    projectSettings.sync();
  }


  /**
   * Read the window positioning and state information from the config file.
   *
   * When running ipce without opening a project, the config file read is
   * $HOME/.Isis/$APPNAME/ipce.config
   * When running ipce and opening a project (ProjectName), the config file read is
   * project->projectRoot()/ipce.config
   *
   * @param[in] project (Project *) The project that was loaded.
   *
   * @internal
   *   @history Ian Humphrey - Settings are now read on a project name basis. References #4358.
   *   @history Tyler Wilson 2017-11-02 - Settings now read recent projects.  References #4492.
   *   @history Tyler Wilson 2017-11-13 - Commented out a resize call near the end because it
   *                was messing with the positions of widgets after a project was loaded.
   *                Fixes #5075.
   *   @history Makayla Shepherd 2018-06-10 - Settings are read from the project root ipce.config.
   *                If that does not exist then we read from .Isis/ipce/ipce.config.
   *   @history Kaitlyn Lee 2018-07-09 - Added the call showNormal() so when a project is
   *                not saved in fullscreen, the window will resize to the project's
   *                window size. This also fixes the history/warning tabs being misplaced
   *                when opening a project. Fixes #5175.
   */
  void IpceMainWindow::readSettings(Project *project) {
    // Ensure that the Project pointer is not NULL
    if (!project) {
      QString msg = "Cannot read settings with a NULL Project pointer.";
      throw IException(IException::Programmer, msg, _FILEINFO_);
    }

    // Set the path of the settings file
    // The default is to assume that the project has an ipce.config in it
    // If the file does not exist then we read settings from .Isis/ipce/ipce.config
    QString appName = QApplication::applicationName();
    QString filePath = project->projectRoot() + "/ipce.config";
    bool isFullScreen = false;
    if (!FileName(filePath).fileExists()) {
      filePath = "$HOME/.Isis/" + appName + "/ipce.config";
      // If the $HOME/.Isis/ipce/ipce.config does not exist then we want ipce to show up in
      // in full screen. In other words the default geometry is full screen
      if (!FileName(filePath).fileExists()) {
        isFullScreen = true;
      }
    }

    if (project->name() == "Project") {
      setWindowTitle("ipce");
    }
    else {
      setWindowTitle( project->name() );
    }

    QSettings projectSettings(FileName(filePath).expanded(), QSettings::NativeFormat);

    if (!isFullScreen) {
      // If a project was not in fullscreen when saved, restore the project's window size.
      if (!projectSettings.value("maximized").toBool()) {
        showNormal();
      }
      setGeometry(projectSettings.value("geometry").value<QRect>());

      if (!project->isTemporaryProject()) {
        restoreState(projectSettings.value("windowState").toByteArray());
      }
    }
    else {
      this->showMaximized();
    }

    if (project->name() == "Project") {
      QSettings globalSettings(FileName("$HOME/.Isis/" + appName + "/ipce.config").expanded(),
                              QSettings::NativeFormat);

      QStringList projectNameList;
      QStringList projectPathList;
      globalSettings.beginGroup("recent_projects");
      QStringList keys = globalSettings.allKeys();
      QRegExp underscore("%%%%%");

      foreach (QString key, keys) {
        QString childKey = "recent_projects/"+key;
        QString projectPath = globalSettings.value(key).toString();
        QString projectName = projectPath.split("/").last();
        projectPathList.append(projectPath) ;
        projectNameList.append(projectName);
      }

      globalSettings.endGroup();

      QStringList projectPathReverseList;
      for (int i = projectPathList.count() - 1; i >= 0; i--) {
        projectPathReverseList.append(projectPathList[i]);
      }

      QStringList projectPathListTruncated;

      int i =0;

      foreach (QString proj,projectPathReverseList) {
        if (i <= m_maxRecentProjects) {
          projectPathListTruncated.append(proj);
          i++;
        }
        else
          break;
        }

      m_directory->setRecentProjectsList(projectPathListTruncated);
      m_directory->updateRecentProjects();
      m_maxThreadCount = globalSettings.value("maxThreadCount", m_maxThreadCount).toInt();
      applyMaxThreadCount();
    }

    // The geom/state isn't enough for main windows to correctly remember
    //   their position and size, so let's restore those on top of
    //   the geom and state.
    if (!projectSettings.value("pos").toPoint().isNull()) {
      move(projectSettings.value("pos").toPoint());
    }
//    m_directory->project()->setClean(true);
  }


  /**
   * Handle the close event by writing the window positioning and
   * state information before forwarding the event to the QMainWindow.
   */
  void IpceMainWindow::closeEvent(QCloseEvent *event) {

    foreach(TemplateEditorWidget *templateEditor, m_directory->templateEditorViews()) {
      templateEditor->saveOption();
    }
    // The active control is checked here for modification because this was the simplest solution
    // vs changing the project clean state every time the control is modified or saved.
    if (!m_directory->project()->isClean() || (m_directory->project()->activeControl() &&
                                               m_directory->project()->activeControl()->isModified())) {
      QMessageBox *box = new QMessageBox(QMessageBox::NoIcon, QString("Current Project Has Unsaved Changes"),
                             QString("Would you like to save your current project?"),
                             NULL, qobject_cast<QWidget *>(parent()), Qt::Dialog);
      QPushButton *save = box->addButton("Save", QMessageBox::AcceptRole);
      box->addButton("Don't Save", QMessageBox::RejectRole);
      QPushButton *cancel = box->addButton("Cancel", QMessageBox::NoRole);
      box->exec();

      if (box->clickedButton() == (QAbstractButton*)cancel) {
        event->ignore();
        return;
      }
      else if (box->clickedButton() == (QAbstractButton*)save) {
        m_directory->project()->save();
      }
    }
    //  Write global settings, for now this is for the project "Project"
    writeGlobalSettings(m_directory->project());
    m_directory->project()->clear();

    QMainWindow::closeEvent(event);
  }


  /**
   * Ask the user how many threads to use in this program. This
   * includes the GUI thread.
   */
  void IpceMainWindow::configureThreadLimit() {
    bool ok = false;

    QStringList options;

    int current = 0;
    options << tr("Use all available");

    for(int i = 1; i < 24; i++) {
      QString option = tr("Use %1 threads").arg(i + 1);

      options << option;
      if(m_maxThreadCount == i + 1)
        current = i;
    }

    QString res = QInputDialog::getItem(NULL, tr("Concurrency"),
        tr("Set the number of threads to use"),
        options, current, false, &ok);

    if (ok) {
      m_maxThreadCount = options.indexOf(res) + 1;

      if (m_maxThreadCount <= 1)
        m_maxThreadCount = -1;

      applyMaxThreadCount();
    }
  }


  /**
   * Activate the What's This? cursor. This is useful for he What's
   * This? action in the help menu.
   */
  void IpceMainWindow::enterWhatsThisMode() {
    QWhatsThis::enterWhatsThisMode();
  }


  /**
   * Tabs all open attached/detached views
   */
  void IpceMainWindow::tabViews() {
    // tabifyDockWidget() takes two widgets and tabs them, so an easy way to do
    // this is to grab the first view and tab the rest with the first.
    QDockWidget *firstView = m_viewDocks.first();

    foreach (QDockWidget *currentView, m_viewDocks) {
      // We have to reattach a view before it can be tabbed. If it is attached,
      // this will have no affect.
      currentView->setFloating(false);

      if (currentView == firstView) {
        continue;
      }
      tabifyDockWidget(firstView, currentView);
    }
  }


  /**
   * Tile all open attached/detached views
   */
  void IpceMainWindow::tileViews() {
    // splitDockWidget() takes two widgets and tiles them, so an easy way to do
    // this is to grab the first view and tile the rest with the first.
    QDockWidget *firstView = m_viewDocks.first();

    foreach (QDockWidget *currentView, m_viewDocks) {
      // We have to reattach a view before it can be tiled. If it is attached,
      // this will have no affect. We have to call addDockWidget() to untab any views.
      currentView->setFloating(false);
      addDockWidget(Qt::LeftDockWidgetArea, currentView, Qt::Horizontal);

      if (currentView == firstView) {
        continue;
      }
      splitDockWidget(firstView, currentView, Qt::Horizontal);
    }
  }


/**
 * Raises the warningWidget to the front of the tabs. Connected to warning signal from directory.
 */
  void IpceMainWindow::raiseWarningTab() {
    m_warningsDock->raise();
  }
}<|MERGE_RESOLUTION|>--- conflicted
+++ resolved
@@ -248,14 +248,8 @@
    * @param view QWidget* The view to close.
    */
   void IpceMainWindow::removeView(QWidget *view) {
-<<<<<<< HEAD
 
     view->close();
-=======
-    QDockWidget *parentDock = qobject_cast<QDockWidget *>(view->parent());
-    removeDockWidget(parentDock);
-    m_viewDocks.removeAll(parentDock);
->>>>>>> a77b761c
     delete view;
     delete parentDock;
   }
