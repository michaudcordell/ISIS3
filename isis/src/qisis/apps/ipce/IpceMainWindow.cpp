/**
 * @file
 * $Revision: 1.19 $
 * $Date: 2010/03/22 19:44:53 $
 *
 *   Unless noted otherwise, the portions of Isis written by the USGS are
 *   public domain. See individual third-party library and package descriptions
 *   for intellectual property information, user agreements, and related
 *   information.
 *
 *   Although Isis has been used by the USGS, no warranty, expressed or
 *   implied, is made by the USGS as to the accuracy and functioning of such
 *   software and related material nor shall the fact of distribution
 *   constitute any such warranty, and no responsibility is assumed by the
 *   USGS in connection therewith.
 *
 *   For additional information, launch
 *   $ISISROOT/doc//documents/Disclaimers/Disclaimers.html
 *   in a browser or see the Privacy &amp; Disclaimers page on the Isis website,
 *   http://isis.astrogeology.usgs.gov, and the USGS privacy and disclaimers on
 *   http://www.usgs.gov/privacy.html.
 */
#include "IpceMainWindow.h"

#include <QApplication>
#include <QColor>
#include <QDebug>
#include <QDesktopWidget>
#include <QDockWidget>
#include <QMap>
#include <QMapIterator>
#include <QMdiArea>
#include <QObject>
#include <QRect>
#include <QRegExp>
#include <QStringList>
#include <QtWidgets>
#include <QSettings>
#include <QSize>
#include <QStatusBar>
#include <QStringList>
#include <QDateTime>
#include <QTreeView>
#include <QVariant>
#include <QTabWidget>


#include "AbstractProjectItemView.h"
#include "Directory.h"
#include "FileName.h"
#include "IException.h"
#include "IString.h"
#include "MosaicSceneWidget.h"
#include "ProgressWidget.h"
#include "Project.h"
#include "ProjectItemModel.h"
#include "ProjectItemTreeView.h"
#include "OpenProjectWorkOrder.h"
#include "SensorInfoWidget.h"
#include "TargetInfoWidget.h"
#include "TemplateEditorWidget.h"
#include "ViewSubWindow.h"

namespace Isis {
  /**
   * Construct the main window. This will create a Directory, the menus, and the dock areas.
   *
   * @param parent The Qt-relationship parent widget (usually NULL in this case)
   *
   * @internal
   *   @history 2016-11-09 Tyler Wilson - Moved the if-block which loads a project from the
   *                             command line from the start of the constructor to the end
   *                             because if there were warnings and errors, they were not
   *                             being output to the Warnings widget since the project is loaded
   *                             before the GUI is constructed.  Fixes #4488
   *   @history 2016-11-09 Ian Humphrey - Added default readSettings() call to load initial
   *                           default project window state. References #4358.
   */
  IpceMainWindow::IpceMainWindow(QWidget *parent) :
      QMainWindow(parent) {
    m_maxThreadCount = -1;

<<<<<<< HEAD

    //  Set the initialize size of the mainwindow to fullscreen so that created views do not
    //  get squished.  Saved projects with view had the internal widgets squished because the
    //  initial size of this mainwindow was small and it does not get restored to the saved project
    //  size until after views are created.  For instance, the viewports within a CubeDnView were
    //  restored to a small size based on the original mainwindow size.  If the internal state
    //  of the views such as the viewport sizes, zooms, etc get serialized, this code will not be
    //  needed.
    QDesktopWidget deskTop;
    QRect mainScreenSize = deskTop.availableGeometry(deskTop.primaryScreen());
    resize(mainScreenSize.width(), mainScreenSize.height());

    QWidget *centralWidget = new QWidget;
    setCentralWidget(centralWidget);
=======
    QWidget *centralWidget = new QWidget;
    setCentralWidget(centralWidget);
    setTabPosition(Qt::LeftDockWidgetArea, QTabWidget::North);
    //setDockOptions(GroupedDragging | AllowTabbedDocks);
    //centralWidget->setSizePolicy(QSizePolicy::Minimum, QSizePolicy::Minimum);
>>>>>>> a80cd0be
    //centralWidget->hide();
    setDockNestingEnabled(true);

    //  Set the splitter frames to a reasonable color/size for resizing the docks.
    setStyleSheet("QMainWindow::separator {background: gray; width: 10; height: 10px;}");

    try {
      m_directory = new Directory(this);
      connect(m_directory, SIGNAL( newWidgetAvailable(QWidget *) ),
              this, SLOT( addView(QWidget *) ) );

      // Currently this connection is only used by Directory when a new active is chosen & user
      // chooses to discard any edits in the old active control which is in a CnetEditorWidget.
      // The only view which will not be updated with the new control are any CnetEditorViews
      // showing the old active control.  CnetEditorWidget classes do not have the ability to reload
      // a control net, so the CnetEditor view displaying the old control is removed, then recreated.
      connect(m_directory, SIGNAL(viewClosed(QWidget *)),
              this, SLOT(removeView(QWidget *)));

      connect(m_directory, SIGNAL( directoryCleaned() ),
              this, SLOT( removeAllViews() ) );
      connect(m_directory->project(), SIGNAL(projectLoaded(Project *)),
              this, SLOT(readSettings(Project *)));
      connect(m_directory->project(), SIGNAL(projectSaved(Project *)),
              this, SLOT(writeSettings(Project *)));
      connect(m_directory, SIGNAL( newWarning() ),
              this, SLOT( raiseWarningTab() ) );
    }
    catch (IException &e) {
      throw IException(e, IException::Programmer,
          "Could not create Directory.", _FILEINFO_);
    }

    m_projectDock = new QDockWidget("Project", this, Qt::SubWindow);
    m_projectDock->setObjectName("projectDock");
    m_projectDock->setFeatures(QDockWidget::DockWidgetMovable |
                              QDockWidget::DockWidgetFloatable);
    m_projectDock->setAllowedAreas(Qt::LeftDockWidgetArea | Qt::RightDockWidgetArea);

    ProjectItemTreeView *projectTreeView = m_directory->addProjectItemTreeView();
    projectTreeView->setInternalModel( m_directory->model() );
    projectTreeView->treeView()->expandAll();
    projectTreeView->installEventFilter(this);
    //projectTreeView->setSizePolicy(QSizePolicy::Minimum, QSizePolicy::Minimum);

    m_projectDock->setWidget(projectTreeView);
    addDockWidget(Qt::LeftDockWidgetArea, m_projectDock, Qt::Horizontal);

    m_warningsDock = new QDockWidget("Warnings", this, Qt::SubWindow);
    m_warningsDock->setObjectName("m_warningsDock");
    m_warningsDock->setFeatures(QDockWidget::DockWidgetClosable |
                         QDockWidget::DockWidgetMovable |
                         QDockWidget::DockWidgetFloatable);
    m_warningsDock->setWhatsThis(tr("This shows notices and warnings from all operations "
                          "on the current project."));
    m_warningsDock->setAllowedAreas(Qt::BottomDockWidgetArea);
    m_directory->setWarningContainer(m_warningsDock);
    addDockWidget(Qt::BottomDockWidgetArea, m_warningsDock);

    QDockWidget *historyDock = new QDockWidget("History", this, Qt::SubWindow);
    historyDock->setObjectName("historyDock");
    historyDock->setFeatures(QDockWidget::DockWidgetClosable |
                         QDockWidget::DockWidgetMovable |
                         QDockWidget::DockWidgetFloatable);
    historyDock->setWhatsThis(tr("This shows all operations performed on the current project."));
    historyDock->setAllowedAreas(Qt::BottomDockWidgetArea);
    addDockWidget(Qt::BottomDockWidgetArea, historyDock);
    m_directory->setHistoryContainer(historyDock);
    tabifyDockWidget(m_warningsDock, historyDock);

    historyDock->raise();

    setTabPosition(Qt::TopDockWidgetArea, QTabWidget::North);

    setCorner(Qt::TopLeftCorner, Qt::LeftDockWidgetArea);
    setCorner(Qt::TopRightCorner, Qt::RightDockWidgetArea);
    setCorner(Qt::BottomLeftCorner, Qt::BottomDockWidgetArea);
    setCorner(Qt::BottomRightCorner, Qt::BottomDockWidgetArea);

    statusBar()->showMessage("Ready");
    statusBar()->addWidget(m_directory->project()->progress());

    foreach (QProgressBar *progressBar, m_directory->progressBars()) {
      statusBar()->addWidget(progressBar);
    }

    // Read default app settings.  NOTE: This must be completed before initializing actions in order
    // to read the recent projects from the config file.
    readSettings(m_directory->project() );

    initializeActions();
    createMenus();
    createToolBars();

    QStringList args = QCoreApplication::arguments();

    if (args.count() == 2) {
      OpenProjectWorkOrder *workorder = new OpenProjectWorkOrder(m_directory->project());
      workorder->execute();
    }
  }


  /**
   * This is connected from Directory's newWidgetAvailable signal
   *
   * @param[in] newWidget (QWidget *)
   */
  void IpceMainWindow::addView(QWidget *newWidget, Qt::DockWidgetArea area,
                               Qt::Orientation orientation) {

    QDockWidget *dock = new QDockWidget(newWidget->windowTitle(), this);
    dock->setWidget(newWidget);
    dock->setObjectName(newWidget->objectName());
    dock->setAttribute(Qt::WA_DeleteOnClose);
    dock->setFeatures(QDockWidget::DockWidgetClosable | QDockWidget::DockWidgetMovable |
                      QDockWidget::DockWidgetFloatable);

    if ( qobject_cast<SensorInfoWidget *>(newWidget) ||
         qobject_cast<TargetInfoWidget *>(newWidget) ||
         qobject_cast<TemplateEditorWidget *>(newWidget)) {
      splitDockWidget(m_projectDock, dock, Qt::Vertical);
    }
    else {
      if (m_viewDocks.count() == 0) {
        splitDockWidget(m_projectDock, dock, Qt::Horizontal); 
      }
      else {
        tabifyDockWidget(m_viewDocks.last(), dock);
        dock->show();
        dock->raise();
        //  Keeps expanding IpceMainWindow to fit new dock
        //  Below causes problems if the last dock has been tabbed, then a new view is created. All
        // views except for first disappear.
        //splitDockWidget(m_viewDocks.last(), dock, Qt::Horizontal);
      }
    }

    // When dock widget is destroyed, make sure the view it holds is also destroyed
    connect(dock, SIGNAL(destroyed(QObject *)), newWidget, SLOT(deleteLater()));
    // The list of dock widgets needs cleanup as each view is destroyed
    connect(dock, SIGNAL(destroyed(QObject *)), this, SLOT(cleanupViewDockList(QObject *)));

    // Save view docks for cleanup during a project close
    m_viewDocks.append(dock);
  }


  void IpceMainWindow::cleanupViewDockList(QObject *obj) {

    QDockWidget *dock = static_cast<QDockWidget *>(obj);
    if (dock) {
      m_viewDocks.removeAll(dock);
    }
  }


  /**
   * This slot is connected from Directory::viewClosed(QWidget *) signal.  It will
   * close the given view and delete the view. This was written to handle
   *
   * @param view QWidget* The view to close.
   */
  void IpceMainWindow::removeView(QWidget *view) {

    view->close();
    delete view;
  }


  /**
   * Removes All Views in main window, connected to directory signal directoryCleaned()
   */
  void IpceMainWindow::removeAllViews() {
    setWindowTitle("ipce");
    foreach (QDockWidget *dock, m_viewDocks) {
      if (dock) {
        removeDockWidget(dock);
        m_viewDocks.removeAll(dock);
        delete dock;
      }
    }
    m_viewDocks.clear();
  }


  /**
   * Cleans up the directory.
   */
  IpceMainWindow::~IpceMainWindow() {
    m_directory->deleteLater();
  }


  /**
   * This is needed so that the project clean flag is not set to false when move and resize events
   * are emitted from ipce.cpp when IpceMainWindow::show() is called.
   * The non-spontaneous or internal QShowEvent is only emitted once from ipce.cpp, so the project
   * clean flag can be reset.
   *
   * @param event QShowEvent*
   *
   */
  void IpceMainWindow::showEvent(QShowEvent *event) {
    if (!event->spontaneous()) {
      m_directory->project()->setClean(true);
    }
  }


  /**
   * Filters out events from views so they can be handled by the main
   * window. Filters out DragEnter Drop and ContextMenu events from
   * views.
   *
   * @param[in] watched (QObject *) The object being filtered.
   * @param[in] event (QEvent *) The event that may be filtered.
   */
  bool IpceMainWindow::eventFilter(QObject *watched, QEvent *event) {
    if ( AbstractProjectItemView *view = qobject_cast<AbstractProjectItemView *>(watched) ) {
      if (event->type() == QEvent::DragEnter) {
        return true;
      }
      else if (event->type() == QEvent::Drop) {
        return true;
      }
      else if (event->type() == QEvent::ContextMenu) {
        QMenu contextMenu;

        QList<QAction *> viewActions = view->contextMenuActions();

        if ( !viewActions.isEmpty() ) {
          foreach (QAction *action, viewActions) {
            if (action) {
              contextMenu.addAction(action);
            }
            else {
              contextMenu.addSeparator();
            }
          }
          contextMenu.addSeparator();
        }

        QList<QAction *> workOrders = m_directory->supportedActions( view->currentItem() );

        if ( !workOrders.isEmpty() ) {
          foreach (QAction *action, workOrders) {
            contextMenu.addAction(action);
          }
          contextMenu.addSeparator();
        }

        contextMenu.exec( static_cast<QContextMenuEvent *>(event)->globalPos() );

        return true;
      }
    }

    return QMainWindow::eventFilter(watched, event);
  }


  /**
   * This method takes the max thread count setting and asks
   * QtConcurrent to respect it.
   */
  void IpceMainWindow::applyMaxThreadCount() {
    if (m_maxThreadCount <= 1) {
      // Allow QtConcurrent to use every core and starve the GUI thread
      QThreadPool::globalInstance()->setMaxThreadCount(QThread::idealThreadCount());
    }
    else {
      // subtract 1 to account for the GUI thread
      QThreadPool::globalInstance()->setMaxThreadCount(m_maxThreadCount - 1);
    }
  }


  /**
   * Initializes the internal lists of actions of the main window for
   * use in the menus and toolbars.
   */
  void IpceMainWindow::initializeActions() {
    QAction *exitAction = new QAction("E&xit", this);
    exitAction->setIcon( QIcon::fromTheme("window-close") );
    connect(exitAction, SIGNAL(triggered()), this, SLOT(close()));
    m_fileMenuActions.append(exitAction);
    m_permToolBarActions.append(exitAction);

    QAction *tabViewsAction = new QAction("Tab Views", this);
    connect( tabViewsAction, SIGNAL(triggered()), this, SLOT(tabViews()) );
    m_viewMenuActions.append(tabViewsAction);

    QAction *undoAction = m_directory->undoAction();
    undoAction->setShortcut(Qt::Key_Z | Qt::CTRL);

    QAction *redoAction = m_directory->redoAction();
    redoAction->setShortcut(Qt::Key_Z | Qt::CTRL | Qt::SHIFT);

    m_editMenuActions.append(undoAction);
    m_editMenuActions.append(redoAction);

    QAction *threadLimitAction = new QAction("Set Thread &Limit", this);
    connect(threadLimitAction, SIGNAL(triggered()),
            this, SLOT(configureThreadLimit()));

    m_settingsMenuActions.append(m_directory->project()->userPreferenceActions());
    m_settingsMenuActions.append(threadLimitAction);

    QAction *activateWhatsThisAct = new QAction("&What's This", this);
    activateWhatsThisAct->setShortcut(Qt::SHIFT | Qt::Key_F1);
    activateWhatsThisAct->setIcon(
        QPixmap(FileName("$base/icons/contexthelp.png").expanded()));
    activateWhatsThisAct->setToolTip("Activate What's This and click on parts "
        "this program to see more information about them");
    connect(activateWhatsThisAct, SIGNAL(triggered()), this, SLOT(enterWhatsThisMode()));

    m_helpMenuActions.append(activateWhatsThisAct);
  }


  /**
   * Creates and fills the application menus of the menu bar.
   */
  void IpceMainWindow::createMenus() {

    m_fileMenu = menuBar()->addMenu(tr("&File"));
    m_fileMenu->setObjectName("fileMenu");
    // Get Directory FileMenu actions
    foreach ( QAction *action, m_directory->fileMenuActions() ) {
      m_fileMenu->addAction(action);
    }
    m_fileMenu->addSeparator();
    // Get FileMenu actions from the ipceMainWindow, Exit is the only action
    foreach ( QAction *action, m_fileMenuActions ) {
      m_fileMenu->addAction(action);
    }

    m_projectMenu = menuBar()->addMenu(tr("&Project"));
    m_projectMenu->setObjectName("projectMenu");
    //  Get Project menu actions from Directory
    foreach ( QAction *action, m_directory->projectMenuActions() ) {
      m_projectMenu->addAction(action);
    }
    // Allow tool tips to be displayed for the project menu's actions (e.g. "Bundle Adjustment")
    // This is a work around for Qt's what this text not working on disabled actions
    // (even though the Qt documentation says it should work on disabled QAction's).
    m_projectMenu->setToolTipsVisible(true);

    m_editMenu = menuBar()->addMenu(tr("&Edit"));
    m_editMenu->setObjectName("editMenu");
    m_editMenu->addSeparator();
    // Get Edit menu actions from Directory
    foreach ( QAction *action, m_directory->editMenuActions() ) {
      m_editMenu->addAction(action);
    }
    // Get Edit menu actions from IpceMainWindow
    foreach ( QAction *action, m_editMenuActions ) {
      m_editMenu->addAction(action);
    }

    m_viewMenu = menuBar()->addMenu("&View");
    m_viewMenu->setObjectName("viewMenu");
    // Get View menu actions from Directory
    foreach ( QAction *action, m_directory->viewMenuActions() ) {
      m_viewMenu->addAction(action);
    }
    m_viewMenu->addSeparator();
    // Get View menu actions from IpceMainWindow
    foreach ( QAction *action, m_viewMenuActions ) {
      m_viewMenu->addAction(action);
    }

    m_settingsMenu = menuBar()->addMenu("&Settings");
    m_settingsMenu->setObjectName("settingsMenu");
    // Get Settings menu actions from Directory
    foreach ( QAction *action, m_directory->settingsMenuActions() ) {
      m_settingsMenu->addAction(action);
    }
    m_settingsMenu->addSeparator();
    // Get Settings menu actions from IpceMainWindow
    foreach ( QAction *action, m_settingsMenuActions ) {
      m_settingsMenu->addAction(action);
    }

    m_helpMenu = menuBar()->addMenu("&Help");
    m_helpMenu->setObjectName("helpMenu");
    // Get Help menu actions from Directory
    foreach ( QAction *action, m_directory->helpMenuActions() ) {
      m_helpMenu->addAction(action);
    }
    m_helpMenu->addSeparator();
    // Get Help menu actions from IpceMainWindow
    foreach ( QAction *action, m_helpMenuActions ) {
      m_helpMenu->addAction(action);
    }
  }


  /**
   * Create the tool bars and populates them with QActions from several sources. Actions are taken
   * from an internal list of QActions and the Directory.
   */
  void IpceMainWindow::createToolBars() {
    m_permToolBar = new QToolBar(this);
    QSize iconSize(25, 45);
    m_permToolBar->setIconSize(iconSize);
    m_permToolBar->setObjectName("PermanentToolBar");
    addToolBar(m_permToolBar);

    foreach ( QAction *action, m_directory->permToolBarActions() ) {
      m_permToolBar->addAction(action);
    }

    foreach (QAction *action, m_permToolBarActions) {
      m_permToolBar->addAction(action);
    }
  }


  /**
   * Writes the global settings like recent projects and thread count.
   */
  void IpceMainWindow::writeGlobalSettings(Project *project) {

    QString appName = QApplication::applicationName();

    QSettings globalSettings(FileName("$HOME/.Isis/" + appName + "/ipce.config").expanded(),
        QSettings::NativeFormat);

    if (project->isTemporaryProject()) {
      globalSettings.setValue("geometry", QVariant(geometry()));
    }

    globalSettings.setValue("maxThreadCount", m_maxThreadCount);
    globalSettings.setValue("maxRecentProjects",m_maxRecentProjects);

    globalSettings.beginGroup("recent_projects");
    QStringList keys = globalSettings.allKeys();
    QMap<QString,QString> recentProjects;

    foreach (QString key,keys) {
      recentProjects[key]=globalSettings.value(key).toString();
    }

    QList<QString> projectPaths = recentProjects.values();

    if (keys.count() >= m_maxRecentProjects) {

      //Clear out the recent projects before repopulating this group
      globalSettings.remove("");

      //If the currently open project is a project that has been saved and is not within the current
      //list of recently open projects, then remove the oldest project from the list.
      if (!project->projectRoot().contains("tmpProject") &&
          !projectPaths.contains(project->projectRoot()) ) {
        QString s=keys.first();
        recentProjects.remove( s );
      }

      //If the currently open project is already contained within the list,
      //then remove the earlier reference.
      if (projectPaths.contains(project->projectRoot())) {
        QString key = recentProjects.key(project->projectRoot());
        recentProjects.remove(key);

      }

      QMap<QString,QString>::iterator i;

      //Iterate through the recentProjects QMap and set the <key,val> pairs.
      for (i=recentProjects.begin();i!=recentProjects.end();i++) {
          globalSettings.setValue(i.key(),i.value());
      }

      //Get a unique time value for generating a key
      long t0 = QDateTime::currentMSecsSinceEpoch();

      QString projName = project->name();
      QString t0String=QString::number(t0);

      //Save the project location
      if (!project->projectRoot().contains("tmpProject") ) {
              globalSettings.setValue(t0String+"%%%%%"+projName,project->projectRoot());
      }
    }

    //The numer of recent open projects is less than m_maxRecentProjects
    else {

      long t0 = QDateTime::currentMSecsSinceEpoch();
      QString projName = project->name();
      QString t0String=QString::number(t0);

      if (!project->isTemporaryProject() &&
          !projectPaths.contains( project->projectRoot())) {
        globalSettings.setValue(t0String+"%%%%%"+projName,project->projectRoot());
      }
    }
    globalSettings.endGroup();
    globalSettings.sync();
  }


  /**
   * Write the window positioning and state information out to a
   * config file. This allows us to restore the settings when we
   * create another main window (the next time this program is run).
   *
   * The state will be saved according to the currently loaded project and its name.
   *
   * When no project is loaded (i.e. the default "Project" is open), the config file used is
   * $HOME/.Isis/$APPNAME/ipce.config.
   * When a project, ProjectName, is loaded, the config file used is
   * project->projectRoot()/ipce.config.
   *
   * @param[in] project Pointer to the project that is currently loaded (default is "Project")
   *
   * @internal
   *   @history 2016-11-09 Ian Humphrey - Settings are now written according to the loaded project.
   *                           References #4358.
   *   @history 2017-10-17 Tyler Wilson Added a [recent projects] group for the saving and
   *                           restoring of recently opened projects.  References #4492.
   */
  void IpceMainWindow::writeSettings(Project *project) {

    // Ensure that we are not using a NULL pointer
    if (!project) {
      QString msg = "Cannot write settings with a NULL Project pointer.";
      throw IException(IException::Programmer, msg, _FILEINFO_);
    }
    QSettings projectSettings(FileName(project->newProjectRoot() + "/ipce.config").expanded(),
        QSettings::NativeFormat);

    projectSettings.setValue("geometry", QVariant(geometry()));
    projectSettings.setValue("windowState", saveState());
    projectSettings.sync();
  }


  /**
   * Read the window positioning and state information from the config file.
   *
   * When running ipce without opening a project, the config file read is
   * $HOME/.Isis/$APPNAME/ipce.config
   * When running ipce and opening a project (ProjectName), the config file read is
   * project->projectRoot()/ipce.config
   *
   * @param[in] project (Project *) The project that was loaded.
   *
   * @internal
   *   @history Ian Humphrey - Settings are now read on a project name basis. References #4358.
   *   @history Tyler Wilson 2017-11-02 - Settings now read recent projects.  References #4492.
   *   @history Tyler Wilson 2017-11-13 - Commented out a resize call near the end because it
   *                was messing with the positions of widgets after a project was loaded.
   *                Fixes #5075.
   *   @history Makayla Shepherd 2018-06-10 - Settings are read from the project root ipce.config.
   *                If that does not exist then we read from .Isis/ipce/ipce.config.
   */
  void IpceMainWindow::readSettings(Project *project) {
    // Ensure that the Project pointer is not NULL
    if (!project) {
      QString msg = "Cannot read settings with a NULL Project pointer.";
      throw IException(IException::Programmer, msg, _FILEINFO_);
    }

    // Set the path of the settings file
    // The default is to assume that the project has an ipce.config in it
    // If the file does not exist then we read settings from .Isis/ipce/ipce.config
    QString appName = QApplication::applicationName();
    QString filePath = project->projectRoot() + "/ipce.config";
    bool isFullScreen = false;
    if (!FileName(filePath).fileExists()) {
      filePath = "$HOME/.Isis/" + appName + "/ipce.config";
      // If the $HOME/.Isis/ipce/ipce.config does not exist then we want ipce to show up in
      // in full screen. In other words the default geometry is full screen
      if (!FileName(filePath).fileExists()) {
        isFullScreen = true;
      }
    }

    if (project->name() == "Project") {
      setWindowTitle("ipce");
    }
    else {
      setWindowTitle( project->name() );
    }

    QSettings projectSettings(FileName(filePath).expanded(), QSettings::NativeFormat);

    if (!isFullScreen) {
      setGeometry(projectSettings.value("geometry").value<QRect>());
      if (!project->isTemporaryProject()) {
        restoreState(projectSettings.value("windowState").toByteArray());
      }
    }
    else {
      this->showMaximized();
    }

    if (project->name() == "Project") {
      QSettings globalSettings(FileName("$HOME/.Isis/" + appName + "/ipce.config").expanded(),
                              QSettings::NativeFormat);

      QStringList projectNameList;
      QStringList projectPathList;
      globalSettings.beginGroup("recent_projects");
      QStringList keys = globalSettings.allKeys();
      QRegExp underscore("%%%%%");

      foreach (QString key, keys) {
        QString childKey = "recent_projects/"+key;
        QString projectPath = globalSettings.value(key).toString();
        QString projectName = projectPath.split("/").last();
        projectPathList.append(projectPath) ;
        projectNameList.append(projectName);
      }

      globalSettings.endGroup();

      QStringList projectPathReverseList;
      for (int i = projectPathList.count() - 1; i >= 0; i--) {
        projectPathReverseList.append(projectPathList[i]);
      }

      QStringList projectPathListTruncated;

      int i =0;

      foreach (QString proj,projectPathReverseList) {
        if (i <= m_maxRecentProjects) {
          projectPathListTruncated.append(proj);
          i++;
        }
        else
          break;
        }

      m_directory->setRecentProjectsList(projectPathListTruncated);
      m_directory->updateRecentProjects();
      m_maxThreadCount = globalSettings.value("maxThreadCount", m_maxThreadCount).toInt();
      applyMaxThreadCount();
    }

    // The geom/state isn't enough for main windows to correctly remember
    //   their position and size, so let's restore those on top of
    //   the geom and state.
    if (!projectSettings.value("pos").toPoint().isNull()) {
      move(projectSettings.value("pos").toPoint());
    }
//    m_directory->project()->setClean(true);
  }


  /**
   * Handle the close event by writing the window positioning and
   * state information before forwarding the event to the QMainWindow.
   */
  void IpceMainWindow::closeEvent(QCloseEvent *event) {

    // The active control is checked here for modification because this was the simplest solution
    // vs changing the project clean state every time the control is modified or saved.
    if (!m_directory->project()->isClean() || (m_directory->project()->activeControl() &&
                                               m_directory->project()->activeControl()->isModified())) {
      QMessageBox *box = new QMessageBox(QMessageBox::NoIcon, QString("Current Project Has Unsaved Changes"),
                             QString("Would you like to save your current project?"),
                             NULL, qobject_cast<QWidget *>(parent()), Qt::Dialog);
      QPushButton *save = box->addButton("Save", QMessageBox::AcceptRole);
      box->addButton("Don't Save", QMessageBox::RejectRole);
      QPushButton *cancel = box->addButton("Cancel", QMessageBox::NoRole);
      box->exec();

      if (box->clickedButton() == (QAbstractButton*)cancel) {
        event->ignore();
        return;
      }
      else if (box->clickedButton() == (QAbstractButton*)save) {
        m_directory->project()->save();
      }
    }
    //  Write global settings, for now this is for the project "Project"
    writeGlobalSettings(m_directory->project());
    m_directory->project()->clear();

    QMainWindow::closeEvent(event);
  }


  /**
   * Ask the user how many threads to use in this program. This
   * includes the GUI thread.
   */
  void IpceMainWindow::configureThreadLimit() {
    bool ok = false;

    QStringList options;

    int current = 0;
    options << tr("Use all available");

    for(int i = 1; i < 24; i++) {
      QString option = tr("Use %1 threads").arg(i + 1);

      options << option;
      if(m_maxThreadCount == i + 1)
        current = i;
    }

    QString res = QInputDialog::getItem(NULL, tr("Concurrency"),
        tr("Set the number of threads to use"),
        options, current, false, &ok);

    if (ok) {
      m_maxThreadCount = options.indexOf(res) + 1;

      if (m_maxThreadCount <= 1)
        m_maxThreadCount = -1;

      applyMaxThreadCount();
    }
  }


  /**
   * Activate the What's This? cursor. This is useful for he What's
   * This? action in the help menu.
   */
  void IpceMainWindow::enterWhatsThisMode() {
    QWhatsThis::enterWhatsThisMode();
  }


  /**
   * Tabs all open attached/detached views
   */
  void IpceMainWindow::tabViews() {
    // tabifyDockWidget() takes two widgets and tabs them, so an easy way to do
    // this is to grab the first view and tab the rest with the first.
    QDockWidget *firstView = m_viewDocks.first();

    foreach (QDockWidget *currentView, m_viewDocks) {
      // We have to reattach a view before it can be tabbed. If it is attached,
      // this will have no affect.
      currentView->setFloating(false);

      if (currentView == firstView) {
        continue;
      }
      tabifyDockWidget(firstView, currentView);
    }
  }


/**
 * Raises the warningWidget to the front of the tabs. Connected to warning signal from directory.
 */
  void IpceMainWindow::raiseWarningTab() {
    m_warningsDock->raise();
  }
}<|MERGE_RESOLUTION|>--- conflicted
+++ resolved
@@ -80,8 +80,6 @@
       QMainWindow(parent) {
     m_maxThreadCount = -1;
 
-<<<<<<< HEAD
-
     //  Set the initialize size of the mainwindow to fullscreen so that created views do not
     //  get squished.  Saved projects with view had the internal widgets squished because the
     //  initial size of this mainwindow was small and it does not get restored to the saved project
@@ -95,13 +93,6 @@
 
     QWidget *centralWidget = new QWidget;
     setCentralWidget(centralWidget);
-=======
-    QWidget *centralWidget = new QWidget;
-    setCentralWidget(centralWidget);
-    setTabPosition(Qt::LeftDockWidgetArea, QTabWidget::North);
-    //setDockOptions(GroupedDragging | AllowTabbedDocks);
-    //centralWidget->setSizePolicy(QSizePolicy::Minimum, QSizePolicy::Minimum);
->>>>>>> a80cd0be
     //centralWidget->hide();
     setDockNestingEnabled(true);
 
