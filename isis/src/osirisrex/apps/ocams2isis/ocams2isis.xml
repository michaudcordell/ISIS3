<?xml version="1.0" encoding="UTF-8"?>

<application name="ocams2isis" xmlns:xsi="http://www.w3.org/2001/XMLSchema-instance" xsi:noNamespaceSchemaLocation="http://isis.astrogeology.usgs.gov/Schemas/Application/application.xsd">

  <brief>
    Import OSIRIS-REx Camera Suite (OCAMS) files into ISIS format
  </brief>
  <description>
    <p>
      This program will import FITS (Flexible Image Transport System) formatted files from the
      OSIRIS-REx MapCam, SamCam, and PolyCam instruments into the ISIS format.
    </p>
  </description>

  <history>
    <change name="Janet Barrett" date="2014-04-02">
      Original version
    </change>
    <change name="Stuart C. Sides" date="2015-09-28">
      Updated to only include labels requested by the OSIRIS-REx team
    </change>
    <change name="Cole Neubauer" date="2017-04-07">
      Changed category from base program to supported mission
    </change>
    <change name="Jeannie Backer and Kaj Williams" date="2017-07-07">
      Modified to reflect ProcessImportFits method name change from fitsLabel to fitsImageLabel.
    </change>
<<<<<<< HEAD
=======
    <change name="Jeannie Backer" date="2017-08-23">
      Updated to translate PolyCam kernels separately from other cameras. Fixes #5128
    </change>
    <change name="Jeannie Backer" date="2017-08-25">
      Reverted code to only deal with a single kernels translation file for all instruments. Added 
      PolyCamFocusPositionNaifId keyoword to kernels translation file. References #5127
    </change>
>>>>>>> 3ad5e2a6
  </history>

  <seeAlso>
    <applications>
      <item>fits2isis</item>
    </applications>
  </seeAlso>

  <category>
    <missionItem>OSIRIS-REx</missionItem>
  </category>

  <groups>
    <group name="Files">
      <parameter name="FROM">
        <type>filename</type>
        <fileMode>input</fileMode>
        <brief>
          An OSIRIS-REx OCAMS FITS file to be converted to an ISIS cube
        </brief>
        <description>
          Use this parameter to select the filename of an OSIRIS-REx MapCam, SamCam,
          or PolyCam file to be converted to an ISIS cube. This is expected to be a
          FITS formatted file.
        </description>
        <filter>
          *.fits
        </filter>
      </parameter>

      <parameter name="TO">
        <type>cube</type>
        <fileMode>output</fileMode>
        <brief>
          Output ISIS cube file
        </brief>
        <description>
          The output cube file that will contain the OSIRIS-REx OCAMS image in ISIS format.
        </description>
        <filter>
          *.cub
        </filter>
      </parameter>
    </group>
  </groups>

</application><|MERGE_RESOLUTION|>--- conflicted
+++ resolved
@@ -25,8 +25,6 @@
     <change name="Jeannie Backer and Kaj Williams" date="2017-07-07">
       Modified to reflect ProcessImportFits method name change from fitsLabel to fitsImageLabel.
     </change>
-<<<<<<< HEAD
-=======
     <change name="Jeannie Backer" date="2017-08-23">
       Updated to translate PolyCam kernels separately from other cameras. Fixes #5128
     </change>
@@ -34,7 +32,6 @@
       Reverted code to only deal with a single kernels translation file for all instruments. Added 
       PolyCamFocusPositionNaifId keyoword to kernels translation file. References #5127
     </change>
->>>>>>> 3ad5e2a6
   </history>
 
   <seeAlso>
