#ifndef BundleAdjust_h
#define BundleAdjust_h

/**
 * @file
 * $Revision: 1.20 $
 * $Date: 2009/10/15 01:35:17 $
 *
 *   Unless noted otherwise, the portions of Isis written by the USGS are
 *   public domain. See individual third-party library and package descriptions
 *   for intellectual property information, user agreements, and related
 *   information.
 *
 *   Although Isis has been used by the USGS, no warranty, expressed or
 *   implied, is made by the USGS as to the accuracy and functioning of such
 *   software and related material nor shall the fact of distribution
 *   constitute any such warranty, and no responsibility is assumed by the
 *   USGS in connection therewith.
 *
 *   For additional information, launch
 *   $ISISROOT/doc//documents/Disclaimers/Disclaimers.html
 *   in a browser or see the Privacy &amp; Disclaimers page on the Isis website,
 *   http://isis.astrogeology.usgs.gov, and the USGS privacy and disclaimers on
 *   http://www.usgs.gov/privacy.html.
 */
// Qt lib
#include <QObject> // parent class

// std lib
#include <vector>
#include <fstream>

// cholmod lib
#include <cholmod.h>

// Isis lib
#include "BundleControlPoint.h"
#include "BundleControlPointVector.h"
#include "BundleObservationSolveSettings.h"
#include "BundleObservationVector.h"
#include "BundleResults.h"
#include "BundleSettings.h"
#include "BundleSolutionInfo.h"
#include "BundleTargetBody.h"
#include "Camera.h"
#include "CameraGroundMap.h"
#include "ControlMeasure.h"
#include "ControlNet.h"
#include "LidarData.h"
#include "LinearAlgebra.h"
#include "MaximumLikelihoodWFunctions.h" // why not just forward declare???
#include "ObservationNumberList.h"
#include "Progress.h"
#include "SerialNumberList.h"
#include "SparseBlockMatrix.h"
#include "Statistics.h"

template< typename T > class QList;
template< typename A, typename B > class QMap;

namespace Isis {
  class Control;
  class ImageList;

  /**
   * @brief An image bundle adjustment object.
   *
   * BundleAdjust is used to perform a bundle adjustment on overlapping ISIS 3 cubes.
   * Using the collineariy condition, BundleAdjust can construct a system of normal equations
   * and then using the CHOLMOD library, solve that system.
   *
   * @author 2006-05-30 Jeff Anderson, Debbie A. Cook, and Tracie Sucharski
   *
   * @internal
   *   @history 2005-05-30 Jeff Anderson, Debbie A. Cook & Tracie Sucharski - Original version
   *   @history 2007-05-29 Debbie A. Cook - Added new method iterationSummary and
   *                           changed points on held images to held instead of ground.
   *   @history 2007-07-12 Debbie A. Cook - Fixed bug in iteration statistics calculations in the
   *                           case of a single control point that was causing a divide by zero
   *                           error.
   *   @history 2007-08-25 Debbie A. Cook - Added methods and members to support instrument position
   *                           solution.
   *   @history 2007-09-17 Debbie A. Cook - Added ability to process in observation mode for Lunar
   *                           Orbiter.
   *   @history 2007-11-17 Debbie A. Cook - Added method SetSolution Method.
   *   @history 2007-12-21 Debbie A. Cook - Added member p_Degree and methods m_nsolveCamDegree and
   *                           ckDegree.
   *   @history 2008-01-11 Debbie A. Cook - Added observation mode functionality for spacecraft
   *                           position and upgraded ObservationNumber methods for compatability.
   *   @history 2008-01-14 Debbie A. Cook - Added code to solve for local radii.
   *   @history 2008-04-18 Debbie A. Cook - Added progress for ControlNet.
   *   @history 2008-06-18 Christopher Austin - Fixed ifndef.
   *   @history 2008-11-07 Tracie Sucharski - Added bool to constructors to indicate whether to
   *                           print iteration summary info to the session log. This was needed for
   *                           qtie which has no session log.
   *   @history 2008-11-22 Debbie A. Cook - Added code to wrap longitude to keep it in [0.0, 360.0].
   *   @history 2008-11-22 Debbie A. Cook - Added new call to get timeScale and set for the
   *                           observation along with basetime.
   *   @history 2008-11-26 Debbie A. Cook - Added check to applyHeldList for Ignored points and
   *                           measures.
   *   @history 2009-01-08 Debbie A. Cook - Revised AddPartials and PointPartial to avoid using the
   *                           camera methods to map a body-fixed vector to the camera because they
   *                           compute a new time for line scan cameras based on the lat/lon/radius
   *                           and the new time is used to retrieve Spice. The updated software uses
   *                           the Spice at the time of the measurement.
   *   @history 2009-02-15 Debbie A. Cook - Corrected focal length to include its sign and removed
   *                           obsolete calls to X/Y direction methods.  Also modified PointPartial
   *                           to use lat/lon/radius from the point instead of the camera.
   *   @history 2009-08-13 Debbie A. Cook - Corrected calculations of cudx and cudy so that they use
   *                           the signed focal length also.
   *   @history 2009-10-14 Debbie A. Cook - Modified AddPartials method to use new CameraGroundMap
   *                           method, GetXY.
   *   @history 2009-10-30 Debbie A. Cook - Improved error message in AddPartials.
   *   @history 2009-12-14 Debbie A. Cook - Updated SpicePosition enumerated partial type constants.
   *   @history 2010-03-19 Debbie A. Cook - Moved partials to GroundMap classes to support Radar
   *                           sensors and modified argument list for GroundMap method ComputeXY
   *                           since it now returns cudx and cudy.
   *   @history 2010-06-18 Debbie A. Cook - Added p_cnetFile as member since it was taken out of
   *                           ControlNet.
   *   @history 2010-07-09 Ken Edmundson - Added Folding in solution method (SPECIALK), error
   *                           propogation, statistical report, etc.
   *   @history 2010-08-13 Debbie A. Cook - Changed surface point from lat/lon/radius to body-fixed
   *                           XYZ.
   *   @history 2010-12-17 Debbie A. Cook - Merged Ken Edmundson version with system and updated to
   *                           new binary control net.
   *   @history 2011-02-01 Debbie A. Cook - Moved code to create point index map into its own method
   *                           to be called after the solution method has been set.
   *   @history 2011-02-17 Debbie A. Cook - Updated to use new parameter added to SpicePosition,
   *                           p_timeScale.
   *   @history 2011-03-05 Debbie A. Cook - Put point index creation back in init.  This will
   *                           prevent QRD and SVD from working if ground points are in the control
   *                           net.
   *   @history 2011-03-29 Ken Edmundson - Fixed bug in observation mode when solving for spacecraft
   *                           position and improved output.
   *   @history 2011-04-02 Debbie A. Cook - Updated to ControlPoint class changes regarding target
   *                           radii.  Also separated out 2 sets of calculations to test later for
   *                           efficiency.
   *   @history 2011-06-05 Debbie A. Cook - Changed checks for solution type to match change from
   *                           SPARSE to SPARSE-LU.
   *   @history 2011-06-07 Debbie A. Cook - and Tracie Sucharski - Modified point types from
   *                           Ground to Fixed and from Tie to Free.
   *   @history 2011-06-14 Debbie A. Cook - added method isHeld(int index) for preventing any
   *                           updates to held images.
   *   @history 2011-06-27 Debbie A. Cook - and Ken Edmundson Added names to top header fields of
   *                           .csv output and fixed bugs in sparse output.
   *   @history 2011-07-12 Ken Edmundson - Segmentation fault bugfix in OutputHeader method.
   *                           Previously was attempting to output camera angle sigmas when none had
   *                           been allocated.
   *   @history 2011-07-14 Ken Edmundson and Debbie Cook - Added new member, m_bDeltack to indicate
   *                           calling application was deltack (or qtie) and has potential to have a
   *                           single ControlPoint and ControlMeasure.
   *   @history 2011-08-08 Tracie Sucharski - Added method to return the iteration summary to be
   *                           used in qtie which does not have a log file. In SetImages, clear the
   *                           cameraMavtpv_targetBodyp and cameraList.  Added this back in (was
   *                           originally added on 2011-01-19), was deleted somewhere along the
   *                           line.
   *   @history 2011-09-28 Debbie A. Cook - Renamed SPARSE solve method to OLDSPARSE and CHOLMOD to
   *                           SPARSE.
   *   @history 2011-10-14 Ken Edmundson - Added call to m_pCnet->ClearJigsawRejected() to the
   *                           init() method to set all measure/point JigsawRejected flags to false
   *                           prior to bundle.
   *   @history 2011-12-09 Ken Edmundson - Memory leak fix in method cholmodInverse. Need call to
   *                           "cholmod_free_dense(&x,&m_cholmodCommon)" inside loop.
   *   @history 2011-12-20 Ken Edmundson - Fixes to outlier rejection. Added rejection multiplier
   *                           member variable, can be set in jigsaw interface.
   *   @history 2012-02-02 Debbie A. Cook - Added SetSolvePolyOverHermite method and members
   *                           m_bSolvePolyOverHermite and m_positionType.
   *   @history 2012-03-26 Orrin Thomas - Added maximum likelihood capabilities.
   *   @history 2012-05-21 Debbie A. Cook - Added initialization of m_dRejectionMultiplier.
   *   @history 2012-07-06 Debbie A. Cook - Updated Spice members to be more compliant with Isis
   *                           coding standards. References #972.
   *   @history 2012-09-28 Ken Edmundson - Initialized variables for bundle statistic computations.
   *                           The bundleout.txt file was modifed to show N/A for RMS, Min, Max of
   *                           Radius Sigmas when not solving for radius. References #783.
   *   @history 2013-11-12 Ken Edmundson - Programmers Note. References #813, #1521, #1653
   *                           #813 - Info echoed to screen when using Maximum Likelihood
   *                                  methods are now printed to print.prt file.
   *                           #1521 - The cout debug statements that appear on screen when
   *                                   updating images were removed from SpiceRotation.cpp
   *                           #1653 - Constraints were being applied for "Free" points that have
   *                                   constrained coordinates. Also found that a priori
   *                                   coordinates for these points were not being computed in
   *                                   ControlPoint::ComputeApriori, this has also been fixed.
   *   @history 2013-12-18 Tracie Sucharski - The ControlNet::GetNumberOfMeasuresInImage was
   *                           renamed to ControlNet::GetNumberOfValidMeasuresInImage and only
   *                           returns the number of valid (Ignore= False) measures.
   *   @history 2014-02-25 Ken Edmundson - Speed up and memory improvements to error propagation.
   *                           References #2031.
   *   @history 2014-05-16 Jeannie Backer - Added BundleSettings object to constructor inputs.
   *                           Cleaned and organized code. Updated to be more compliant with ISIS
   *                           coding standards.
   *   @history 2014-07-14 Kimberly Oyama - Added support for correlation matrix. Covariance matrix
   *                           is now written to a file and the location is saved as part of the
   *                           CorrelationMatrix object.
   *   @history 2014-07-23 Jeannie Backer - Modified to print "N/A" for rejection multiplier if
   *                           outlier rejection is turned off.
   *   @history 2014-09-18 Kimberly Oyama - Added a constructor for running the bunlde in a
   *                           separate thread.
   *   @history 2014-11-05 Ken Edmundson - Fixed memory bug. Wasn't releasing cholmod_factor m_L
   *                           every iteration. Now release every iteration but the last since we
   *   @history 2015-02-20 Jeannie Backer - Updated to be more compliant with ISIS coding standards.
   *   @history 2015-08-17 Jeannie Backer - Updated to be more compliant with ISIS coding standards.
   *   @history 2015-09-03 Jeannie Backer - Changed the name of the output correlation matrix file
   *                           from ["inverseMatrix" + random unique code + ".dat"] to
   *                           [BundleSettings::outputFilePrefix() + "inverseMatrix.dat"]. So that
   *                           the prefix can be used to specify the path of the location where the
   *                           matrix file should be written. Some improvements made to comply with
   *                           coding standards.
   *   @history 2015-09-10 Ian Humphrey - Fixed include for cholmod header after updating v005
   *                           libraries.
   *   @history 2016-07-11 Jesse Mapel - Changed m_bundleControlPoints to be a vector of
   *                           QSharedPointers to BundleControlPoints instead of a
   *                           BundleControlPointVector.  Fixes #4099.
   *   @history 2016-07-11 Jeannie Backer - Removed initialize(). Implementation was moved the the
   *                           bottom of init() method. Fixes #4161.
   *   @history 2016-08-03 Jesse Mapel - Changed BundleObservationVector to a vector of
   *                           QSharedPointers.  Fixes #4150.
   *   @history 2016-08-10 Jeannie Backer - Replaced boost vectors and matrices with
   *                           Isis::LinearAlgebra::Vector and Isis::LinearAlgebra::Matrix,
   *                           respectively. References #4163.
   *   @history 2016-08-15 Jesse Mapel - Moved write methods to BundleSolutionInfo.  Changed
   *                           constructors to always construct a new control network.
   *                           Fixes #4159.
   *   @history 2016-08-15 Ian Humphrey - Replaced ISIS ControlPoint and ControlMeasure uses with
   *                           BundleControlPoint and BundleMeasure. No longer need to check if the
   *                           BundleControlPoint or BundleMeasure is ignored before use, since we
   *                           only add non-ignored ControlPoints to the BundleControlPoint, and
   *                           we only add non-ignored ControlMeasures to the BundleControlPoint.
   *                           Fixes #4173, #4201.
   *   @history 2016-08-16 Jesse Mapel - Added error throw when covariance matrices are not
   *                           symmetric due to unstable data and settings.  Fixes #2302.
   *   @history 2016-08-17 Jesse Mapel - Moved all method implementations to the cpp file.
   *                           Fixes #4185.
   *   @history 2016-08-18 Jeannie Backer - Removed all references to deprecated solve methods
   *                           SpeckialK and OldSparse. Fixes #4162.
   *   @history 2016-08-23 Jesse Mapel - Removed output file calls.  Apps and objects that use
   *                           BundleAdjust must call output methods from BundleSolutionInfo.
   *                           Fixes #4279.
   *   @history 2016-08-24 Jesse Mapel - Updated documentation and member variable names.  Brought
   *                           closer to ISIS 3 coding standards.  Fixes #4183, #4188, #4235.
   *   @history 2016-08-28 Kelvin Rodriguez - Remvoed useless register keywords to squash warnigns
   *                         in clang. Part of porting to OS X 10.11.
   *   @history 2016-09-22 Ian Humphrey - Modified validateNetwork() so that validation status
   *                           messages are logged to stdout. Fixes #4313.
   *   @history 2016-10-05 Ian Humphrey - Modified errorPropagation_CHOLMOD() to check bundle
   *                           settings to see if it should generate the inverseMatrix.dat file.
   *                           References #4315.
   *   @history 2016-10-13 Ian Humphrey - Added constructor that takes a ControlNetQsp, so that
   *                           when jigsaw modifies a control net for a held image, the control
   *                           net can be passed as a shared pointer. Removed m_pHeldSnList,
   *                           isHeld(), checkHeldList(), applyHeldList(), two constructors that
   *                           used heldList parameters. Modified destructor to not delete
   *                           m_pHeldSnList, since it was removed. Fixes #4293.
   *   @history 2016-10-17 Adam Paquette - Cleaned up terminal output for readability and cohesion
   *                           Fixes #4263, #4311, #4312.
   *   @history 2016-10-18 Ian Humphrey - Modified iterationSummary() to always output
   *                           Rejected_Measures kewyord, regardless of outlier rejection being on
   *                           or off. Fixes #4461.
   *   @history 2016-10-25 Ian Humphrey - Modified iterationSumary() to always output
   *                           Rejected_Measures keyword, regarldess of outlier rjection being on
   *                           or off. Fixes #4461. Modified solveCholesky() and
   *                           computeRejectionLimit() so jigsaw's std out for Rejection Limit,
   *                           Sigma0, and Elapsed Time match ISIS production's jigsaw std out.
   *                           Fixes #4463.
   *   @history 2016-10-28 Ian Humphrey - Modified solveCholesky() and errorPropagation() to change
   *                           spacing in terminal output, so that it matches production.
   *                           References #4463.
   *   @history 2016-11-16 Ian Humphrey - Modified solveCholesky() to throw caught exceptions that
   *                           occur. Removed bundleException(QString) signal. Fixes #4483.
   *   @history 2016-12-01 Ian Humphrey - Modified outputBundleStatus()'s printf() call so that
   *                           there is no longer a -Wformat-security warning.
   *   @history 2017-05-01 Makayla Shepherd - Added imageLists() to track and return the images
   *                           bundled. Fixes #4818.
   *   @history 2017-05-09 Tracie Sucharski - Fixed an empty pointer in ::imgeLists method.
   *   @history 2017-05-09 Ken Edmundson - Speed improvements and error propagation bug fix.
   *                           Separated initializations for Normal Equations matrix out of
   *                           ::initializeCholmodLibraryVariables() into
   *                           ::initializeNormalEquationsMatrix(). Added
   *                           m_previousNumberImagePartials to avoid unnecessary resizing of the
   *                           "coeffImage" matrix in ::computePartials. New m_startColumn member in
   *                           SparseBlockColumnMatrix eliminates costly computation of leading
   *                           colums and rows. In ::errorPropagation method, call to get Q matrix
   *                           from BundleControlPoint was creating a copy instead of getting a
   *                           reference. References #4664.
   *   @history 2017-06-08 Makayla Shepherd - Modified imageLists() to close the image cube after
   *                           adding it to the image list. Fixes #4908.
   *   @history 2017-08-09 Summer Stapleton - Added a try/catch around the m_controlNet assignment
   *                           in each of the constructors to verify valid control net input.
   *                           Fixes #5068.
<<<<<<< HEAD
   *   @history 2017-07-14 Ken Edmundson Added support for piecewise polynomials...
   *                           -modifications to...
   *                               ::init
   *                               ::solveCholesky
   *                               ::formNormalEquations
   *                           -methods...
   *                               void applyPolynomialContinuityConstraints()
   *   @history 2017-11-01 Ken Edmundson Additional support for piecewise polynomials, primarily for
   *                                     speed improvement. Normal equations matrix changed to
   *                                     have a separate block for each position and pointing
   *                                     segment.
   *                           - modified methods...
   *                             bool computePartials(...) and bool formMeasureNormals(...) methods
   *                             now have separate image coefficient matrices for position and
   *                             pointing
   *                             bool errorPropagation()
   *                             void applyPolynomialContinuityConstraints()
   *                           - removed bool cholmodInverse() method
   *   @history 2018-02-12 Ken Edmundson - Removed members m_xResiduals, m_yResiduals, and
   *                           m_xyResiduals and made them local to the computeResiduals() method.
   *                           Removed member m_bodyRadii, used only locally in init() method.
=======
   *   @history 2017-09-01 Debbie A. Cook - Added BundleSettingsQsp as argument to
   *                            BundleControlPoint constructor and moved setWeights call from
   *                            BundleAdjust::init to BundleControlPoint constructor.  Don't allow
   *                            solving for triaxial radii when coordinate type is not Latitudinal.
   *                            Added new optional argument controlPointCoordType to ControlNet
   *                            constructor call.  References #4649 and #501.
   *   @history 2018-05-31 Debbie A. Cook - Moved productAlphaAV and control point parameter
   *                            correction code to BundleControlPoint.  Earlier revised errorPropagation to
   *                            compute the sigmas via the variance/covariance matrices instead of the sigmas.
   *                            This should produce more accurate results.  References #4649 and #501.
>>>>>>> a04d8480
   *   @history 2018-05-22 Ken Edmundson - Modified methods bundleSolveInformation() and
   *                           solveCholeskyBR() to return raw pointers to a BundleSolutionInfo object.
   *                           Also modified resultsReady signal to take a raw pointer to a
   *                           BundleSolutionInfo object. This was done to avoid using a copy
   *                           constructor in the BundleSolutionInfo class because it is derived
   *                           from QObject. Note that we ultimately want to return a QSharedPointer
   *                           instead of a raw pointer.
   *   @history 2018-06-14 Christopher Combs - Added getter method to tell if a bundle adjust was
   *                           aborted. Added emits for status updates to the run widget.
   *   @history 2018-06-18 Makayla Shepherd - Stopped command line output for ipce BundleAdjust.
   *                           Fixes #4171.
<<<<<<< HEAD
   *   @history 2018-06-27 Ken Edmundson - Now setting measure sigmas in BundleMeasure in init()
   *                           method; retrieving sigma and sqrt of weight in computePartials and
   *                           computeVtpv methods.
=======
   *   @history 2018-09-06 Debbie A. Cook - (added to BundleXYZ branch on 2017-09-01)
   *                            Added BundleSettingsQsp as argument to BundleControlPoint constructor
   *                            and moved setWeights call from BundleAdjust::init to BundleControlPoint
   *                            constructor.  Don't allow solving for triaxial radii when coordinate type
   *                            is not Latitudinal. Added new optional argument controlPointCoordType
   *                            to ControlNet constructor call.  References #4649 and #501.
   *   @history 2018-09-06 Debbie A. Cook and Ken Edmundson - (added to BundleXYZ
   *                            branch on (2018-05-31).  Moved productAlphaAV and control point
   *                            parameter correction code to BundleControlPoint.  Earlier revised
   *                            errorPropagation to compute the sigmas via the variance/
   *                            covariance matrices instead of the sigmas.  This should produce
   *                            more accurate results.  References #4649 and #501.
   *   @history 2018-09-06 Debbie A. Cook - Removed obsolete member variables:
   *                            m_radiansToMeters, m_metersToRadians, and m_bodyRadii
   *                            which have been replaced with the local radius of a control
   *                            point for converting point sigmas to/from radians from/to meters.
   *                            References #4649 and #501.
>>>>>>> a04d8480
   */
  class BundleAdjust : public QObject {
      Q_OBJECT
    public:
      BundleAdjust(BundleSettingsQsp bundleSettings,            // OK
                   const QString &cnetFile,
                   const QString &cubeList,
                   bool printSummary = true);
      BundleAdjust(BundleSettingsQsp bundleSettings,            // OK
                   const QString &cnetFile,
                   const QString &cubeList,
                   const QString &lidarDataFile,
                   bool printSummary = true);
      BundleAdjust(BundleSettingsQsp bundleSettings,            // OK
                   QString &cnet,
                   SerialNumberList &snlist,
                   bool printSummary = true);
      BundleAdjust(BundleSettingsQsp bundleSettings,            // OK
                   Control &cnet,
                   SerialNumberList &snlist,
                   bool bPrintSummary);
      BundleAdjust(BundleSettingsQsp bundleSettings,            // OK
                   ControlNet &cnet,
                   SerialNumberList &snlist,
                   bool printSummary = true);
      BundleAdjust(BundleSettingsQsp bundleSettings,            // OK
                   ControlNetQsp cnet,
                   const QString &cubeList,
                   bool printSummary = true);
      BundleAdjust(BundleSettingsQsp bundleSettings,            // OK
                   Control &control,
                   QList<ImageList *> imgList,
                   bool printSummary);
      ~BundleAdjust();
      BundleSolutionInfo*    solveCholeskyBR();

      QList<ImageList *> imageLists();
      bool isAborted();

    public slots:
      bool solveCholesky();
      void abortBundle();
      void outputBundleStatus(QString status);

      // accessors

      ControlNetQsp    controlNet();
      LidarDataQsp     lidarData();
      SerialNumberList *serialNumberList();
      QString          fileName(int index);
      QString          iterationSummaryGroup() const;
      bool             isConverged();
      Table            cMatrix(int index);
      Table            spVector(int index);
      int              numberOfImages() const;
      double           iteration() const;

    signals:
      void statusUpdate(QString);
      void error(QString);
      void iterationUpdate(int);
      void pointUpdate(int);
      void statusBarUpdate(QString);
      void resultsReady(BundleSolutionInfo *bundleSolveInformation);
      void finished();

    private:
      //TODO Should there be a resetBundle(BundleSettings bundleSettings) method
      //     that allows for rerunning with new settings? JWB
      void init(Progress *progress = 0);
      bool initializeNormalEquationsMatrix();
      bool validateNetwork();
      bool solveSystem();
      void iterationSummary();
      BundleSolutionInfo* bundleSolveInformation();
      bool computeBundleStatistics();
      void applyParameterCorrections();
      bool errorPropagation();
      double computeVtpv();
      bool computeRejectionLimit();
      bool flagOutliers();

      // normal equation matrices methods

      bool formNormalEquations();
      bool formPhotoNormals();
      bool formLidarNormals();

      bool computePartials(LinearAlgebra::Matrix  &coeffTarget,          //!< multi-segment version
                           LinearAlgebra::Matrix  &coeffImagePosition,
                           LinearAlgebra::Matrix  &coeffImagePointing,
                           LinearAlgebra::Matrix  &coeffPoint3D,
                           LinearAlgebra::Vector  &coeffRHS,
                           BundleMeasureQsp       measure);
      bool formMeasureNormals(LinearAlgebra::MatrixUpperTriangular &N22, //!< multi-segment version
                              SparseBlockColumnMatrix              &N12,
                              LinearAlgebra::VectorCompressed      &n1,
                              LinearAlgebra::Vector                &n2,
                              LinearAlgebra::Matrix                &coeffTarget,
                              LinearAlgebra::Matrix                &coeffImagePosition,
                              LinearAlgebra::Matrix                &coeffImagePointing,
                              LinearAlgebra::Matrix                &coeffPoint3D,
                              LinearAlgebra::Vector                &coeffRHS,
                              BundleMeasureQsp                     measure);
      bool formPointNormals(LinearAlgebra::MatrixUpperTriangular &N22,
                            SparseBlockColumnMatrix              &N12,
                            LinearAlgebra::Vector                &n2,
                            LinearAlgebra::Vector                &nj,
                            BundleControlPointQsp                &point);
      bool formWeightedNormals(LinearAlgebra::VectorCompressed  &n1,
                               LinearAlgebra::Vector            &nj);
      void applyPolynomialContinuityConstraints();
      bool applyLidarRangeConstraint(LinearAlgebra::MatrixUpperTriangular& N22,
                                     SparseBlockColumnMatrix& N12,
                                     LinearAlgebra::VectorCompressed& n1,
                                     LinearAlgebra::Vector& n2,
                                     int numberImagePartials,
                                     BundleMeasureQsp measure,
                                     BundleControlPointQsp point);

      // dedicated matrix functions

      void productAB(SparseBlockColumnMatrix &A,
                     SparseBlockRowMatrix    &B);
      void accumProductAlphaAB(double                alpha,
                               SparseBlockRowMatrix  &A,
                               LinearAlgebra::Vector &B,
                               LinearAlgebra::Vector &C);
      bool invert3x3(LinearAlgebra::MatrixUpperTriangular &m);
      bool productATransB(LinearAlgebra::MatrixUpperTriangular &N22,
                          SparseBlockColumnMatrix              &N12,
                          SparseBlockRowMatrix                 &Q);

      // CHOLMOD library methods

      bool initializeCHOLMODLibraryVariables();
      bool freeCHOLMODLibraryVariables();
      bool loadCholmodTriplet();
      bool wrapUp();

      // member variables

      BundleSettingsQsp m_bundleSettings;                    //!< Contains the solve settings.
      BundleResults  m_bundleResults;                        //!< Stores the results of the
                                                             //!< bundle adjust.
      ControlNetQsp m_controlNet;                            //!< Output control net.
      QString m_cnetFileName;                                //!< The control net filename.

      BundleControlPointVector m_bundleControlPoints;        //!< Vector of control points.

      QString m_lidarFileName;                               //!< Input lidar point filename.
      LidarDataQsp m_lidarDataSet;                           //!< Output lidar data.
      int m_numLidarConstraints;                             //!< TODO: temp

      BundleObservationVector m_bundleObservations;          /**!< Vector of observations.
                                                                   Each observation contains one or
                                                                   more images.*/
      SerialNumberList *m_serialNumberList;                  //!< List of image serial numbers.
      BundleTargetBodyQsp m_bundleTargetBody;                /**!< Contains information about the
                                                                   target body.*/
      bool m_abort;                                          //!< If the bundle should abort.
      QString m_iterationSummary;                            /**!< Summary of the most recently
                                                                   completed iteration.*/
      bool m_printSummary;                                   /**!< If the iteration summaries
                                                                   should be output to the log
                                                                   file.*/
      bool m_cleanUp;                                        /**!< If the serial number lists
                                                                   need to be deleted by
                                                                   the destructor.*/
      int m_rank;                                            //!< The rank of the system.
      int m_iteration;                                       //!< The current iteration.
      int m_numberOfImagePartials;                           //!< number of image-related partials.
      QList<ImageList *> m_imageLists;                        /**!< The lists of images used in the
                                                                   bundle.*/

      // ==========================================================================================
      // === BEYOND THIS PLACE (THERE BE DRAGONS) all refers to the folded bundle solution.     ===
      // === Currently, everything uses the CHOLMOD library,                                    ===
      // === there is no dependence on the least-squares class.                                 ===
      // ==========================================================================================

      //! Inverse of the normal equations matrix.  Set by cholmodInverse.
      boost::numeric::ublas::symmetric_matrix<
          double,
          boost::numeric::ublas::upper,
          boost::numeric::ublas::column_major > m_normalInverse;
      cholmod_common  m_cholmodCommon;                       /**!< Contains object parameters,
                                                                   statistics, and workspace used
                                                                   by the CHOLMOD library.*/
      LinearAlgebra::Vector m_RHS;                           /**!< The right hand side of the
                                                                   normal equations.*/
      SparseBlockMatrix m_sparseNormals;                     /**!< The sparse block normal
                                                                   equations matrix.  Used to
                                                                   populate m_cholmodTriplet and
                                                                   for error propagation.*/
      cholmod_triplet  *m_cholmodTriplet;                    /**!< The CHOLMOD triplet
                                                                   representation of the sparse
                                                                   normal equations matrix.
                                                                   Created from m_sparseNormals
                                                                   and then used to create
                                                                   m_cholmodNormal.*/
      cholmod_sparse *m_cholmodNormal;                       /**!< The CHOLMOD sparse normal
                                                                   equations matrix used by
                                                                   cholmod_factorize to solve the
                                                                   system. Created from
                                                                   m_cholmodTriplet.*/
      cholmod_factor *m_L;                                   /**!< The lower triangular L matrix
                                                                   from Cholesky decomposition.
                                                                   Created from m_cholmodNormal by
                                                                   cholmod_factorize.*/
      LinearAlgebra::Vector m_imageSolution;                 /**!< The image parameter solution
                                                                   vector.*/

      int m_previousNumberImagePartials;                     /**!< used in ::computePartials method
                                                                   to avoid unnecessary resizing
                                                                   of the coeffImage matrix.*/
  };
}

#endif<|MERGE_RESOLUTION|>--- conflicted
+++ resolved
@@ -284,10 +284,6 @@
    *                           reference. References #4664.
    *   @history 2017-06-08 Makayla Shepherd - Modified imageLists() to close the image cube after
    *                           adding it to the image list. Fixes #4908.
-   *   @history 2017-08-09 Summer Stapleton - Added a try/catch around the m_controlNet assignment
-   *                           in each of the constructors to verify valid control net input.
-   *                           Fixes #5068.
-<<<<<<< HEAD
    *   @history 2017-07-14 Ken Edmundson Added support for piecewise polynomials...
    *                           -modifications to...
    *                               ::init
@@ -295,6 +291,15 @@
    *                               ::formNormalEquations
    *                           -methods...
    *                               void applyPolynomialContinuityConstraints()
+   *   @history 2017-08-09 Summer Stapleton - Added a try/catch around the m_controlNet assignment
+   *                           in each of the constructors to verify valid control net input.
+   *                           Fixes #5068.
+   *   @history 2017-09-01 Debbie A. Cook - Added BundleSettingsQsp as argument to
+   *                            BundleControlPoint constructor and moved setWeights call from
+   *                            BundleAdjust::init to BundleControlPoint constructor.  Don't allow
+   *                            solving for triaxial radii when coordinate type is not Latitudinal.
+   *                            Added new optional argument controlPointCoordType to ControlNet
+   *                            constructor call.  References #4649 and #501.
    *   @history 2017-11-01 Ken Edmundson Additional support for piecewise polynomials, primarily for
    *                                     speed improvement. Normal equations matrix changed to
    *                                     have a separate block for each position and pointing
@@ -309,18 +314,6 @@
    *   @history 2018-02-12 Ken Edmundson - Removed members m_xResiduals, m_yResiduals, and
    *                           m_xyResiduals and made them local to the computeResiduals() method.
    *                           Removed member m_bodyRadii, used only locally in init() method.
-=======
-   *   @history 2017-09-01 Debbie A. Cook - Added BundleSettingsQsp as argument to
-   *                            BundleControlPoint constructor and moved setWeights call from
-   *                            BundleAdjust::init to BundleControlPoint constructor.  Don't allow
-   *                            solving for triaxial radii when coordinate type is not Latitudinal.
-   *                            Added new optional argument controlPointCoordType to ControlNet
-   *                            constructor call.  References #4649 and #501.
-   *   @history 2018-05-31 Debbie A. Cook - Moved productAlphaAV and control point parameter
-   *                            correction code to BundleControlPoint.  Earlier revised errorPropagation to
-   *                            compute the sigmas via the variance/covariance matrices instead of the sigmas.
-   *                            This should produce more accurate results.  References #4649 and #501.
->>>>>>> a04d8480
    *   @history 2018-05-22 Ken Edmundson - Modified methods bundleSolveInformation() and
    *                           solveCholeskyBR() to return raw pointers to a BundleSolutionInfo object.
    *                           Also modified resultsReady signal to take a raw pointer to a
@@ -328,15 +321,17 @@
    *                           constructor in the BundleSolutionInfo class because it is derived
    *                           from QObject. Note that we ultimately want to return a QSharedPointer
    *                           instead of a raw pointer.
+   *   @history 2018-05-31 Debbie A. Cook - Moved productAlphaAV and control point parameter
+   *                            correction code to BundleControlPoint.  Earlier revised errorPropagation to
+   *                            compute the sigmas via the variance/covariance matrices instead of the sigmas.
+   *                            This should produce more accurate results.  References #4649 and #501.
    *   @history 2018-06-14 Christopher Combs - Added getter method to tell if a bundle adjust was
    *                           aborted. Added emits for status updates to the run widget.
    *   @history 2018-06-18 Makayla Shepherd - Stopped command line output for ipce BundleAdjust.
    *                           Fixes #4171.
-<<<<<<< HEAD
    *   @history 2018-06-27 Ken Edmundson - Now setting measure sigmas in BundleMeasure in init()
    *                           method; retrieving sigma and sqrt of weight in computePartials and
    *                           computeVtpv methods.
-=======
    *   @history 2018-09-06 Debbie A. Cook - (added to BundleXYZ branch on 2017-09-01)
    *                            Added BundleSettingsQsp as argument to BundleControlPoint constructor
    *                            and moved setWeights call from BundleAdjust::init to BundleControlPoint
@@ -354,7 +349,6 @@
    *                            which have been replaced with the local radius of a control
    *                            point for converting point sigmas to/from radians from/to meters.
    *                            References #4649 and #501.
->>>>>>> a04d8480
    */
   class BundleAdjust : public QObject {
       Q_OBJECT
