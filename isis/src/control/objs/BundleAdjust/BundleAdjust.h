--- conflicted
+++ resolved
@@ -286,7 +286,6 @@
    *   @history 2017-08-09 Summer Stapleton - Added a try/catch around the m_controlNet assignment
    *                           in each of the constructors to verify valid control net input.
    *                           Fixes #5068.
-<<<<<<< HEAD
    *   @history 2017-07-14 Ken Edmundson Added support for piecewise polynomials...
    *                           -modifications to...
    *                               ::init
@@ -308,7 +307,6 @@
    *   @history 2018-02-12 Ken Edmundson - Removed members m_xResiduals, m_yResiduals, and
    *                           m_xyResiduals and made them local to the computeResiduals() method.
    *                           Removed member m_bodyRadii, used only locally in init() method.
-=======
    *   @history 2018-05-22 Ken Edmundson - Modified methods bundleSolveInformation() and
    *                           solveCholeskyBR() to return raw pointers to a BundleSolutionInfo object.
    *                           Also modified resultsReady signal to take a raw pointer to a
@@ -316,7 +314,6 @@
    *                           constructor in the BundleSolutionInfo class because it is derived
    *                           from QObject. Note that we ultimately want to return a QSharedPointer
    *                           instead of a raw pointer.
->>>>>>> 5d216f70
    */
   class BundleAdjust : public QObject {
       Q_OBJECT
