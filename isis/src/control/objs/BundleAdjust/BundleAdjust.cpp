--- conflicted
+++ resolved
@@ -455,36 +455,13 @@
     m_cholmodNormal = NULL;
     m_cholmodTriplet = NULL;
 
-<<<<<<< HEAD
-    // (TODO: MUST BE A SMARTER WAY!!!)
-    // get target body radii and body specific conversion factors between radians and meters.
-    // need validity checks and different conversion factors for lat and long
-    // initialize m_bodyRadii
-    Camera *cnetCamera = m_controlNet->Camera(0);
-    if (cnetCamera) {
-      Distance bodyRadii[3];
-      bodyRadii[0] = bodyRadii[1] = bodyRadii[2] = Distance();
-      cnetCamera->radii(bodyRadii);  // meters
-
-      if (bodyRadii[0] >= Distance(0, Distance::Meters)) {
-        m_metersToRadians = 0.001 / bodyRadii[0].kilometers(); // at equator
-        m_radiansToMeters = 1.0 / m_metersToRadians;
-        m_bundleResults.setRadiansToMeters(m_radiansToMeters);
-      }
-    }
-
+    // should we initialize objects m_xResiduals, m_yResiduals, m_xyResiduals
+
+    // TESTING
+    // TODO: code below should go into a separate method???
     // set up BundleObservations and assign solve settings for each from BundleSettings class
-    // TODO: code below should go into a separate method? Maybe initBundleUtilities().
     int normalsMatrixStartBlock = 0;
     for (int i = 0; i < numImages; i++) {
-=======
-    // should we initialize objects m_xResiduals, m_yResiduals, m_xyResiduals
-
-      // TESTING
-      // TODO: code below should go into a separate method???
-      // set up BundleObservations and assign solve settings for each from BundleSettings class
-      for (int i = 0; i < numImages; i++) {
->>>>>>> a04d8480
 
       Camera *camera = m_controlNet->Camera(i);
       QString observationNumber = m_serialNumberList->observationNumber(i);
@@ -542,25 +519,14 @@
         continue;
       }
 
-      BundleControlPointQsp bundleControlPoint(new BundleControlPoint(point));
+      BundleControlPointQsp bundleControlPoint(new BundleControlPoint(m_bundleSettings, point));
       m_bundleControlPoints.append(bundleControlPoint);
 
-<<<<<<< HEAD
-      bundleControlPoint->setWeights(m_bundleSettings, m_metersToRadians);
-
       // set parent observation for each BundleMeasure
-
       int numMeasures = bundleControlPoint->size();
       for (int j = 0; j < numMeasures; j++) {
         BundleMeasureQsp measure = bundleControlPoint->at(j);
         QString cubeSerialNumber = measure->cubeSerialNumber();
-=======
-        BundleControlPointQsp bundleControlPoint(new BundleControlPoint
-                            (m_bundleSettings, point));
-        m_bundleControlPoints.append(bundleControlPoint);
-
-        // set parent observation for each BundleMeasure
->>>>>>> a04d8480
 
         BundleObservationQsp observation =
             m_bundleObservations.observationByCubeSerialNumber(cubeSerialNumber);
@@ -587,8 +553,6 @@
 
       BundleLidarControlPointQsp bundleLidarPoint(new BundleLidarControlPoint(lidarPoint));
       m_bundleControlPoints.append(bundleLidarPoint);
-
-      bundleLidarPoint->setWeights(m_bundleSettings, m_metersToRadians);
 
       // set parent observation for each BundleMeasure
       int numMeasures = bundleLidarPoint->size();
@@ -604,6 +568,15 @@
         measure->setParentImage(image);
         measure->setMeasureSigma(30.0*1.4);
 
+        // WHY ARE WE CALLING COMPUTE APRIORI FOR LIDAR POINTS?
+        // ANSWER: Because the ::computeApriori method is also setting the focal plane measures, see 
+        // line 916 in ControlPoint.Constrained_Point_Parameters
+        // This really stinks, maybe we should be setting the focal plane measures here, as part of 
+        // the BundleAdjust::init method? Or better yet as part of the BundleControlPoint constructor?
+        // right now we have a kluge in the ControlPoint::setApriori method to not update the coordinates
+        // of lidar points
+        // Also, maybe we could address Brents constant complaint about points where we can't get a lat or
+        // lon due to bad SPICE causing the bundle to fail
         lidarPoint->ComputeApriori();
       }
 
@@ -873,15 +846,6 @@
   //      }
   //    }
 
-<<<<<<< HEAD
-      // Compute the apriori lat/lons for each nonheld point
-      // already done in init() method
-//      m_controlNet->ComputeApriori(); // original location
-=======
-      // Compute the apriori coordinates for each nonheld point
-      m_controlNet->ComputeApriori(); // original location
->>>>>>> a04d8480
-
       // ken testing - if solving for target mean radius, set point radius to current mean radius
       // if solving for triaxial radii, set point radius to local radius
       // TODO: can we do this in the init() method?
@@ -948,12 +912,8 @@
           m_sparseNormals.zeroBlocks();
         }
 
-<<<<<<< HEAD
 //        clock_t formNormalsClock1 = clock();
         // form normal equations
-=======
-        // form normal equations -- computePartials is called in here.
->>>>>>> a04d8480
         if (!formNormalEquations()) {
           m_bundleResults.setConverged(false);
           break;
@@ -1761,7 +1721,6 @@
 
 
   /**
-<<<<<<< HEAD
    * Add piecewise polynomial continuity constraints to normals equations
    *
    * @todo Do we need a general flag indicating there are time-dependent observations in the bundle
@@ -2064,8 +2023,6 @@
 
 
   /**
-=======
->>>>>>> a04d8480
    * Perform the matrix multiplication Q = N22 x N12(transpose)
    *
    * @param N22 A symmetric matrix
@@ -2406,47 +2363,30 @@
 
 
   /**
-   * Compute partial derivatives and weighted residuals for a measure.
-   * coeffTarget, coeffImagePosition, coeffImagePointing, coeffPoint3D, and coeffRHS will be filled
-   * with the different partial derivatives.
-   *
-<<<<<<< HEAD
+   * Compute partial derivatives.
+   * 
+   * coeffTarget, coeffImagePosition, coeffImagePointing, and coeffPoint3D are filled
+   * with partial derivatives. coeffRHS is filled with "measured - computed." This is
+   * the difference between the measure and the corresponding value as computed via
+   * back projection of the control point into the image.
+   * 
    * @param coeffTarget Target body partial derivatives matrix.
    * @param coeffImagePosition Camera position partial derivatives.
    * @param coeffImagePointing Camera pointing partial derivatives.
    * @param coeffPoint3D Control point lat, lon, and radius partial derivatives.
-   * @param coeffRHS Measure right hand side vector.
-   * @param measure QSharedPointer to BundleMeasure that partials are being computed for.
-=======
-   * @param coeffTarget A matrix that will contain target body
-   *                    partial derivatives.
-   * @param coeffImage A matrix that will contain camera position and orientation
-   *                   partial derivatives.
-   * @param coeffPoint3D A matrix that will contain point lat, lon, and radius
-   *                     partial derivatives.
-   * @param coeffRHS A vector that will contain weighted x,y residuals.
-   * @param measure The measure that partials are being computed for.
-   * @param point The point containing measure.
->>>>>>> a04d8480
-   *
-   * @return bool If the partials were successfully computed.
+   * @param coeffRHS Right hand side vector (measured - computed).
+   * @param measure Image measure.
+   * @param point Object point.
+   * 
+   * TODO: should measure and point be const?
+   *
+   * @return bool If partials were successfully computed.
    *
    * @throws IException::User "Unable to map apriori surface point for measure"
    */
-<<<<<<< HEAD
-  bool BundleAdjust::computePartials(LinearAlgebra::Matrix &coeffTarget,
-                                     LinearAlgebra::Matrix &coeffImagePosition,
-                                     LinearAlgebra::Matrix &coeffImagePointing,
-                                     LinearAlgebra::Matrix &coeffPoint3D,
-                                     LinearAlgebra::Vector &coeffRHS,
-                                     BundleMeasureQsp measure) {
-    // additional vectors
-    std::vector<double> lookBWRTLat;
-    std::vector<double> lookBWRTLon;
-    std::vector<double> lookBWRTRad;
-=======
   bool BundleAdjust::computePartials(matrix<double> &coeffTarget,
-                                     matrix<double> &coeffImage,
+                                     matrix<double> &coeffImagePosition,
+                                     matrix<double> &coeffImagePointing,
                                      matrix<double> &coeffPoint3D,
                                      vector<double> &coeffRHS,
                                      BundleMeasure &measure,
@@ -2457,13 +2397,11 @@
     std::vector<double> lookBWRTCoord1;
     std::vector<double> lookBWRTCoord2;
     std::vector<double> lookBWRTCoord3;
->>>>>>> a04d8480
-
-    Camera *measureCamera = NULL;
 
     double measuredX, computedX, measuredY, computedY;
     double deltaX, deltaY;
 
+    Camera *measureCamera = NULL;
     measureCamera = measure->camera();
 
     // clear partial derivative matrices and vectors
@@ -2478,10 +2416,12 @@
 
     // no need to call SetImage for framing camera ( CameraType  = 0 )
     if (measureCamera->GetCameraType() != 0) {
-<<<<<<< HEAD
-      // Set the Spice to the measured point
-      // TODO - can we explain this better?
-      measure->setImage();
+      // Set the Spice to the measured point.  A framing camera exposes the entire image at one time.
+      // It will have a single set of Spice for the entire image.  Scanning cameras may populate a single
+      // image with multiple exposures, each with a unique set of Spice.  SetImage needs to be called
+      // repeatedly for these images to point to the Spice for the current pixel.
+//    measure->setImage();
+      measureCamera->SetImage(measure.sample(), measure.line());
     }
 
     // we set the measures polynomial segment indices and position and pointing matrix blocks
@@ -2498,42 +2438,23 @@
       else {
         measure->setNormalsBlockIndices();
       }
-=======
-      // Set the Spice to the measured point.  A framing camera exposes the entire image at one time.
-      // It will have a single set of Spice for the entire image.  Scanning cameras may populate a single
-      // image with multiple exposures, each with a unique set of Spice.  SetImage needs to be called
-      // repeatedly for these images to point to the Spice for the current pixel.
-      measureCamera->SetImage(measure.sample(), measure.line());
->>>>>>> a04d8480
-    }
-
-    BundleControlPoint *point = measure->parentControlPoint();
-    SurfacePoint surfacePoint = point->adjustedSurfacePoint();
+    }
 
     // Compute the look vector in instrument coordinates based on time of observation and apriori
     // lat/lon/radius
-    if (!(measureCamera->GroundMap()->GetXY(surfacePoint, &computedX, &computedY))) {
+    if (!(measureCamera->GroundMap()->GetXY(point.adjustedSurfacePoint(),
+                                            &computedX, &computedY))) {
       QString msg = "Unable to map apriori surface point for measure ";
       msg += measure->cubeSerialNumber() + " on point " + point->id() + " into focal plane";
       throw IException(IException::User, msg, _FILEINFO_);
     }
 
-<<<<<<< HEAD
-    // partials for fixed point w/r lat, long, radius in Body-Fixed
-    lookBWRTLat = measureCamera->GroundMap()->PointPartial(surfacePoint,
-                                                           CameraGroundMap::WRT_Latitude);
-    lookBWRTLon = measureCamera->GroundMap()->PointPartial(surfacePoint,
-                                                           CameraGroundMap::WRT_Longitude);
-    lookBWRTRad = measureCamera->GroundMap()->PointPartial(surfacePoint,
-                                                           CameraGroundMap::WRT_Radius);
-=======
     // Retrieve the coordinate type (latitudinal or rectangular) and compute the partials for
     // the fixed point with respect to each coordinate in Body-Fixed
     SurfacePoint::CoordinateType type = m_bundleSettings->controlPointCoordTypeBundle();
     lookBWRTCoord1 = point.adjustedSurfacePoint().Partial(type, SurfacePoint::One);
     lookBWRTCoord2 = point.adjustedSurfacePoint().Partial(type, SurfacePoint::Two);
     lookBWRTCoord3 = point.adjustedSurfacePoint().Partial(type, SurfacePoint::Three);
->>>>>>> a04d8480
 
     int index = 0;
     if (m_bundleSettings->solveTargetBody()) {
@@ -2617,15 +2538,10 @@
       }
     }
 
-<<<<<<< HEAD
     measure->parentBundleObservation()->computePartials(coeffImagePosition, coeffImagePointing);
 
-    // partials for 3D point
-    measureCamera->GroundMap()->GetdXYdPoint(lookBWRTLat,
-=======
     // Complete partials calculations for 3D point (latitudinal or rectangular)
     measureCamera->GroundMap()->GetdXYdPoint(lookBWRTCoord1,
->>>>>>> a04d8480
                                              &coeffPoint3D(0, 0),
                                              &coeffPoint3D(1, 0));
     measureCamera->GroundMap()->GetdXYdPoint(lookBWRTCoord2,
@@ -2636,8 +2552,8 @@
                                              &coeffPoint3D(1, 2));
 
     // right-hand side (measured - computed)
-    measuredX = measure->focalPlaneMeasuredX();
-    measuredY = measure->focalPlaneMeasuredY();
+    measuredX = measure.focalPlaneMeasuredX();
+    measuredY = measure.focalPlaneMeasuredY();
 
     deltaX = measuredX - computedX;
     deltaY = measuredY - computedY;
@@ -2712,32 +2628,10 @@
 
       t += numParameters;
     }
-<<<<<<< HEAD
         
     // Apply parameter corrections for control points
     // TODO: can we do this faster by threading with QtConcurrent::run?
     m_bundleControlPoints.applyParameterCorrections(m_sparseNormals, m_imageSolution);
-=======
-    // TODO - When BundleXYZ gets merged into dev, go with Ken's version of merging the updating of
-    //              of the adjusted surface point into BundleControlPoint.
-    
-    int pointIndex = 0;
-    int numControlPoints = m_bundleControlPoints.size();
-    
-    for (int i = 0; i < numControlPoints; i++) {
-      BundleControlPointQsp point = m_bundleControlPoints.at(i);
-
-      if (point->isRejected()) {
-          pointIndex++;
-          continue;
-      }
-
-      point->applyParameterCorrections(m_imageSolution, m_sparseNormals,
-                                       m_bundleTargetBody); 
-      pointIndex++;
-
-    } // end loop over point corrections
->>>>>>> a04d8480
   }
 
 
@@ -2819,41 +2713,8 @@
       }
     }
 
-<<<<<<< HEAD
     // vtpv from constrained point parameters
     vtpvControl = m_bundleControlPoints.vtpvContribution();
-=======
-    // add vtpv from constrained 3D points
-    int pointIndex = 0;   // *** TODO *** This does not appear to be used.  Delete? DAC 07-14-2017
-    for (int i = 0; i < numObjectPoints; i++) {
-      BundleControlPointQsp bundleControlPoint = m_bundleControlPoints.at(i);
-
-      // get weight and correction vector for this point
-      boost::numeric::ublas::bounded_vector<double, 3> weights = bundleControlPoint->weights();
-      boost::numeric::ublas::bounded_vector<double, 3> corrections =
-                                                             bundleControlPoint->corrections();
-
-      if ( weights(0) > 0.0 ) {
-          vtpvControl += corrections(0) * corrections(0) * weights(0);
-      }
-      if ( weights(1) > 0.0 ) {
-          vtpvControl += corrections(1) * corrections(1) * weights(1);
-      }
-      if ( weights(2) > 0.0 ) {
-          vtpvControl += corrections(2) * corrections(2) * weights(2);
-      }
-
-      pointIndex++;
-    }
-
-    // add vtpv from constrained image parameters
-    for (int i = 0; i < m_bundleObservations.size(); i++) {
-      BundleObservationQsp observation = m_bundleObservations.at(i);
-
-      // get weight and correction vector for this observation
-      const LinearAlgebra::Vector &weights = observation->parameterWeights();
-      const LinearAlgebra::Vector &corrections = observation->parameterCorrections();
->>>>>>> a04d8480
 
     // vtpv from constrained image parameters
     vtpvImage = m_bundleObservations.vtpvContribution();
@@ -3185,16 +3046,13 @@
    *                           us to create the inverse matrix correlation file. References #4315.
    *   @history 2016-10-28 Ian Humphrey - Added extra newline between Error Propagation: Inverse
    *                           Blocking and Filling point covariance messages. References #4463.
-<<<<<<< HEAD
    *   @history 2017-11-01 Ken Edmundson - Modified for piecewise polynomial support.
-=======
    *   @history 2018-09-06 Debbie A. Cook and Ken Edmundson - (added to BundleXYZ 
    *                            branch on (2018-05-31).  Moved productAlphaAV and control point 
    *                            parameter correction code to BundleControlPoint.  Earlier revised 
    *                            errorPropagation to compute the sigmas via the variance/ 
    *                            covariance matrices instead of the sigmas.  This should produce 
    *                            more accurate results.  References #4649 and #501.
->>>>>>> a04d8480
    */
   bool BundleAdjust::errorPropagation() {
     emit(statusBarUpdate("Error Propagation"));
