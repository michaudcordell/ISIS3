--- conflicted
+++ resolved
@@ -153,15 +153,11 @@
    *
    * @param other The BundleSettings object to be copied.
    *
-<<<<<<< HEAD
-   * @return BundleSettings& A reference to the copied BundleSettings object.
-=======
    * @return @b BundleSettings& A reference to the copied BundleSettings object.
    *
    * @internal
    *   @history 2017-07-04 Debbie A. Cook - Added new coordType members and made
    *                           global coordinate names generic.
->>>>>>> a04d8480
    */
   BundleSettings &BundleSettings::operator=(const BundleSettings &other) {
     if (&other != this) {
@@ -454,16 +450,9 @@
 
 
   /**
-<<<<<<< HEAD
-   * Retrieves the global a priori sigma latitude value for this bundle
-   * adjustment.
-   *
-   * @return double The global a priori sigma for latitude.
-=======
    * Retrieves global a priori sigma for 1st coordinate of points for this bundle 
    * 
    * @return @b double The global a priori sigma for point coordinate 1.
->>>>>>> a04d8480
    */
   double BundleSettings::globalPointCoord1AprioriSigma() const {
     return m_globalPointCoord1AprioriSigma;
@@ -471,16 +460,9 @@
 
 
   /**
-<<<<<<< HEAD
-   * Retrieves the global a priori sigma longitude value for this bundle
-   * adjustment.
-   *
-   * @return double The global a priori sigma for longitude.
-=======
    * Retrieves the global a priori sigma for 2nd coordinate of points for this bundle
    * 
    * @return @b double The global a priori sigma for point coordinate 2.
->>>>>>> a04d8480
    */
   double BundleSettings::globalPointCoord2AprioriSigma() const {
     return m_globalPointCoord2AprioriSigma;
@@ -488,16 +470,9 @@
 
 
   /**
-<<<<<<< HEAD
-   * Retrieves the global a priori sigma radius value for this bundle
-   * adjustment.
-   *
-   * @return double The global a priori sigma for radius.
-=======
    * Retrieves the global a priori sigma 3rd coordinate of points for this bundle 
    * 
    * @return @b double The global a priori sigma for point coordinate 3.
->>>>>>> a04d8480
    */
   double BundleSettings::globalPointCoord3AprioriSigma() const {
     return m_globalPointCoord3AprioriSigma;
@@ -1165,15 +1140,11 @@
    * @param qName SAX qualified name of the tag.
    * @param attributes The list of attributes for the tag.
    *
-<<<<<<< HEAD
-   * @return bool Indicates whether to continue reading the XML (usually true).
-=======
    * @return @b bool Indicates whether to continue reading the XML (usually true).
    *
    * @internal
    *   @history 2017-05-30 Debbie A. Cook - Added controlPointCoordTypes to the pvl
    *                           and made global coordinate names generic.
->>>>>>> a04d8480
    */
   bool BundleSettings::XmlHandler::startElement(const QString &namespaceURI,
                                                 const QString &localName,
