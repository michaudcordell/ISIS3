#ifndef ControlNet_h
#define ControlNet_h
/**
 * @file
 * $Revision: 1.9 $
 * $Date: 2009/07/15 17:33:52 $
 *
 *   Unless noted otherwise, the portions of Isis written by the USGS are
 *   public domain. See individual third-party library and package descriptions
 *   for intellectual property information, user agreements, and related
 *   information.
 *
 *   Although Isis has been used by the USGS, no warranty, expressed or
 *   implied, is made by the USGS as to the accuracy and functioning of such
 *   software and related material nor shall the fact of distribution
 *   constitute any such warranty, and no responsibility is assumed by the
 *   USGS in connection therewith.
 *
 *   For additional information, launch
 *   $ISISROOT/doc//documents/Disclaimers/Disclaimers.html
 *   in a browser or see the Privacy &amp; Disclaimers page on the Isis website,
 *   http://isis.astrogeology.usgs.gov, and the USGS privacy and disclaimers on
 *   http://www.usgs.gov/privacy.html
 */

// This is needed for the QVariant macro
#include <QMetaType>
#include <QObject> // parent class
#include <QSharedPointer>
#include <QString>
#include <QMap>
#include <QVariant>
#include <QVector>
#include <QVariant>


// Boost includes
#include <boost/graph/graph_traits.hpp>
#include <boost/graph/adjacency_list.hpp>
#include <boost/graph/connected_components.hpp>

#include "ControlMeasure.h"
#include "ControlPoint.h"

template< typename A, typename B > class QHash;
template< typename T > class QList;
template< typename A, typename B > struct QPair;
template< typename T > class QSet;

class QMutex;
class QString;

namespace Isis {
  class Camera;
  class ControlMeasure;
  class ControlPoint;
  class Distance;
  class Progress;
  class Pvl;
  class SerialNumberList;

  /**
   * @brief a control network
   *
   * This class is used to store a network of ControlPoints
   *
   * @ingroup ControlNetwork
   *
   * @author 2005-07-29 Jeff Anderson
   *
   * @see ControlPoint ControlMeasure
   *
   * @internal
   *   @history 2005-07-29 Jeff Anderson Original version
   *   @history 2006-01-11 Jacob Danton Updated unitTest
   *   @history 2006-06-22 Brendan George Updated to conform to changes in
   *                           SerialNumberList class
   *   @history 2008-04-04 Christopher Austin Added Exists function
   *   @history 2008-04-18 Debbie A. Cook Added Progress reports to loading and
   *                           SetImages and calculates the total number of
   *                           measurements in the control net
   *   @history 2008-06-18 Christopher Austin Fixed documentation errors
   *   @history 2009-01-06 Jeannie Walldren Fixed typo in SetImages() exception
   *                           output. Added documentation.
   *   @history 2009-02-05 Christopher Austin when the created date or the
   *                           modified date are not set, they default to the
   *                           time in which Write() is called.
   *   @history 2009-04-07 Tracie Sucharski Added NumValidMeasures and
   *                           NumIgnoredMeasures methods.
   *   @history 2009-06-03 Christopher Austin Added p_invalid functionality
   *                           along with forceBuild, as well as other small
   *                           fixes including documentation.
   *   @history 2009-07-13 Stacy Alley The std::vector of ControlPoints called
   *                           'p_points' was replaced with a QVector of QString
   *                           'p_pointIds' in conjunction with a QHash of
   *                           <QString, ControlPoint> called 'p_pointsHash'.
   *                           This was done to speed up the Add method which
   *                           was essentially slowing down the reading or
   *                           creation of Control Networks.
   *   @history 2010-05-06 Tracie Sucharski Use defaults of 0. instead of
   *                           Isis::Null, because 0. is the default in the
   *                           protocol buffers.
   *   @history 2010-08-06 Tracie Sucharski Updated for changes made after
   *                           additional working sessions for Control network
   *                           design.
   *   @history 2009-09-01 Eric Hyer Added two includes: QVector and QString
   *   @history 2010-09-09 Sharmila Prasad Added API to sort Control Net by
   *                           Point ID Changed PointID's vector to StringList
   *   @history 2009-09-25 Travis Addair Changed methods which return the number
   *                           of control measures in the network to compute
   *                           those values at the time the method is called,
   *                           not when the control network is first
   *                           initialized.
   *   @history 2010-10-05 Tracie Sucharski Renamed the Write method to
   *                           WritePvl.  Create new method, Write which takes
   *                           another parameter indicating whether to write pvl
   *                           format or binary format, The default will write
   *                           binary.
   *   @history 2010-10-05 Eric Hyer ControlMeasure and ControlPoint now
   *                           return QStrings for some methods.  Fixed
   *                           breakages caused by this.
   *   @history 2010-10-06 Sharmila Prasad Added method to get CreatedDate
   *   @history 2010-11-21 Tracie Sucharski - Added new keyword, jigsawRejected
   *                           to the read and write methods.
   *   @history 2011-01-13 Mackenzie Boyd Added copy constructor and assignment
   *                           operator.
   *   @history 2011-01-17 Eric Hyer - Points are now owned and deleted by the
   *                           network.  Network now stored in such a way that
   *                           access to all points in a cube is just as cheap
   *                           as accessing measures in a point.  Removed
   *                           redundant methods and made other api changes.
   *   @history 2011-02-18 Eric Hyer - Made improvements and bug fixes related
   *                           to interaction to other control network classes
   *                           including ControlPoint and ControlMesure, but
   *                           most significantly to ControlCubeGraphNode.  Most
   *                           important fix was network notification of
   *                           measures added to or removed from points after
   *                           the point is added to the network.
   *   @history 2011-02-23 Eric Hyer - Added some methods to support graphing
   *                           calculations (RandomBFS, Shuffle, CalcBWAndCE,
   *                           and GetNodeConnections).
   *   @history 2011-03-08 Ken Edmundson - Added methods
   *                           GetNumberOfMeasuresInImage,
   *                           GetNumberOfJigsawRejectedMeasuresInImage,
   *                           IncrementNumberOfRejectedMeasuresInImage,
   *                           DecrementNumberOfRejectedMeasuresInImage, and
   *                           members p_cameraMeasuresMap and
   *                           p_cameraRejectedMeasuresMap.
   *   @history 2011-03-12 Debbie A. Cook - Added member p_targetRadii and
   *                           method GetTargetRadii to support SurfacePoint
   *                           sigma conversions in ControlPoint.
   *   @history 2011-03-14 Eric Hyer - Cube connection graph now updated when
   *                           points or measures are ignored.
   *   @history 2011-03-15 Eric Hyer - Some cube graph bugs were fixed.
   *   @history 2011-03-25 Christopher Austin - Added UpdatePointReference() to
   *                           work with ControlPoint's SetId()
   *   @history 2011-03-29 Steven Lambright - Made versioning viable for first
   *                           release.
   *   @history 2011-04-27 Steven Lambright - UpdatePointReference had a bug
   *                           where the pointIds list was not being correctly
   *                           updated.
   *   @history 2011-05-04 Eric Hyer - References in graph data structure now
   *                           kept for ignored points and measures
   *   @history 2011-05-25 Eric Hyer - Added getPoints method
   *   @history 2011-06-22 James Alexander Crough and Eric Hyer - Added
   *                           getGraphNode method.
   *   @history 2011-06-28 Eric Hyer - Added getEdgeCount() method
   *   @history 2011-07-08 Travis Addair - Locked points can no longer be
   *                           deleted
   *   @history 2011-07-27 Sharmila Prasad - Fixed bug in GetNumEditLockMeasures()
   *   @history 2011-08-01 Eric Hyer - Addressed some graphing issues
   *   @history 2011-08-24 Steven Lambright - Fixed bug in graph code
   *   @history 2011-10-06 Steven Lambright - Having a target is no longer
   *                           required.
   *   @history 2011-10-14 Ken Edmundson Added method ClearJigsawRejected(); to
   *                           set all measure/point JigsawRejected flags to
   *                           false prior to bundle adjustment.
   *   @history 2012-04-13 Orrin Thomas Added method sortedMeasureList, and functor
   *                           ControlMeasureLessThanFunctor.
   *   @history 2012-11-22 Debbie A. Cook - Changed to use TProjection instead of Projection.
   *                           References #775.
   *   @history 2012-09-11 Tracie Sucharski - Added a Mutex and MutexLocker for the SetTarget
   *                           method.
   *   @history 2012-09-26 Steven Lambright - Fixed assignment operator to return a non-const
   *                           ControlNet reference. Added swap(). Refactored assignment
   *                           operator to use copy-and-swap idiom which fixed a bug where
   *                           you couldn't access control points by index after an assignment.
   *   @history 2013-11-08 Tracie Sucharski - Add camera to ignored measures.  References #1603.
   *   @history 2013-12-18 Tracie Sucharski - Previous change caused problems for jigsaw app.  It
   *                           was expecting the method GetNumberOfMeasuresInImage to only return
   *                           the number of VALID (Ignore=False) measures.  Renamed
   *                           method to GetNumberOfValidMeasuresInImage and the private
   *                           variable p_cameraMeasuresMap to p_cameraValidMeasuresMap. References
   *                           #1603.
   *   @history 2015-09-05 Ken Edmundson - Added QSharedPointer and typedef for later use.
   *   @history 2016-02-15 Kris Becker - Added feature to take ownership of
   *                           points from ControlNet. To support this option,
   *                           added clear() and take() methods.
   *                           (Merged by Kristin Berry. References #2392)
   *   @history 2016-04-22 Jeannie Backer - Added try/catch to SetTarget()'s call to
   *                           TProjection::TargetRadii(). If an error is thrown, the radii are
   *                           now set to Isis:Null. Added SetTarget(Pvl), SetTarget(ControlNet),
   *                           and SetTarget(QString, vector) methods to attempt to read radii from
   *                           various sources, if not found using the TargetName. References #3892
   *   @history 2016-04-28 Tracie Sucharski - Updated toAscii() calls to toLatin1() for QT 5 upgrade.
   *   @history 2016-05-10 Jeannie Backer - Replaced calls to TProjection::TargetRadii() with calls
   *                           to Target::radiiGroup(). References #3934
   *   @history 2016-06-21 Kris Becker - Properly forward declare QPair as struct not class
   *   @history 2016-06-08 Jesse Mapel - Merged changes from IPCE to ISIS.  Fixes #3948.
   *   @history 2016-10-13 Ian Humphrey - Added check to SetImages() to make sure it isn't called
   *                           more than once, which messes up the p_cameraList member. References
   *                           #4293.
   *   @history 2017-08-09 Summer Stapleton - Added throw to caught exception for bad control net
   *                           import in constructor. Also removed p_invalid as it was no longer
   *                           being used anywhere. Fixes #5068.
   *   @history 2017-12-12 Kristin Berry - Updated to use QMap and QVector rather than std::map
   *                           and std::vector. Fixes #5259.
   *   @history 2017-12-18 Adam Goins - Added GetLastModified() accessor. References #5258.
   *   @history 2017-12-21 Jesse Mapel - Modified read and write methods to use the refactored
   *                           ControlNetVersioner instead of directly parsing the protobuf
   *                           objects from the LatestControlNetFile.
   *   @history 2018-01-12 Adam Goins - Added Progress support back to Read methods.
   *   @history 2017-01-19 Jesse Mapel - Added a method to get all of the valid measures in an
   *                           image. Previously, this had to be done throug the graph.
   *   @history 2018-01-26 Kristin Berry - Added pointAdded() function to eliminate redundant measure
   *                           adds to the control network.
   *   @history 2018-06-10 Kristin Berry - Removed unused methods and associated code:
   *                           MinimumSpanningTree(), GetNodeConnections(), RandomBFS(), Shuffle(),
   *                           CalcBWAndCE(), CubeGraphToString(), getGraphNode(). References #5434
   *   @history 2018-06-10 Kristin Berry - Updated to use the boost graph library instead of our
   *                           custom graph structure ControlCubeGraphNode.
   *   @history 2018-04-05 Adam Goins - Added a check to the versionedReader targetRadii
   *                           group to set radii values to those ingested from the versioner
   *                           if they exist. Otherwise, we call SetTarget with the targetname.
   *                           Fixes #5361.
   *   @history 2018-06-06 Jesse Mapel - Added a method to get all adjacent images to ControlNet.
   *                           Previously this functionality was only available through the
   *                           ControlCubeGraphNode class. References #5434.
   *   @history 2018-06-06 Jesse Mapel - Added a point ignored and un-ignored methods. This will
   *                           prevent edge strengths getting incremented or decremented twice.
   *                           References #5434.
   *   @history 2018-06-15 Adam Goins & Jesse Mapel - Added the ModType enum, as well as a series
   *                           of signals that are emitted whenever a change is made to a
   *                           Control Point or any of it's measures, or to the network itself.
   *                           These signals exist for the purpose of communication between the
   *                           ControlNetVitals class, and the network that it is observing.
   *                           Fixes #5435.
   *  @history 2018-06-25 Kristin Berry - Updated GetNumberOfValidMeasuresInImage() to use
   *                           GetValidMeasuresInCube() if SetImage has not yet been called to populate
   *                           the p_cameraValidMeasuresMap.
   *   @history 2018-06-25 Jesse Mapel - Fixed the incorrect signal being called when adding and
   *                           removing measures. References #5435.
<<<<<<< HEAD
   *   @history 2018-06-29 Kristin Berry - Added addEdge() and removeEdge() functions to make
   *                           code cleaner. 
=======
   *   @history 2018-06-25 Jesse Mapel - Fixed ignoring measures with ignored adjacent measures
   *                           incorrectly modifying the edge between the two image vertices.
>>>>>>> da0d3267
   */
  class ControlNet : public QObject {
      Q_OBJECT

      friend class ControlMeasure;
      friend class ControlPoint;

    public:

      /**
       *  @brief Control Point Modification Types
       *
       *  This enum is designed to represent the different types of modifications that can be
       *  made to a ControlNet.
       *
       *  Swapped means the network was swapped with another network (ControlNet::Swap(ControlNet &other)).
       *  GraphModified means that a vertice or edge was added/removed from the graph..
       */
      enum ModType {
        Swapped,
        GraphModified
      };

      ControlNet();
      ControlNet(const ControlNet &other);
      ControlNet(const QString &filename, Progress *progress = 0);

      ~ControlNet();

      void clear();
      QList< ControlPoint * > take();

      void ReadControl(const QString &filename, Progress *progress = 0);
      void Write(const QString &filename, bool pvl = false);

      void AddPoint(ControlPoint *point);
      int DeletePoint(ControlPoint *point);
      int DeletePoint(QString pointId);
      int DeletePoint(int index);
      bool ContainsPoint(QString pointId) const;

      QList< QString > GetCubeSerials() const;
      QString GraphToString() const;
      QList< QList< QString > > GetSerialConnections() const;
      int getEdgeCount() const;
      QList< QString > getAdjacentImages(QString serialNumber) const;
      QList< ControlMeasure * > GetMeasuresInCube(QString serialNumber);
      QList< ControlMeasure * > GetValidMeasuresInCube(QString serialNumber);
      QList< ControlMeasure * > sortedMeasureList(double(ControlMeasure::*statFunc)() const,
                                                  double min,double max);

      void ComputeResiduals();
      void ComputeApriori();

      const ControlPoint *GetPoint(QString pointId) const;
      ControlPoint *GetPoint(QString pointId);
      const ControlPoint *GetPoint(int index) const;
      ControlPoint *GetPoint(int index);

      double AverageResidual();
      Isis::Camera *Camera(int index);
      QString CreatedDate() const;
      QString Description() const;
      ControlPoint *FindClosest(QString serialNumber,
          double sample, double line);
      //bool IsValid() const;
      double GetMaximumResidual();
      QString GetNetworkId() const;
      int GetNumEditLockMeasures();
      int GetNumEditLockPoints();
      int GetNumIgnoredMeasures();
      int GetNumberOfValidMeasuresInImage(const QString &serialNumber);
      int GetNumberOfJigsawRejectedMeasuresInImage(const QString &serialNumber);
      void ClearJigsawRejected();
      void IncrementNumberOfRejectedMeasuresInImage(const QString &serialNumber);
      void DecrementNumberOfRejectedMeasuresInImage(const QString &serialNumber);
      int GetNumMeasures() const;
      int GetNumPoints() const;
      int GetNumValidMeasures();
      int GetNumValidPoints();
      QString GetTarget() const;
      QString GetUserName() const;
      QString GetLastModified() const;
      QList< ControlPoint * > GetPoints();
      QList< QString > GetPointIds() const;
      std::vector<Distance> GetTargetRadii();


      void SetCreatedDate(const QString &date);
      void SetDescription(const QString &newDescription);
      void SetImages(const QString &imageListFile);
      void SetImages(SerialNumberList &list, Progress *progress = 0);

      void SetModifiedDate(const QString &date);
      void SetMutex(QMutex *mutex);
      void SetNetworkId(const QString &id);
      void SetTarget(const QString &target);
      void SetTarget(Pvl label);
      void SetTarget(const ControlNet &other);
      void SetTarget(const QString &target,
                     const QVector<Distance> &radii);
      void SetUserName(const QString &name);

      void swap(ControlNet &other);
      ControlNet &operator=(const ControlNet &other);

      const ControlPoint *operator[](QString id) const;
      ControlPoint *operator[](QString id);
      const ControlPoint *operator[](int id) const;
      ControlPoint *operator[](int id);


    signals:
      void networkStructureModified();
      void networkModified(ControlNet::ModType type);
      void pointModified(ControlPoint *point, ControlPoint::ModType type, QVariant oldValue, QVariant newValue);
      void measureModified(ControlMeasure *measure, ControlMeasure::ModType type, QVariant oldValue, QVariant newValue);
      void pointDeleted(ControlPoint *point);
      void newPoint(ControlPoint *);
      void newMeasure(ControlMeasure *);
      void measureRemoved(ControlMeasure *);



    private:
      void nullify();
      bool ValidateSerialNumber(QString serialNumber) const;
      void measureAdded(ControlMeasure *measure);
      void measureDeleted(ControlMeasure *measure);
      void measureIgnored(ControlMeasure *measure);
      void measureUnIgnored(ControlMeasure *measure);
      void pointIgnored(ControlPoint *point);
      void pointUnIgnored(ControlPoint *point);
      void UpdatePointReference(ControlPoint *point, QString oldId);
      void emitNetworkStructureModified();
      void emitMeasureModified(ControlMeasure *measure, ControlMeasure::ModType type, QVariant oldValue, QVariant newValue);
      void emitPointModified(ControlPoint *point, ControlPoint::ModType type, QVariant oldValue, QVariant newValue);
      void pointAdded(ControlPoint *point);
      bool addEdge(QString sourceSerial, QString targetSerial); 
      bool removeEdge(QString sourceSerial, QString targetSerial); 

    private: // graphing functions
      /**
       * @author 2012-04-13 Orrin Thomas
       *
       * @internal
       */
      class ControlMeasureLessThanFunctor :
          public std::binary_function<ControlMeasure* const &,
          ControlMeasure * const &, bool > {
        public:
          ControlMeasureLessThanFunctor(double(ControlMeasure::*accessorMethod)() const) {
            m_accessor = accessorMethod;
          }
          ControlMeasureLessThanFunctor(ControlMeasureLessThanFunctor const &other) {
            this->m_accessor = other.m_accessor;
          }
          ~ControlMeasureLessThanFunctor() {}

          bool operator()(ControlMeasure* const &, ControlMeasure* const &);
          ControlMeasureLessThanFunctor & operator=(ControlMeasureLessThanFunctor const &other);

        private:
          double(ControlMeasure::*m_accessor)() const;
      };

    private: // data
      //! hash ControlPoints by ControlPoint Id
      QHash< QString, ControlPoint * > * points;

      //! Used to define the verticies of the graph
      struct Image {
        QString serial; //! The serial number associated with the image 
        //! The measures on the image, hashed by pointers to their parent ControlPoints
        QHash< ControlPoint *, ControlMeasure * > measures; 
      };

      //! Used to define the edges of the graph. 
      struct Connection {
<<<<<<< HEAD
        int strength = 0; //! The number of control measures connecting the two Images
=======
        int strength;
        Connection() : strength(0) {}
>>>>>>> da0d3267
      };

      //! Defines the graph type as an undirected graph that uses Images for verticies, 
      //! and Connections for edges. It is defined as an adjacency list with the edge list 
      //! represented by a set, the and vertex list represented by a list. 
      typedef boost::adjacency_list<boost::setS,
                                    boost::listS,
                                    boost::undirectedS,
                                    Image,
                                    Connection> Network; 

      typedef Network::vertex_descriptor ImageVertex; //! Reprents the verticies of the graph
      typedef Network::edge_descriptor ImageConnection; //! Represents the edges of the graph

      //! A map between an ImageVertex and its index
      typedef std::map<ImageVertex, size_t> VertexIndexMap; 

      //! Converts VertexIndexMap into the appropriate form to be used by boost
      typedef boost::associative_property_map<VertexIndexMap> VertexIndexMapAdaptor; 

      //! Iterates over adjacent verticies
      typedef boost::graph_traits<Network>::adjacency_iterator AdjacencyIterator; 

      QHash<QString, ImageVertex> m_vertexMap; //! The serial number -> vertex hash used by the graph
      Network m_controlGraph; //! The ControlNet graph
      QStringList *pointIds; 
      QMutex *m_mutex;

      QString p_targetName;            //!< Name of the target
      QString p_networkId;             //!< The Network Id
      QString p_created;               //!< Creation Date
      QString p_modified;              //!< Date Last Modified
      QString p_description;           //!< Textual Description of network
      QString p_userName;              //!< The user who created the network
      QMap<QString, Isis::Camera *> p_cameraMap; //!< A map from serialnumber to camera
      QMap<QString, int> p_cameraValidMeasuresMap; //!< A map from serialnumber to #measures
      QMap<QString, int> p_cameraRejectedMeasuresMap; //!< A map from serialnumber to
      //!  #rejected measures
      QVector<Isis::Camera *> p_cameraList; //!< Vector of image number to camera
      QVector<Distance> p_targetRadii;        //!< Radii of target body

      bool m_ownPoints; //!< Specifies ownership of point list. True if owned by this object.
  };

  //! This typedef is for future implementation of target body
  typedef QSharedPointer<ControlNet> ControlNetQsp;
}

//! This allows ControlNet *'s to be stored in a QVariant.
Q_DECLARE_METATYPE(Isis::ControlNet *);

#endif<|MERGE_RESOLUTION|>--- conflicted
+++ resolved
@@ -250,13 +250,11 @@
    *                           the p_cameraValidMeasuresMap.
    *   @history 2018-06-25 Jesse Mapel - Fixed the incorrect signal being called when adding and
    *                           removing measures. References #5435.
-<<<<<<< HEAD
    *   @history 2018-06-29 Kristin Berry - Added addEdge() and removeEdge() functions to make
    *                           code cleaner. 
-=======
    *   @history 2018-06-25 Jesse Mapel - Fixed ignoring measures with ignored adjacent measures
    *                           incorrectly modifying the edge between the two image vertices.
->>>>>>> da0d3267
+
    */
   class ControlNet : public QObject {
       Q_OBJECT
@@ -436,12 +434,8 @@
 
       //! Used to define the edges of the graph. 
       struct Connection {
-<<<<<<< HEAD
-        int strength = 0; //! The number of control measures connecting the two Images
-=======
         int strength;
         Connection() : strength(0) {}
->>>>>>> da0d3267
       };
 
       //! Defines the graph type as an undirected graph that uses Images for verticies, 
