#ifndef ControlNet_h
#define ControlNet_h
/**
 * @file
 * $Revision: 1.9 $
 * $Date: 2009/07/15 17:33:52 $
 *
 *   Unless noted otherwise, the portions of Isis written by the USGS are
 *   public domain. See individual third-party library and package descriptions
 *   for intellectual property information, user agreements, and related
 *   information.
 *
 *   Although Isis has been used by the USGS, no warranty, expressed or
 *   implied, is made by the USGS as to the accuracy and functioning of such
 *   software and related material nor shall the fact of distribution
 *   constitute any such warranty, and no responsibility is assumed by the
 *   USGS in connection therewith.
 *
 *   For additional information, launch
 *   $ISISROOT/doc//documents/Disclaimers/Disclaimers.html
 *   in a browser or see the Privacy &amp; Disclaimers page on the Isis website,
 *   http://isis.astrogeology.usgs.gov, and the USGS privacy and disclaimers on
 *   http://www.usgs.gov/privacy.html
 */

// This is needed for the QVariant macro
#include <QMetaType>
#include <QObject> // parent class
#include <QSharedPointer>
#include <QString>
#include <QMap>
#include <QVariant>
#include <QVector>
#include <QVariant>


// Boost includes
#include <boost/graph/graph_traits.hpp>
#include <boost/graph/adjacency_list.hpp>
#include <boost/graph/connected_components.hpp>

#include "ControlMeasure.h"
#include "ControlPoint.h"

template< typename A, typename B > class QHash;
template< typename T > class QList;
template< typename A, typename B > struct QPair;
template< typename T > class QSet;

class QMutex;
class QString;

namespace Isis {
  class Camera;
  class ControlMeasure;
  class ControlPoint;
  class Distance;
  class Progress;
  class Pvl;
  class SerialNumberList;

  /**
   * @brief a control network
   *
   * This class is used to store a network of ControlPoints
   *
   * @ingroup ControlNetwork
   *
   * @author 2005-07-29 Jeff Anderson
   *
   * @see ControlPoint ControlMeasure
   *
   * @internal
   *   @history 2005-07-29 Jeff Anderson Original version
   *   @history 2006-01-11 Jacob Danton Updated unitTest
   *   @history 2006-06-22 Brendan George Updated to conform to changes in
   *                           SerialNumberList class
   *   @history 2008-04-04 Christopher Austin Added Exists function
   *   @history 2008-04-18 Debbie A. Cook Added Progress reports to loading and
   *                           SetImages and calculates the total number of
   *                           measurements in the control net
   *   @history 2008-06-18 Christopher Austin Fixed documentation errors
   *   @history 2009-01-06 Jeannie Walldren Fixed typo in SetImages() exception
   *                           output. Added documentation.
   *   @history 2009-02-05 Christopher Austin when the created date or the
   *                           modified date are not set, they default to the
   *                           time in which Write() is called.
   *   @history 2009-04-07 Tracie Sucharski Added NumValidMeasures and
   *                           NumIgnoredMeasures methods.
   *   @history 2009-06-03 Christopher Austin Added p_invalid functionality
   *                           along with forceBuild, as well as other small
   *                           fixes including documentation.
   *   @history 2009-07-13 Stacy Alley The std::vector of ControlPoints called
   *                           'p_points' was replaced with a QVector of QString
   *                           'p_pointIds' in conjunction with a QHash of
   *                           <QString, ControlPoint> called 'p_pointsHash'.
   *                           This was done to speed up the Add method which
   *                           was essentially slowing down the reading or
   *                           creation of Control Networks.
   *   @history 2010-05-06 Tracie Sucharski Use defaults of 0. instead of
   *                           Isis::Null, because 0. is the default in the
   *                           protocol buffers.
   *   @history 2010-08-06 Tracie Sucharski Updated for changes made after
   *                           additional working sessions for Control network
   *                           design.
   *   @history 2009-09-01 Eric Hyer Added two includes: QVector and QString
   *   @history 2010-09-09 Sharmila Prasad Added API to sort Control Net by
   *                           Point ID Changed PointID's vector to StringList
   *   @history 2009-09-25 Travis Addair Changed methods which return the number
   *                           of control measures in the network to compute
   *                           those values at the time the method is called,
   *                           not when the control network is first
   *                           initialized.
   *   @history 2010-10-05 Tracie Sucharski Renamed the Write method to
   *                           WritePvl.  Create new method, Write which takes
   *                           another parameter indicating whether to write pvl
   *                           format or binary format, The default will write
   *                           binary.
   *   @history 2010-10-05 Eric Hyer ControlMeasure and ControlPoint now
   *                           return QStrings for some methods.  Fixed
   *                           breakages caused by this.
   *   @history 2010-10-06 Sharmila Prasad Added method to get CreatedDate
   *   @history 2010-11-21 Tracie Sucharski - Added new keyword, jigsawRejected
   *                           to the read and write methods.
   *   @history 2011-01-13 Mackenzie Boyd Added copy constructor and assignment
   *                           operator.
   *   @history 2011-01-17 Eric Hyer - Points are now owned and deleted by the
   *                           network.  Network now stored in such a way that
   *                           access to all points in a cube is just as cheap
   *                           as accessing measures in a point.  Removed
   *                           redundant methods and made other api changes.
   *   @history 2011-02-18 Eric Hyer - Made improvements and bug fixes related
   *                           to interaction to other control network classes
   *                           including ControlPoint and ControlMesure, but
   *                           most significantly to ControlCubeGraphNode.  Most
   *                           important fix was network notification of
   *                           measures added to or removed from points after
   *                           the point is added to the network.
   *   @history 2011-02-23 Eric Hyer - Added some methods to support graphing
   *                           calculations (RandomBFS, Shuffle, CalcBWAndCE,
   *                           and GetNodeConnections).
   *   @history 2011-03-08 Ken Edmundson - Added methods
   *                           GetNumberOfMeasuresInImage,
   *                           GetNumberOfJigsawRejectedMeasuresInImage,
   *                           IncrementNumberOfRejectedMeasuresInImage,
   *                           DecrementNumberOfRejectedMeasuresInImage, and
   *                           members p_cameraMeasuresMap and
   *                           p_cameraRejectedMeasuresMap.
   *   @history 2011-03-12 Debbie A. Cook - Added member p_targetRadii and
   *                           method GetTargetRadii to support SurfacePoint
   *                           sigma conversions in ControlPoint.
   *   @history 2011-03-14 Eric Hyer - Cube connection graph now updated when
   *                           points or measures are ignored.
   *   @history 2011-03-15 Eric Hyer - Some cube graph bugs were fixed.
   *   @history 2011-03-25 Christopher Austin - Added UpdatePointReference() to
   *                           work with ControlPoint's SetId()
   *   @history 2011-03-29 Steven Lambright - Made versioning viable for first
   *                           release.
   *   @history 2011-04-27 Steven Lambright - UpdatePointReference had a bug
   *                           where the pointIds list was not being correctly
   *                           updated.
   *   @history 2011-05-04 Eric Hyer - References in graph data structure now
   *                           kept for ignored points and measures
   *   @history 2011-05-25 Eric Hyer - Added getPoints method
   *   @history 2011-06-22 James Alexander Crough and Eric Hyer - Added
   *                           getGraphNode method.
   *   @history 2011-06-28 Eric Hyer - Added getEdgeCount() method
   *   @history 2011-07-08 Travis Addair - Locked points can no longer be
   *                           deleted
   *   @history 2011-07-27 Sharmila Prasad - Fixed bug in GetNumEditLockMeasures()
   *   @history 2011-08-01 Eric Hyer - Addressed some graphing issues
   *   @history 2011-08-24 Steven Lambright - Fixed bug in graph code
   *   @history 2011-10-06 Steven Lambright - Having a target is no longer
   *                           required.
   *   @history 2011-10-14 Ken Edmundson Added method ClearJigsawRejected(); to
   *                           set all measure/point JigsawRejected flags to
   *                           false prior to bundle adjustment.
   *   @history 2012-04-13 Orrin Thomas Added method sortedMeasureList, and functor
   *                           ControlMeasureLessThanFunctor.
   *   @history 2012-11-22 Debbie A. Cook - Changed to use TProjection instead of Projection.
   *                           References #775.
   *   @history 2012-09-11 Tracie Sucharski - Added a Mutex and MutexLocker for the SetTarget
   *                           method.
   *   @history 2012-09-26 Steven Lambright - Fixed assignment operator to return a non-const
   *                           ControlNet reference. Added swap(). Refactored assignment
   *                           operator to use copy-and-swap idiom which fixed a bug where
   *                           you couldn't access control points by index after an assignment.
   *   @history 2013-11-08 Tracie Sucharski - Add camera to ignored measures.  References #1603.
   *   @history 2013-12-18 Tracie Sucharski - Previous change caused problems for jigsaw app.  It
   *                           was expecting the method GetNumberOfMeasuresInImage to only return
   *                           the number of VALID (Ignore=False) measures.  Renamed
   *                           method to GetNumberOfValidMeasuresInImage and the private
   *                           variable p_cameraMeasuresMap to p_cameraValidMeasuresMap. References
   *                           #1603.
   *   @history 2015-09-05 Ken Edmundson - Added QSharedPointer and typedef for later use.
   *   @history 2016-02-15 Kris Becker - Added feature to take ownership of
   *                           points from ControlNet. To support this option,
   *                           added clear() and take() methods.
   *                           (Merged by Kristin Berry. References #2392)
   *   @history 2016-04-22 Jeannie Backer - Added try/catch to SetTarget()'s call to
   *                           TProjection::TargetRadii(). If an error is thrown, the radii are
   *                           now set to Isis:Null. Added SetTarget(Pvl), SetTarget(ControlNet),
   *                           and SetTarget(QString, vector) methods to attempt to read radii from
   *                           various sources, if not found using the TargetName. References #3892
   *   @history 2016-04-28 Tracie Sucharski - Updated toAscii() calls to toLatin1() for QT 5 upgrade.
   *   @history 2016-05-10 Jeannie Backer - Replaced calls to TProjection::TargetRadii() with calls
   *                           to Target::radiiGroup(). References #3934
   *   @history 2016-06-21 Kris Becker - Properly forward declare QPair as struct not class
   *   @history 2016-06-08 Jesse Mapel - Merged changes from IPCE to ISIS.  Fixes #3948.
   *   @history 2016-10-13 Ian Humphrey - Added check to SetImages() to make sure it isn't called
   *                           more than once, which messes up the p_cameraList member. References
   *                           #4293.
   *   @history 2017-08-09 Summer Stapleton - Added throw to caught exception for bad control net
   *                           import in constructor. Also removed p_invalid as it was no longer
   *                           being used anywhere. Fixes #5068.
   *   @history 2017-12-12 Kristin Berry - Updated to use QMap and QVector rather than std::map
   *                           and std::vector. Fixes #5259.
   *   @history 2017-12-18 Adam Goins - Added GetLastModified() accessor. References #5258.
   *   @history 2017-12-21 Jesse Mapel - Modified read and write methods to use the refactored
   *                           ControlNetVersioner instead of directly parsing the protobuf
   *                           objects from the LatestControlNetFile.
   *   @history 2018-01-12 Adam Goins - Added Progress support back to Read methods.
   *   @history 2017-01-19 Jesse Mapel - Added a method to get all of the valid measures in an
   *                           image. Previously, this had to be done throug the graph.
   *   @history 2018-01-26 Kristin Berry - Added pointAdded() function to eliminate redundant measure
<<<<<<< HEAD
   *                           adds to the control network. 
=======
   *                           adds to the control network.
   *   @history 2018-06-10 Kristin Berry - Removed unused methods and associated code:
   *                           MinimumSpanningTree(), GetNodeConnections(), RandomBFS(), Shuffle(),
   *                           CalcBWAndCE(), CubeGraphToString(), getGraphNode(). References #5434
   *   @history 2018-06-10 Kristin Berry - Updated to use the boost graph library instead of our
   *                           custom graph structure ControlCubeGraphNode.
>>>>>>> 5d3ac014
   *   @history 2018-04-05 Adam Goins - Added a check to the versionedReader targetRadii
   *                           group to set radii values to those ingested from the versioner
   *                           if they exist. Otherwise, we call SetTarget with the targetname.
   *                           Fixes #5361.
<<<<<<< HEAD
   *   @history 2018-06-22 Ken Edmundson - Added typedef for QSharedPointer to control network.
=======
   *   @history 2018-06-06 Jesse Mapel - Added a method to get all adjacent images to ControlNet.
   *                           Previously this functionality was only available through the
   *                           ControlCubeGraphNode class. References #5434.
   *   @history 2018-06-06 Jesse Mapel - Added a point ignored and un-ignored methods. This will
   *                           prevent edge strengths getting incremented or decremented twice.
   *                           References #5434.
   *   @history 2018-06-15 Adam Goins & Jesse Mapel - Added the ModType enum, as well as a series
   *                           of signals that are emitted whenever a change is made to a
   *                           Control Point or any of it's measures, or to the network itself.
   *                           These signals exist for the purpose of communication between the
   *                           ControlNetVitals class, and the network that it is observing.
   *                           Fixes #5435.
   *  @history 2018-06-25 Kristin Berry - Updated GetNumberOfValidMeasuresInImage() to use
   *                           GetValidMeasuresInCube() if SetImage has not yet been called to populate
   *                           the p_cameraValidMeasuresMap.
   *   @history 2018-06-25 Jesse Mapel - Fixed the incorrect signal being called when adding and
   *                           removing measures. References #5435.
   *   @history 2018-06-29 Kristin Berry - Added addEdge() and removeEdge() functions to make
   *                           code cleaner.
   *   @history 2018-06-25 Jesse Mapel - Fixed ignoring measures with ignored adjacent measures
   *                           incorrectly modifying the edge between the two image vertices.
   *   @history 2018-07-06 Jesse Mapel - Modified addEdge and removeEdge to always emit a graph
   *                           modified signal if an edge is added or removed. Added graph
   *                           modified signal when a vertex is added.
   *   @history 2018-07-22 Kristin Berry - Updated swap to include the graph and vertex map.
>>>>>>> 5d3ac014
   */
  class ControlNet : public QObject {
      Q_OBJECT

      friend class ControlMeasure;
      friend class ControlPoint;

    public:

      /**
       *  @brief Control Point Modification Types
       *
       *  This enum is designed to represent the different types of modifications that can be
       *  made to a ControlNet.
       *
       *  Swapped means the network was swapped with another network (ControlNet::Swap(ControlNet &other)).
       *  GraphModified means that a vertice or edge was added/removed from the graph..
       */
      enum ModType {
        Swapped,
        GraphModified
      };

      ControlNet();
      ControlNet(const ControlNet &other);
      ControlNet(const QString &filename, Progress *progress = 0);

      ~ControlNet();

      void clear();
      QList< ControlPoint * > take();

      void ReadControl(const QString &filename, Progress *progress = 0);
      void Write(const QString &filename, bool pvl = false);

      void AddPoint(ControlPoint *point);
      int DeletePoint(ControlPoint *point);
      int DeletePoint(QString pointId);
      int DeletePoint(int index);
      bool ContainsPoint(QString pointId) const;

      QList< QString > GetCubeSerials() const;
      QString GraphToString() const;
      QList< QList< QString > > GetSerialConnections() const;
      int getEdgeCount() const;
      QList< QString > getAdjacentImages(QString serialNumber) const;
      QList< ControlMeasure * > GetMeasuresInCube(QString serialNumber);
      QList< ControlMeasure * > GetValidMeasuresInCube(QString serialNumber);
      QList< ControlMeasure * > sortedMeasureList(double(ControlMeasure::*statFunc)() const,
                                                  double min,double max);

      void ComputeResiduals();
      void ComputeApriori();

      const ControlPoint *GetPoint(QString pointId) const;
      ControlPoint *GetPoint(QString pointId);
      const ControlPoint *GetPoint(int index) const;
      ControlPoint *GetPoint(int index);

      double AverageResidual();
      Isis::Camera *Camera(int index);
      QString CreatedDate() const;
      QString Description() const;
      ControlPoint *FindClosest(QString serialNumber,
          double sample, double line);
      //bool IsValid() const;
      double GetMaximumResidual();
      QString GetNetworkId() const;
      int GetNumEditLockMeasures();
      int GetNumEditLockPoints();
      int GetNumIgnoredMeasures();
      int GetNumberOfValidMeasuresInImage(const QString &serialNumber);
      int GetNumberOfJigsawRejectedMeasuresInImage(const QString &serialNumber);
      void ClearJigsawRejected();
      void IncrementNumberOfRejectedMeasuresInImage(const QString &serialNumber);
      void DecrementNumberOfRejectedMeasuresInImage(const QString &serialNumber);
      int GetNumMeasures() const;
      int GetNumPoints() const;
      int GetNumValidMeasures();
      int GetNumValidPoints();
      QString GetTarget() const;
      QString GetUserName() const;
      QString GetLastModified() const;
      QList< ControlPoint * > GetPoints();
      QList< QString > GetPointIds() const;
      std::vector<Distance> GetTargetRadii();


      void SetCreatedDate(const QString &date);
      void SetDescription(const QString &newDescription);
      void SetImages(const QString &imageListFile);
      void SetImages(SerialNumberList &list, Progress *progress = 0);

      void SetModifiedDate(const QString &date);
      void SetMutex(QMutex *mutex);
      void SetNetworkId(const QString &id);
      void SetTarget(const QString &target);
      void SetTarget(Pvl label);
      void SetTarget(const ControlNet &other);
      void SetTarget(const QString &target,
                     const QVector<Distance> &radii);
      void SetUserName(const QString &name);

      void swap(ControlNet &other);
      ControlNet &operator=(const ControlNet &other);

      const ControlPoint *operator[](QString id) const;
      ControlPoint *operator[](QString id);
      const ControlPoint *operator[](int id) const;
      ControlPoint *operator[](int id);


    signals:
      void networkStructureModified();
      void networkModified(ControlNet::ModType type);
      void pointModified(ControlPoint *point, ControlPoint::ModType type, QVariant oldValue, QVariant newValue);
      void measureModified(ControlMeasure *measure, ControlMeasure::ModType type, QVariant oldValue, QVariant newValue);
      void pointDeleted(ControlPoint *point);
      void newPoint(ControlPoint *);
      void newMeasure(ControlMeasure *);
      void measureRemoved(ControlMeasure *);



    private:
      void nullify();
      bool ValidateSerialNumber(QString serialNumber) const;
      void measureAdded(ControlMeasure *measure);
      void measureDeleted(ControlMeasure *measure);
      void measureIgnored(ControlMeasure *measure);
      void measureUnIgnored(ControlMeasure *measure);
      void pointIgnored(ControlPoint *point);
      void pointUnIgnored(ControlPoint *point);
      void UpdatePointReference(ControlPoint *point, QString oldId);
      void emitNetworkStructureModified();
      void emitMeasureModified(ControlMeasure *measure, ControlMeasure::ModType type, QVariant oldValue, QVariant newValue);
      void emitPointModified(ControlPoint *point, ControlPoint::ModType type, QVariant oldValue, QVariant newValue);
      void pointAdded(ControlPoint *point);
      bool addEdge(QString sourceSerial, QString targetSerial);
      bool removeEdge(QString sourceSerial, QString targetSerial);

    private: // graphing functions
      /**
       * @author 2012-04-13 Orrin Thomas
       *
       * @internal
       */
      class ControlMeasureLessThanFunctor :
          public std::binary_function<ControlMeasure* const &,
          ControlMeasure * const &, bool > {
        public:
          ControlMeasureLessThanFunctor(double(ControlMeasure::*accessorMethod)() const) {
            m_accessor = accessorMethod;
          }
          ControlMeasureLessThanFunctor(ControlMeasureLessThanFunctor const &other) {
            this->m_accessor = other.m_accessor;
          }
          ~ControlMeasureLessThanFunctor() {}

          bool operator()(ControlMeasure* const &, ControlMeasure* const &);
          ControlMeasureLessThanFunctor & operator=(ControlMeasureLessThanFunctor const &other);

        private:
          double(ControlMeasure::*m_accessor)() const;
      };

    private: // data
      //! hash ControlPoints by ControlPoint Id
      QHash< QString, ControlPoint * > * points;

      //! Used to define the verticies of the graph
      struct Image {
        QString serial; //! The serial number associated with the image
        //! The measures on the image, hashed by pointers to their parent ControlPoints
        QHash< ControlPoint *, ControlMeasure * > measures;
      };

      //! Used to define the edges of the graph.
      struct Connection {
        Connection() : strength(0) {}
        int strength;
      };

      //! Defines the graph type as an undirected graph that uses Images for verticies,
      //! and Connections for edges. It is defined as an adjacency list with the edge list
      //! represented by a set, the and vertex list represented by a list.
      typedef boost::adjacency_list<boost::setS,
                                    boost::listS,
                                    boost::undirectedS,
                                    Image,
                                    Connection> Network;

      typedef Network::vertex_descriptor ImageVertex; //! Reprents the verticies of the graph
      typedef Network::edge_descriptor ImageConnection; //! Represents the edges of the graph

      //! A map between an ImageVertex and its index
      typedef std::map<ImageVertex, size_t> VertexIndexMap;

      //! Converts VertexIndexMap into the appropriate form to be used by boost
      typedef boost::associative_property_map<VertexIndexMap> VertexIndexMapAdaptor;

      //! Iterates over adjacent verticies
      typedef boost::graph_traits<Network>::adjacency_iterator AdjacencyIterator;
      typedef boost::graph_traits<Network>::vertex_iterator VertexIterator;

      QHash<QString, ImageVertex> m_vertexMap; //! The serial number -> vertex hash used by the graph
      Network m_controlGraph; //! The ControlNet graph
      QStringList *pointIds;
      QMutex *m_mutex;

      QString p_targetName;            //!< Name of the target
      QString p_networkId;             //!< The Network Id
      QString p_created;               //!< Creation Date
      QString p_modified;              //!< Date Last Modified
      QString p_description;           //!< Textual Description of network
      QString p_userName;              //!< The user who created the network
      QMap<QString, Isis::Camera *> p_cameraMap; //!< A map from serialnumber to camera
      QMap<QString, int> p_cameraValidMeasuresMap; //!< A map from serialnumber to #measures
      QMap<QString, int> p_cameraRejectedMeasuresMap; //!< A map from serialnumber to
      //!  #rejected measures
      QVector<Isis::Camera *> p_cameraList; //!< Vector of image number to camera
      QVector<Distance> p_targetRadii;        //!< Radii of target body

      bool m_ownPoints; //!< Specifies ownership of point list. True if owned by this object. 
  };

  //! Typedef for QSharedPointer to control network.
  typedef QSharedPointer<ControlNet> ControlNetQsp;
}

//! This allows ControlNet *'s to be stored in a QVariant.
Q_DECLARE_METATYPE(Isis::ControlNet *)

#endif<|MERGE_RESOLUTION|>--- conflicted
+++ resolved
@@ -223,23 +223,16 @@
    *   @history 2017-01-19 Jesse Mapel - Added a method to get all of the valid measures in an
    *                           image. Previously, this had to be done throug the graph.
    *   @history 2018-01-26 Kristin Berry - Added pointAdded() function to eliminate redundant measure
-<<<<<<< HEAD
-   *                           adds to the control network. 
-=======
    *                           adds to the control network.
+   *   @history 2018-04-05 Adam Goins - Added a check to the versionedReader targetRadii
+   *                           group to set radii values to those ingested from the versioner
+   *                           if they exist. Otherwise, we call SetTarget with the targetname.
+   *                           Fixes #5361.
    *   @history 2018-06-10 Kristin Berry - Removed unused methods and associated code:
    *                           MinimumSpanningTree(), GetNodeConnections(), RandomBFS(), Shuffle(),
    *                           CalcBWAndCE(), CubeGraphToString(), getGraphNode(). References #5434
    *   @history 2018-06-10 Kristin Berry - Updated to use the boost graph library instead of our
    *                           custom graph structure ControlCubeGraphNode.
->>>>>>> 5d3ac014
-   *   @history 2018-04-05 Adam Goins - Added a check to the versionedReader targetRadii
-   *                           group to set radii values to those ingested from the versioner
-   *                           if they exist. Otherwise, we call SetTarget with the targetname.
-   *                           Fixes #5361.
-<<<<<<< HEAD
-   *   @history 2018-06-22 Ken Edmundson - Added typedef for QSharedPointer to control network.
-=======
    *   @history 2018-06-06 Jesse Mapel - Added a method to get all adjacent images to ControlNet.
    *                           Previously this functionality was only available through the
    *                           ControlCubeGraphNode class. References #5434.
@@ -252,20 +245,20 @@
    *                           These signals exist for the purpose of communication between the
    *                           ControlNetVitals class, and the network that it is observing.
    *                           Fixes #5435.
+   *  @history 2018-06-22 Ken Edmundson - Added typedef for QSharedPointer to control network.
    *  @history 2018-06-25 Kristin Berry - Updated GetNumberOfValidMeasuresInImage() to use
    *                           GetValidMeasuresInCube() if SetImage has not yet been called to populate
    *                           the p_cameraValidMeasuresMap.
    *   @history 2018-06-25 Jesse Mapel - Fixed the incorrect signal being called when adding and
    *                           removing measures. References #5435.
+   *   @history 2018-06-25 Jesse Mapel - Fixed ignoring measures with ignored adjacent measures
+   *                           incorrectly modifying the edge between the two image vertices.
    *   @history 2018-06-29 Kristin Berry - Added addEdge() and removeEdge() functions to make
    *                           code cleaner.
-   *   @history 2018-06-25 Jesse Mapel - Fixed ignoring measures with ignored adjacent measures
-   *                           incorrectly modifying the edge between the two image vertices.
    *   @history 2018-07-06 Jesse Mapel - Modified addEdge and removeEdge to always emit a graph
    *                           modified signal if an edge is added or removed. Added graph
    *                           modified signal when a vertex is added.
    *   @history 2018-07-22 Kristin Berry - Updated swap to include the graph and vertex map.
->>>>>>> 5d3ac014
    */
   class ControlNet : public QObject {
       Q_OBJECT
