#ifndef BundleSolutionInfo_h
#define BundleSolutionInfo_h

/**
 * @file
 *
 *   Unless noted otherwise, the portions of Isis written by the USGS are
 *   public domain. See individual third-party library and package descriptions
 *   for intellectual property information, user agreements, and related
 *   information.
 *
 *   Although Isis has been used by the USGS, no warranty, expressed or
 *   implied, is made by the USGS as to the accuracy and functioning of such
 *   software and related material nor shall the fact of distribution
 *   constitute any such warranty, and no responsibility is assumed by the
 *   USGS in connection therewith.
 *
 *   For additional information, launch
 *   $ISISROOT/doc//documents/Disclaimers/Disclaimers.html
 *   in a browser or see the Privacy &amp; Disclaimers page on the Isis website,
 *   http://isis.astrogeology.usgs.gov, and the USGS privacy and disclaimers on
 *   http://www.usgs.gov/privacy.html.
 */

#include <QList>
#include <QObject>
#include <QString>

#include "BundleSettings.h"
#include "LidarData.h"

#include "XmlStackedHandler.h"

class QDataStream;
class QUuid;
class QXmlStreamWriter;

namespace Isis {
  class BundleResults;
  class Control;
  class FileName;
  class ImageList;
  class Project;  //TODO does xml stuff need project???
  class PvlObject;
  class XmlStackedHandlerReader;

  /**
   * @brief Container class for BundleAdjustment results.
   *
   * This class includes the settings used to run the bundle adjustment, the resulting statistics
   * values, and the name of the control network used.
   *  NOTE: BundleSolutionInfo is derived from QObject as it has one slot (perhaps more signals
   *       and slots in the future? As a child of QObject it should have no copy constructor or
   *       assignment operator. See for example...
   *
   *       http://doc.qt.io/qt-5/qobject.html#no-copy-constructor
   *
   * @ingroup ControlNetworks
   *
   * @author 2014-07-08 Jeannie Backer
   *
   * @internal
   *   @history 2014-07-08 Jeannie Backer - Original version.
   *   @history 2014-07-23 Jeannie Backer - Added implementation for the QDataStream << and >>
   *                           operators and the read/write methods.
   *   @history 2014-12-04 Jeannie Backer - Renamed from BundleResults to BundleSolutionInfo.
   *   @history 2015-09-03 Jeannie Backer - Added preliminary hdf5 read/write capabilities.
   *   @history 2015-10-14 Jeffrey Covington - Declared BundleSolutionInfo * as
   *                           a Qt metatype for use with QVariant.
   *   @history 2016-06-13 Makayla Shepherd - Added updateFileName() and updated documentation.
   *                           Fixes #2298.
   *   @history 2016-08-15 Jesse Mapel - added output, outputHeader, outputText, outputPointsCSV,
   *                           and outputResiduals from BundleAdjust.  Fixes #4159.
   *   @history 2016-08-18 Jeannie Backer - Removed all references to deprecated
   *                           BundleSettings::solveMethod. References #4162.
   *   @history 2016-08-23 Jesse Mapel - Removed output() method.  Individual output
   *                           file methods must be called.  Fixes #4279.
   *   @history 2016-09-02 Jesse Mapel - Added camera point and position input parameters to output
   *                           files when using only one set of solve settings.  Fixes #4316.
   *   @history 2016-10-06  Tyler Wilson - Added methods outputImagesCSV()
   *                           and outputImagesCSVHeader which enables jigsaw users to output
   *                           the bundleout_images.csv file.  Fixes #4314.
   *   @history 2016-10-17 Jesse Mapel - Removed multiple solve settings output in accordance with
   *                           USEPVL being removed from jigsaw.  References #4316.
   *   @history 2016-10-28 Tyler Wilson - Modified outputText() to check and output if the solution
   *                           is solving for the radius.  References #4317.
   *   @history 2016-11-14 Ken Edmundson Modified the following...
   *                           -Changed column headers in images.csv to match row headers in bundleout.txt
   *                            (instead of at2, bt, c to indicate coefficients, now using t2, t1, t0, etc)
   *                           -Added output of CKDEGREE, CKSOLVEDEGREE, SPKDEGREE, SPKSOLVEDEGREE to
   *                            bundleout.txt header when CAMSOLVE=ALL and/or SPSOLVE=ALL
   *                           -Fixed typo under SPACECRAFT OPTIONS; what should have said
   *                            "SPSOLVE: All POLYNOMIAL COEFFICIENTS" was
   *                            "CAMSOLVE: All POLYNOMIAL COEFFICIENTS"
   *                           -modified output of image EO in bundleout.txt for images solved with
   *                            observation mode; previously one entry per observation was written,
   *                            now all images in the observation are written separately.
   *   @history 2016-12-01 Ian Humphrey - Modified an sprintf() call in outputImagesCSV() to
   *                           prevent a -Wformat-security warning from occurring.
   *   @history 2016-12-08 Ian Humphrey - Modified outputImagesCSVHeader() to treat TWIST the same
   *                           as the other angles when determining how many headers to create.
   *                           Fixes #4557.
   *   @history 2017-04-24 Ian Humphrey - Removed pvlObject(). Fixes #4797.
   *   @history 2017-05-01 Makayla Shepherd - Added imageList() to track and return the images used
   *                           in the bundle adjustment. These images will be displayed on the
   *                           project tree under results/bundle/<runtime> and will keep the same
   *                           structure as the input on the project tree. Fixes #4818.
   *   @history 2017-05-02 J Bonn - Fixed XML serialzation and code cleanup.  Fixes #4835.
   *   @history 2017-05-02 Tracie Sucharski - Moved XMLHandler code to bottom of file for
   *                           consistency;  all other classes have the XmlHandler at end of file.
   *                           Fixes #4822.
   *   @history 2017-05-04 Ian Humphrey & Makayla Shepherd - Modified save() to write the bundle
   *                           solution info images to the correct directory in the project on disk.
   *                           Fixes #4804, #4837.
   *   @history 2017-07-11 Makayla Shepherd - Added bundle naming capabilities. Fixes #4855.
   *   @history 2017-07-28 Makayla Shepherd - Fixed the default naming tag. Fixes #5069.
   *   @history 2017-07-14 Ken Edmundson - Added support for output of statistics for piecewise
   *                                     polynomials.
   *   @history 2017-08-09 Ian Humphrey - Added m_adjustedImages with setters and getters so the
   *                           BundleSolutionInfo can know which images have been adjusted (Updated
   *                           labels). References #4849.
   *   @history 2017-10-11 Jesse Mapel - Modified output file methods to account for piecewise.
   *   @history 2017-10-30 Tracie Sucharski - In ::save method, if the newProjectRoot is different
   *                           from the current projectRoot, save the cnet and csv files and
   *                           create the directory structure.
   *   @history 2017-12-20 Tracie Sucharski - Fixed bug which was saving the bundle adjust input
   *                           control net rather than the output control net.  References #4804.
   *   @history 2018-01-03 Tracie Sucharski - Changed serialization to use relative paths.
   *                           Fixes #5104.
   *   @history 2018-01-17 Tracie Sucharski - Added conditional code to check for null project in
   *                           xml serialization to allow the unitTest to use xml serialization
   *                           without having a project. References #5104.
   *   @history 2018-03-21 Ken Edmundson - Added...
   *                           1) member variable m_inputControlNetFileName, accessor method, and
   *                              serialization support. Also added input control net filename to
   *                              constructor.
   *                           2) member variable m_outputControl, associated mutator/accessor, and
   *                              serialization support.
   *                           3) member variable m_txtBundleOutputFilename and associated accessor
   *                              for bundleout.txt file.
   *   @history 2018-03-23 Ken Edmundson - modified...
   *                           1) removed serialization of output control filename
   *                           2) serialization of output control to be more robust, ensuring that
   *                              the control's id is added to project upon reading back in. Also
   *                              ensures that an open cneteditor widget containing a
   *                              bundlesolutioninfo's output control is serialized properly.
   *   @history 2018-03-26 Ken Edmundson - modified save method to properly save output control
   *                           network file.
   *   @history 2018-05-22 Ken Edmundson - changed default and copy constructors and assignment
   *                           operator to private to prevent developer from calling them. Done
   *                           because BundleSolutionInfo is derived from QObject (see comment
   *                           below). Removed copy constructor and assignment operator from cpp
   *                           file.
   *   @history 2018-06-01 Ken Edmundson - modifications to add lidar data input, output, and
   *                          serialization.
   *   @history 2018-06-27 Ken Edmundson - Changed method "outputHeader" to get numDegreesOfFreedom
   *                          directly from m_statisticsResults object.
   */
  class BundleSolutionInfo : public QObject {
    Q_OBJECT
    public:
      BundleSolutionInfo(BundleSettingsQsp inputSettings,
                    FileName controlNetworkFileName,
                    FileName lidarDataFileName,
                    BundleResults outputStatistics,
                    QList<ImageList *> imgList,
                    QObject *parent = 0);
      BundleSolutionInfo(Project *project,
                    XmlStackedHandlerReader *xmlReader,
                    QObject *parent = 0);  //TODO does xml stuff need project???
      BundleSolutionInfo() = default;

      ~BundleSolutionInfo();

      QString savedBundleOutputFilename();
      QString savedImagesFilename();
      QString savedPointsFilename();
      QString savedResidualsFilename();

      void addAdjustedImages(ImageList *images);
      void setOutputStatistics(BundleResults statisticsResults);
      void setOutputControl(Control *outputControl);
      void setRunTime(QString runTime);
      void setName(QString name);

      QList<ImageList *> adjustedImages() const;
      QString id() const;
      QString inputControlNetFileName() const;
      QString outputControlNetFileName() const;
      Control *control() const;
      QString inputLidarDataFileName() const;
      BundleSettingsQsp bundleSettings();
      BundleResults bundleResults();
      QList<ImageList *> imageList();
      QString runTime() const;
      QString name() const;


      bool outputImagesCSVHeader(std::ofstream &fpOut);
      bool outputHeader(std::ofstream &fpOut);
      bool outputText();
      bool outputImagesCSV();
      bool outputPointsCSV();
      bool outputLidarCSV();
      bool outputResiduals();

      void save(QXmlStreamWriter &stream, const Project *project, FileName newProjectRoot) const;

    public slots:
      void updateFileName(Project *);

    private:
      /**
       * This class is used to read an images.xml file into an image list
       *
       * @see QXmlDefaultHandler documentation
       * @author 2014-07-21 Ken Edmundson
       *
       * @internal
       *   @history 2016-06-13 Makayla Shepherd - Added updateFileName() and updated documentation.
       *                           Fixes #2298.
       */
      class XmlHandler : public XmlStackedHandler {
        public:
          //TODO does xml stuff need project???
          XmlHandler(BundleSolutionInfo *bundleSolutionInfo, Project *project);
          ~XmlHandler();

          virtual bool startElement(const QString &namespaceURI, const QString &localName,
                                    const QString &qName, const QXmlAttributes &atts);
          virtual bool characters(const QString &ch);
          virtual bool endElement(const QString &namespaceURI, const QString &localName,
                                    const QString &qName);

        private:
          Q_DISABLE_COPY(XmlHandler)

          BundleSolutionInfo *m_xmlHandlerBundleSolutionInfo; //!< The bundleSolutionInfo object
          Project *m_xmlHandlerProject;  //TODO does xml stuff need project???
          QString m_xmlHandlerCharacters; //!< List of characters that have been handled
      };

    private:
<<<<<<< HEAD
      // NOTE: BundleSolutionInfo is derived from QObject as it has one slot (perhaps more signals
      //       and slots in the future?). As a child of QObject it should have no copy constructor or
      //       assignment operator. See for example...
      //
      //       http://doc.qt.io/qt-5/qobject.html#no-copy-constructor
      //
      //       These methods are declared as private to prevent the developer from calling default
      //       operators. They will generate a compiler error if the developer attempts to use
      //       them.
      BundleSolutionInfo();
      BundleSolutionInfo(const BundleSolutionInfo &src);
      BundleSolutionInfo &operator=(const BundleSolutionInfo &src);
=======
>>>>>>> 68352b4a

      //! A unique ID for this BundleSolutionInfo object (useful for others to reference this
      //! object when saving to disk).
      QUuid              *m_id;                          //!< Unique uuid
      QString             m_name;                        //!< Name of bundle, defaults to the id
      QString             m_runTime;                     //!< Run time of the bundle adjustment
      FileName           *m_inputControlNetFileName;     //!< Input control network file name
      Control            *m_outputControl;               //!< Output control
      FileName           *m_inputLidarDataFileName;      //!< Input lidar data file name
      LidarData          *m_outputLidarDataSet;          //!< QList of adjusted lidar points
      BundleSettingsQsp   m_settings;                    //!< Bundle settings
      BundleResults      *m_statisticsResults;           //!< Bundle statistical results
      QList<ImageList *> *m_images;                      //!< Input image list
      QList<ImageList *> *m_adjustedImages;              //!< Adjusted image list

      // In theory the path in the BundleSettings can change while running.
      // TODO: QUESTION, how can above be? KLE
      // So we save the filenames actually used when the most recent save of the file was done.
      QString m_txtBundleOutputFilename;
      QString m_csvSavedImagesFilename;
      QString m_csvSavedPointsFilename;
      QString m_csvSavedResidualsFilename;

  }; // end BundleSolutionInfo class

  void setStringAttribute(int locationId, QString locationName,
                          QString attributeName, QString attributeValue);
  QString getStringAttribute(int locationId, QString locationName, QString attributeName);
} // end namespace Isis

Q_DECLARE_METATYPE(Isis::BundleSolutionInfo *)

#endif // BundleSolutionInfo_h<|MERGE_RESOLUTION|>--- conflicted
+++ resolved
@@ -241,7 +241,6 @@
       };
 
     private:
-<<<<<<< HEAD
       // NOTE: BundleSolutionInfo is derived from QObject as it has one slot (perhaps more signals
       //       and slots in the future?). As a child of QObject it should have no copy constructor or
       //       assignment operator. See for example...
@@ -251,11 +250,9 @@
       //       These methods are declared as private to prevent the developer from calling default
       //       operators. They will generate a compiler error if the developer attempts to use
       //       them.
-      BundleSolutionInfo();
-      BundleSolutionInfo(const BundleSolutionInfo &src);
-      BundleSolutionInfo &operator=(const BundleSolutionInfo &src);
-=======
->>>>>>> 68352b4a
+      // BundleSolutionInfo();
+      // BundleSolutionInfo(const BundleSolutionInfo &src);
+      // BundleSolutionInfo &operator=(const BundleSolutionInfo &src);
 
       //! A unique ID for this BundleSolutionInfo object (useful for others to reference this
       //! object when saving to disk).
