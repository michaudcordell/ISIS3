#ifndef BundleSolutionInfo_h
#define BundleSolutionInfo_h

/**
 * @file
 *
 *   Unless noted otherwise, the portions of Isis written by the USGS are
 *   public domain. See individual third-party library and package descriptions
 *   for intellectual property information, user agreements, and related
 *   information.
 *
 *   Although Isis has been used by the USGS, no warranty, expressed or
 *   implied, is made by the USGS as to the accuracy and functioning of such
 *   software and related material nor shall the fact of distribution
 *   constitute any such warranty, and no responsibility is assumed by the
 *   USGS in connection therewith.
 *
 *   For additional information, launch
 *   $ISISROOT/doc//documents/Disclaimers/Disclaimers.html
 *   in a browser or see the Privacy &amp; Disclaimers page on the Isis website,
 *   http://isis.astrogeology.usgs.gov, and the USGS privacy and disclaimers on
 *   http://www.usgs.gov/privacy.html.
 */

#include <QList>
#include <QObject>
#include <QString>

#include "BundleSettings.h"

#include "XmlStackedHandler.h"

class QDataStream;
class QUuid;
class QXmlStreamWriter;

namespace Isis {
  class BundleResults;
  class Control;
  class FileName;
  class ImageList;
  class Project;  //TODO does xml stuff need project???
  class PvlObject;
  class XmlStackedHandlerReader;

  /**
   * @brief Container class for BundleAdjustment results.
   * This class includes the settings used to run the bundle adjustment, the resulting statistics
   * values, and the name of the control network used.
   *
   * @ingroup ControlNetworks
   *
   * @author 2014-07-08 Jeannie Backer
   *
   * @internal
   *   @history 2014-07-08 Jeannie Backer - Original version.
   *   @history 2014-07-23 Jeannie Backer - Added implementation for the QDataStream << and >>
   *                           operators and the read/write methods.
   *   @history 2014-12-04 Jeannie Backer - Renamed from BundleResults to BundleSolutionInfo.
   *   @history 2015-09-03 Jeannie Backer - Added preliminary hdf5 read/write capabilities.
   *   @history 2015-10-14 Jeffrey Covington - Declared BundleSolutionInfo * as
   *                           a Qt metatype for use with QVariant.
   *   @history 2016-06-13 Makayla Shepherd - Added updateFileName() and updated documentation.
   *                           Fixes #2298.
   *   @history 2016-08-15 Jesse Mapel - added output, outputHeader, outputText, outputPointsCSV,
   *                           and outputResiduals from BundleAdjust.  Fixes #4159.
   *   @history 2016-08-18 Jeannie Backer - Removed all references to deprecated
   *                           BundleSettings::solveMethod. References #4162.
   *   @history 2016-08-23 Jesse Mapel - Removed output() method.  Individual output
   *                           file methods must be called.  Fixes #4279.
   *   @history 2016-09-02 Jesse Mapel - Added camera point and position input parameters to output
   *                           files when using only one set of solve settings.  Fixes #4316.
   *   @history 2016-10-06  Tyler Wilson - Added methods outputImagesCSV()
   *                           and outputImagesCSVHeader which enables jigsaw users to output
   *                           the bundleout_images.csv file.  Fixes #4314.
   *   @history 2016-10-17 Jesse Mapel - Removed multiple solve settings output in accordance with
   *                           USEPVL being removed from jigsaw.  References #4316.
   *   @history 2016-10-28 Tyler Wilson - Modified outputText() to check and output if the solution
   *                           is solving for the radius.  References #4317.
   *   @history 2016-11-14 Ken Edmundson Modified the following...
   *                           -Changed column headers in images.csv to match row headers in bundleout.txt
   *                            (instead of at2, bt, c to indicate coefficients, now using t2, t1, t0, etc)
   *                           -Added output of CKDEGREE, CKSOLVEDEGREE, SPKDEGREE, SPKSOLVEDEGREE to
   *                            bundleout.txt header when CAMSOLVE=ALL and/or SPSOLVE=ALL
   *                           -Fixed typo under SPACECRAFT OPTIONS; what should have said
   *                            "SPSOLVE: All POLYNOMIAL COEFFICIENTS" was
   *                            "CAMSOLVE: All POLYNOMIAL COEFFICIENTS"
   *                           -modified output of image EO in bundleout.txt for images solved with
   *                            observation mode; previously one entry per observation was written,
   *                            now all images in the observation are written separately.
   *   @history 2016-12-01 Ian Humphrey - Modified an sprintf() call in outputImagesCSV() to
   *                           prevent a -Wformat-security warning from occurring.
   *   @history 2016-12-08 Ian Humphrey - Modified outputImagesCSVHeader() to treat TWIST the same
   *                           as the other angles when determining how many headers to create.
   *                           Fixes #4557.
   *   @history 2017-04-24 Ian Humphrey - Removed pvlObject(). Fixes #4797.
   *   @history 2017-05-01 Makayla Shepherd - Added imageList() to track and return the images used
   *                           in the bundle adjustment. These images will be displayed on the
   *                           project tree under results/bundle/<runtime> and will keep the same
   *                           structure as the input on the project tree. Fixes #4818.
   *   @history 2017-05-02 J Bonn - Fixed XML serialzation and code cleanup.  Fixes #4835.
   *   @history 2017-05-02 Tracie Sucharski - Moved XMLHandler code to bottom of file for
   *                           consistency;  all other classes have the XmlHandler at end of file.
   *                           Fixes #4822.
   *   @history 2017-05-04 Ian Humphrey & Makayla Shepherd - Modified save() to write the bundle
   *                           solution info images to the correct directory in the project on disk.
   *                           Fixes #4804, #4837.
   *   @history 2017-07-11 Makayla Shepherd - Added bundle naming capabilities. Fixes #4855.
   *   @history 2017-07-28 Makayla Shepherd - Fixed the default naming tag. Fixes #5069.
   *   @history 2017-08-09 Ian Humphrey - Added m_adjustedImages with setters and getters so the
   *                           BundleSolutionInfo can know which images have been adjusted (Updated
   *                           labels). References #4849.
   *   @history 2017-10-30 Tracie Sucharski - In ::save method, if the newProjectRoot is different
   *                           from the current projectRoot, save the cnet and csv files and
   *                           create the directory structure.
   *   @history 2017-12-20 Tracie Sucharski - Fixed bug which was saving the bundle adjust input
   *                           control net rather than the output control net.  References #4804.
   *   @history 2018-01-03 Tracie Sucharski - Changed serialization to use relative paths.
   *                           Fixes #5104.
   *   @history 2018-01-17 Tracie Sucharski - Added conditional code to check for null project in
   *                           xml serialization to allow the unitTest to use xml serialization
   *                           without having a project. References #5104.
<<<<<<< HEAD
   *   @history 2018-03-21 Ken Edmundson - Added...
   *                           1) member variable m_inputControlNetFileName, accessor method, and
   *                              serialization support. Also added input control net filename to
   *                              constructor.
   *                           2) member variable m_outputControl, associated mutator/accessor, and
   *                              serialization support.
   *                           3) member variable m_txtBundleOutputFilename and associated accessor
   *                              for bundleout.txt file.
=======
   *   @history 2018-03-15 Ken Edmundson - Save input and output control and added methods to return
   *                           input control and output control.  Update documentation.
>>>>>>> 8dbdf571
   */
  class BundleSolutionInfo : public QObject {
    Q_OBJECT
    public:
      BundleSolutionInfo(BundleSettingsQsp inputSettings,
                    FileName controlNetworkFileName,
                    BundleResults outputStatistics,
                    QList<ImageList *> imgList,
                    QObject *parent = 0);
      BundleSolutionInfo(Project *project,
                    XmlStackedHandlerReader *xmlReader,
                    QObject *parent = 0);  //TODO does xml stuff need project???
      BundleSolutionInfo(const BundleSolutionInfo &src);
      ~BundleSolutionInfo();
      BundleSolutionInfo &operator=(const BundleSolutionInfo &src);

      QString savedBundleOutputFilename();
      QString savedImagesFilename();
      QString savedPointsFilename();
      QString savedResidualsFilename();

      void addAdjustedImages(ImageList *images);
      void setOutputStatistics(BundleResults statisticsResults);
<<<<<<< HEAD
      void setOutputControl(Control *outputControl) {m_outputControl = outputControl;}
=======
      void setOutputControlNetworkFileName(FileName fileName);
>>>>>>> 8dbdf571
      void setRunTime(QString runTime);
      void setName(QString name);

      QList<ImageList *> adjustedImages() const;
      QString id() const;
      QString inputControlNetFileName() const;
      QString outputControlNetFileName() const;
<<<<<<< HEAD
      Control *control() const;
=======
>>>>>>> 8dbdf571
      BundleSettingsQsp bundleSettings();
      BundleResults bundleResults();
      QList<ImageList *> imageList();
      QString runTime() const;
      QString name() const;


      bool outputImagesCSVHeader(std::ofstream &fpOut);
      bool outputHeader(std::ofstream &fpOut);
      bool outputText();
      bool outputImagesCSV();
      bool outputPointsCSV();
      bool outputResiduals();

      void save(QXmlStreamWriter &stream, const Project *project, FileName newProjectRoot) const;

    public slots:
      void updateFileName(Project *);

    private:
      /**
       * This class is used to read an images.xml file into an image list
       *
       * @see QXmlDefaultHandler documentation
       * @author 2014-07-21 Ken Edmundson
       *
       * @internal
       *   @history 2016-06-13 Makayla Shepherd - Added updateFileName() and updated documentation.
       *                           Fixes #2298.
       */
      class XmlHandler : public XmlStackedHandler {
        public:
          //TODO does xml stuff need project???
          XmlHandler(BundleSolutionInfo *bundleSolutionInfo, Project *project);
          ~XmlHandler();

          virtual bool startElement(const QString &namespaceURI, const QString &localName,
                                    const QString &qName, const QXmlAttributes &atts);
          virtual bool characters(const QString &ch);
          virtual bool endElement(const QString &namespaceURI, const QString &localName,
                                    const QString &qName);

        private:
          Q_DISABLE_COPY(XmlHandler);

          BundleSolutionInfo *m_xmlHandlerBundleSolutionInfo; //!< The bundleSolutionInfo object
          Project *m_xmlHandlerProject;  //TODO does xml stuff need project???
          QString m_xmlHandlerCharacters; //!< List of characters that have been handled
      };

    private:
      BundleSolutionInfo();

      //! A unique ID for this BundleSolutionInfo object (useful for others to reference this
      //! object when saving to disk).
      QUuid              *m_id;
      QString             m_name;                        //!< Name of the bundle. Defaults to the id
      QString             m_runTime;                     //!< Run time of the bundle adjustment
<<<<<<< HEAD
      FileName           *m_inputControlNetFileName;     //!< Input control network file name
      Control            *m_outputControl;               //!< Output control
=======
      FileName           *m_inputControlNetFileName;     //!< Input control network name
      FileName           *m_outputControlNetFileName;    //!< Output control network name
>>>>>>> 8dbdf571
      BundleSettingsQsp   m_settings;                    //!< Bundle settings
      BundleResults      *m_statisticsResults;           //!< Bundle statistical results
      QList<ImageList *> *m_images;                      //!< Input image list
      QList<ImageList *> *m_adjustedImages;              //!< Adjusted image list

      // In theory the path in the BundleSettings can change while running. So we save the
      // filenames actually used when the most recent save of the file was done.
      QString m_txtBundleOutputFilename;
      QString m_csvSavedImagesFilename;
      QString m_csvSavedPointsFilename;
      QString m_csvSavedResidualsFilename;

  }; // end BundleSolutionInfo class


  void setStringAttribute(int locationId, QString locationName,
                          QString attributeName, QString attributeValue);
  QString getStringAttribute(int locationId, QString locationName, QString attributeName);
}; // end namespace Isis

Q_DECLARE_METATYPE(Isis::BundleSolutionInfo *);

#endif // BundleSolutionInfo_h<|MERGE_RESOLUTION|>--- conflicted
+++ resolved
@@ -120,7 +120,6 @@
    *   @history 2018-01-17 Tracie Sucharski - Added conditional code to check for null project in
    *                           xml serialization to allow the unitTest to use xml serialization
    *                           without having a project. References #5104.
-<<<<<<< HEAD
    *   @history 2018-03-21 Ken Edmundson - Added...
    *                           1) member variable m_inputControlNetFileName, accessor method, and
    *                              serialization support. Also added input control net filename to
@@ -129,10 +128,6 @@
    *                              serialization support.
    *                           3) member variable m_txtBundleOutputFilename and associated accessor
    *                              for bundleout.txt file.
-=======
-   *   @history 2018-03-15 Ken Edmundson - Save input and output control and added methods to return
-   *                           input control and output control.  Update documentation.
->>>>>>> 8dbdf571
    */
   class BundleSolutionInfo : public QObject {
     Q_OBJECT
@@ -156,11 +151,7 @@
 
       void addAdjustedImages(ImageList *images);
       void setOutputStatistics(BundleResults statisticsResults);
-<<<<<<< HEAD
-      void setOutputControl(Control *outputControl) {m_outputControl = outputControl;}
-=======
-      void setOutputControlNetworkFileName(FileName fileName);
->>>>>>> 8dbdf571
+      void setOutputControl(Control *outputControl);
       void setRunTime(QString runTime);
       void setName(QString name);
 
@@ -168,10 +159,7 @@
       QString id() const;
       QString inputControlNetFileName() const;
       QString outputControlNetFileName() const;
-<<<<<<< HEAD
       Control *control() const;
-=======
->>>>>>> 8dbdf571
       BundleSettingsQsp bundleSettings();
       BundleResults bundleResults();
       QList<ImageList *> imageList();
@@ -230,13 +218,8 @@
       QUuid              *m_id;
       QString             m_name;                        //!< Name of the bundle. Defaults to the id
       QString             m_runTime;                     //!< Run time of the bundle adjustment
-<<<<<<< HEAD
       FileName           *m_inputControlNetFileName;     //!< Input control network file name
       Control            *m_outputControl;               //!< Output control
-=======
-      FileName           *m_inputControlNetFileName;     //!< Input control network name
-      FileName           *m_outputControlNetFileName;    //!< Output control network name
->>>>>>> 8dbdf571
       BundleSettingsQsp   m_settings;                    //!< Bundle settings
       BundleResults      *m_statisticsResults;           //!< Bundle statistical results
       QList<ImageList *> *m_images;                      //!< Input image list
