#ifndef ControlPoint_h
#define ControlPoint_h

/**
 * @file
 * $Revision: 1.14 $
 * $Date: 2009/09/08 17:38:17 $
 *
 *   Unless noted otherwise, the portions of Isis written by the USGS are
 *   public domain. See individual third-party library and package descriptions
 *   for intellectual property information, user agreements, and related
 *   information.
 *
 *   Although Isis has been used by the USGS, no warranty, expressed or
 *   implied, is made by the USGS as to the accuracy and functioning of such
 *   software and related material nor shall the fact of distribution
 *   constitute any such warranty, and no responsibility is assumed by the
 *   USGS in connection therewith.
 *
 *   For additional information, launch
 *   $ISISROOT/doc//documents/Disclaimers/Disclaimers.html
 *   in a browser or see the Privacy &amp; Disclaimers page on the Isis website,
 *   http://isis.astrogeology.usgs.gov, and the USGS privacy and disclaimers on
 *   http://www.usgs.gov/privacy.html.
 */

#include <bitset>

#include <QObject>
#include <QString>

#include "ControlMeasure.h"
#include "SurfacePoint.h"

template< typename A, typename B > class QHash;

class QStringList;

namespace Isis {
  class ControlNet;
  class ControlPointFileEntryV0002;
  class Latitude;
  class Longitude;
  class PBControlNet_PBControlPoint;
  class PBControlNetLogData_Point;
  class PvlObject;
  class Statistics;

  /**
   * @brief A single control point
   *
   * A control point is one or more measurements that identify the same feature
   * or location in different images.
   *
   * @ingroup ControlNetwork
   *
   * @author 2005-07-29 Jeff Anderson
   *
   * @see ControlMeasure ControlNet
   *
   * @internal
   *   @history 2005-07-29 Jeff Anderson Original version
   *   @history 2006-01-11 Jacob Danton Added ReferenceIndex method and updated
   *                           unitTest
   *   @history 2006-06-28 Tracie Sucharski, Added method to return measure
   *                           for given serial number.
   *   @history 2006-10-31 Tracie Sucharski, Added HasReference method,
   *                           changed ReferenceIndex method to throw error if
   *                           there is no Reference ControlMeasure.
   *   @history 2007-01-25 Debbie A. Cook, Removed return statement in
   *                           SetApriori method for \Point case so that
   *                           FocalPlaneMeasures will get set.  The method
   *                           already has a later return statement to avoid
   *                           changing the lat/lon values.
   *   @history 2007-10-19 Debbie A. Cook, Wrapped longitudes when calculating
   *                           apriori longitude for points with a difference of
   *                           more than 180 degrees of longitude between
   *                           measures.
   *   @history 2008-01-14 Debbie A. Cook, Changed call to
   *                           Camera->SetUniversalGround in ComputeErrors to
   *                           include the radius as an argument since the
   *                           method has been overloaded to include radius.
   *   @history 2008-09-12 Tracie Sucharski, Add method to return true/false
   *                           for existence of Serial Number.
   *   @history 2009-03-07 Debbie A. Cook Fixed ComputeErrors method to set
   *                           focal plane coordinates without changing time and
   *                           improved error messages.
   *   @history 2009-06-03 Christopher Austin, Added the invalid functionality
   *                           along with forceBuild, fixed documentation
   *                           errors.
   *   @history 2009-06-22 Jeff Anderson, Modified ComputeAprior
   *                           method to correctly handle ground and held
   *                           points. Previosuly it would throw an error if the
   *                           lat/lon of a measure could not be computed. Also,
   *                           modify the ComputeErrors method to not abort any
   *                           longer if a control point lat/lon could not be
   *                           projected back to a image line/sample.
   *   @history 2009-08-13 Debbie A. Cook Corrected calculation of
   *                           scale used to get the undistorted focal plane
   *                           coordinates to use the signed focal length (Z)
   *                           from the CameraDistortionMap,
   *   @history 2009-08-21 Christopher Austin, Put the default return of
   *                           ReferenceIndex() back as the first Measured
   *                           measure.
   *   @history 2009-09-01 Eric Hyer, fixed some include issues.
   *   @history 2009-09-08 Eric Hyer, Added PointTypeToString method.
   *   @history 2009-10-13 Jeannie Walldren - Added detail to
   *                           error messages.
   *   @history 2009-12-06 Tracie Sucharski, Renamed ComputeErrors to
   *                           ComputeResiudals.
   *   @history 2010-03-19 Debbie A. Cook Replaced code in method ComputeErrors
   *                           with call to CameraGroundMap->GetXY
   *   @history 2010-01-12 Tracie Sucharski, Added support for binary networds,
   *                           added new parameters, renamed ComputeErrors to
   *                           ComputeResiduals, renamed MaximumError to
   *                           MaximumResidual, renamed AverageError to
   *                           AverageResidual.
   *   @history 2010-03-19 Debbie A. Cook Replaced code in method ComputeErrors
   *                           with call to CameraGroundMap->GetXY
   *   @history 2010-05-06 Tracie Sucharski, Use defaults of 0. instead of
   *                           Isis::Null, because 0. is the default in the
   *                           protocol buffers.
   *   @history 2010-05-11 Sharmila Prasad Added API's Copy Constructor to copy
   *                           one point to another and
   *                           ReferenceIndexNoException not to throw Exception
   *                           if there are no reference point or no measures in
   *                           a Control Point.  Also added the boolean logical
   *                           operator method = and !=.
   *   @history 2010-05-26 Tracie Sucharski, Changed point type of Ground to
   *                           GroundXYZ, GroundXY, or GroundZ.
   *   @history 2010-06-01 Tracie Sucharski, Added Ellipsoid and DEM to
   *                           AprioriSource enum.  Change AprioriSourceBasemap
   *                           to AprioriLatLonSourcFile and
   *                           AprioriRadiusSourceFile.
   *   @history 2010-06-03 Tracie Sucharski, Moved SetReference method from
   *                           ControlMeasure so check for multiple reference
   *                           meausres can be done.
   *   @history 2010-06-17 Tracie Sucharski, Added Lock keyword, new methods
   *                           SetLocked, Locked and NumLockedMeasures.
   *   @history 2010-06-04 Eric Hyer - removed parametor for PointTypeToString()
   *                           additional working sessions for Control network
   *                           design.
   *   @history 2010-07-27 Tracie Sucharski, Updated for changes made after
   *                           additional working sessions for Control network
   *                           design.  Major change to keywords, including
   *                           storing coordinates as x/y/z instead of
   *                           lat/lon/radius.  Needed methods to allow
   *                           inputting either, and conversion methods.
   *   @history 2010-08-18 Tracie Sucharski, Updated for changes made to
   *                           SurfacePoint covariance matrix.
   *   @history 2010-08-25 Tracie Sucharski, Fixed some bugs relating to
   *                           conversions between sigmas and covariance
   *                           matrices.
   *   @history 2010-09-13 Tracie Sucharski, Added methods for setting
   *                           planetocentric sigmas as both degrees and meters,
   *                           as a result of changes made to the SurfacePoint
   *                           class.
   *   @history 2010-09-15 Tracie Sucharski, It was decided after mtg with
   *                           Debbie, Stuart, Ken and Tracie that ControlPoint
   *                           will only function with x/y/z, not
   *                           lat/lon/radius. It will be the responsibility of
   *                           the application or class using ControlPoint to
   *                           set up a SurfacePoint object to do conversions
   *                           between x/y/z and lat/lon/radius. So... remove
   *                           all conversion methods from this class. It was
   *                           also decided that when importing old networks
   *                           that contain Sigmas, the sigmas will not be
   *                           imported, due to conflicts with the units of the
   *                           sigmas.
   *   @history 2010-05-11 Sharmila Prasad Added API's Copy Constructor to copy
   *                           one point to another and
   *                           ReferenceIndexNoException not to throw Exception
   *                           if there are no reference point or no measures in
   *                           a Control Point.
   *   @history 2010-06-04 Eric Hyer - removed parametor for PointTypeToString()
   *   @history 2010-09-09 Sharmila Prasad - Added API's to get Latitude,
   *                           Longitude, Radius from the Reference Measure in
   *                           the Point. Also to get the min & max Line &
   *                           Sample Errors
   *   @history 2010-09-27 Tracie Sucharski, Removed these new methods and move
   *                           functionality to the ControlNetFilter class. Add
   *                           the old methods, SetUniversalGround,
   *                           UniversalLatitude, UniversalLongitude and Radius
   *                           back in for convenience.
   *   @history 2010-10-05 Eric Hyer - interface to ID is now with QString
   *   @history 2010-10-06 Sharmila Prasad - Added method ReferenceLocked()
   *   @history 2010-10-18 Tracie Sucharski, Change "Setters", ComputeApriori
   *                           and ComputeResiduals to return either Success or
   *                           PointLocked.  If the point is locked do not set
   *                           values.
   *   @history 2010-10-18 Tracie Sucharski, Change SurfacePoint::Rectangular
   *                           and SurfacePoint::Ocentric to SurfacePoint as
   *                           both return values and parameters.
   *   @history 2010-10-06 Sharmila Prasad - API to reset Apriori
   *   @history 2010-10-21 Steven Lambright Minimized the header file and moved
   *                           most implementations to the cpp. Reorganized the
   *                           order of methods. Made more methods callable on a
   *                           const instance. Added GetMeasure(...) methods and
   *                           a suggested implementation for the bracket
   *                           operators, not yet implemented due to returning
   *                           reference conflicts. Finished implementing the
   *                           new use of SurfacePoint mentioned in the last
   *                           history comment. Marked SetUniversalGround(),
   *                           UniversalLatitude(), UniversalLongitude(), and
   *                           Radius() as deprecated. These methods need to be
   *                           phased out and GetSurfacePoint() used instead.
   *                           There are naming conflicts with accessors (some
   *                           use Get, some don't) still. The comparison
   *                           operator now relies on QVector's comparison
   *                           operator instead of looping itself. Added private
   *                           helper methods:
   *                             int FindMeasureIndex(QString serialNumber)
   *                                 const
   *                             void PointModified();
   *                           Updated documentation extensively. Removed
   *                           everything apost except for inside of Load() and
   *                           CreatePvlObject(). Added automatic updating of
   *                           DateTime and ChooserName.
   *   @history 2010-10-26 Steven Lambright Change default chooser name from
   *                           user name to application name.
   *   @history 2010-11-03 Mackenzie Boyd Added ToString methods for enums,
   *                           String and statis ToString now exist for
   *                           PointType, RadiusSource, and SurfacePointSource.
   *   @history 2010-11-16 Debbie Cook, Added jigsawRejected keyword.
   *   @history 2010-12-08 Tracie Sucharski, Added IsGround convenience method.
   *   @history 2010-12-28 Steven Lambright Changed accessors to match
   *                           ControlMeasure's method of accessing data.
   *                           Removed obsolete methods to prevent further use
   *                           of them.
   *   @history 2011-01-13 Mackenzie Boyd Added pointer to owning ControlNet.
   *   @history 2011-01-17 Eric Hyer - Points now own and delete their measures.
   *                           ControlNet now notified of changes (like adding
   *                           and removing measures).  Returning pointers to
   *                           measures is now safe and encouraged.
   *   @history 2011-02-10 Eric Hyer - measures no longer know or care if they
   *                           are the reference measure.  This information is
   *                           now completely maintained by this class.  Made
   *                           numerous API and internal changes, eliminating
   *                           substantial duplicate code and increasing
   *                           interface clearity.  Hungarian notation now
   *                           eliminated from this class.
   *   @history 2011-02-11 Steven Lambright - Measure log data is now written to
   *                           the binary file properly.
   *   @history 2011-02-18 Eric Hyer - Added Delete(ControlMeasure *) method.
   *                           Fixed bugs related to network notification of
   *                           measure addition and deletion.
   *   @history 2011-02-28 Eric Hyer - Fixed bug in operator= that caused the
   *                           the reference measure to not get propagated
   *                           correctly
   *   @history 2011-02-28 Steven Lambright - Added a flag for cnetref to say
   *                           whether a reference measure has been explicitly
   *                           or implicitly set.
   *   @history 2011-03-01 Eric Hyer - Added StringToRadiusSource and
   *                           StringToSurfacePointSource methods
   *   @history 2011-03-08 Ken Edmundson and Debbie Cook - Added members
   *                           ConstraintStatus, LatitudeConstrained,
   *                           LongitudeConstrained, RadiusConstrained,
   *                           constraintStatus and methods
   *                           ConputeResiduals_Millimeters(),
   *                           HasAprioriCoordinates(), IsConstrained(),
   *                           IsLatitudeConstrained(),
   *                           IsLongitudeConstrained(),
   *                           and NumberOfConstrainedCoordinates().
   *   @history 2011-03-11 Debbie Cook - changed name of member surfacePoint to
   *                           adjustedSurfacePoint.  Also changed methods
   *                           SetSurfacePoint to SetAdjustedSurfacePoint and
   *                           GetSurfacePoint to GetAdjustedSurfacePoint.
   *   @history 2011-03-14 Eric Hyer - Added GetMeasures method.  Network now
   *                           notified when a point's ignored status changes
   *                           for updating its cube connection graph (cube
   *                           connections were not respecting ignored flags on
   *                           points / measures).
   *   @history 2011-03-14 Christopher Austin - Added GetBestSurfacePoint to
   *                           reduce external duplicate code.
   *   @history 2011-03-15 Steven Lambright - Now writes AdjustedX, AdjustedY,
   *                           and AdjustedZ to the pvl format. Also updated
   *                           proto buffer calls to reflect naming changes.
   *   @history 2011-03-17 Eric Hyer - Added default parameter to GetMeasures
   *                           method for excluding ignored measures.
   *   @history 2011-03-25 Christopher Austin - Added functionality to SetId()
   *   @history 2011-04-01 Debbie A. Cook and Ken Edmundson - Added argument to
   *                           constructor for target radii
   *   @history 2011-04-04 Steven Lambright - Removed an old constructor
   *                           and made the Distance vector one take a const
   *                           reference.
   *   @history 2011-04-04 Steven Lambright - Updated constructor from binary to
   *                           take planetary radii
   *   @history 2011-05-02 Debbie A. Cook - Added new point type Constrained
   *   @history 2011-06-07 Debbie A. Cook and Tracie Sucharski - Modified point
   *                           types:  Ground ------> Fixed
   *                                   Tie----------> Free
   *   @history 2011-06-30 Eric Hyer - Added StringToPointType() method
   *   @history 2011-07-01 Debbie A. Cook - Removed editLock checks from
   *                    SetAdjustedSurfacePoint and ComputeResiduals
   *   @history 2011-07-08 Travis Addair - Locked measures can no longer be
   *                           deleted
   *   @history 2011-07-12 Ken Edmundson - Modified ComputeApriori method
   *                           to handle radius properly when computing average
   *                           coordinates
   *   @history 2011-07-29 Jai Rideout, Steven Lambright, and Eric Hyer - Made
   *                           this inherit from QObject to get destroyed()
   *                           signal
   *   @history 2011-07-29 Eric Hyer - Changed some graph code in Delete()
   *   @history 2011-09-13 Eric Hyer,Tracie Sucharski - operator= changes:
   *                           Change input parameter to const &.
   *                           Re-wrote to use Delete and AddMeasure methods, so
   *                           that the ControlGraphNode is updated correctly.
   *   @history 2011-09-30 Steven Lambright and Tracie Sucharski - Fixed
   *                           bugs that caused unpredictable behavior in the
   *                           assignment operator.
   *   @history 2011-10-01 Steven Lambright - Simplified the copy constructor
   *                           and fixed problems (which caused ASSERT fails) in
   *                           the copy constructor.
   *   @history 2011-10-06 Steven Lambright - Radii provided in the protocol
   *                           buffer constructor can now be invalid.
   *   @history 2011-10-07 Steven Lambright and Stuart Sides - Fixed bug in the
   *                           constructor given a protocol buffer. This caused
   *                           unpredictable reference measure behaviour
   *                           sometimes (rarely).
   *   @history 2011-10-14 Ken Edmundson Added method ClearJigsawRejected(); to
   *                           set all measure and point JigsawRejected flags to
   *                           false prior to bundle adjustment.
   *   @history 2012-03-31 Debbie A. Cook Programmer note:  Revised
   *                           ComputeResiduals to call
   *                           ComputeResidualsMillimeters and avoid duplication
   *                           of code.  Also revised
   *                           ComputeResidualsMillimeters to make the radar
   *                           case handled the same as other instruments.
   *   @history 2013-11-12 Ken Edmundson Programmer note:  Revised
   *                           ComputeApriori such that initial coordinates are
   *                           computed for "Free" points that have constrained
   *                           coordinates. References #1653.
   *   @history 2013-11-13 Kimberly Oyama - Added missing member variables to == operator and
   *                           made sure the comparisons are being done correctly. Fixes #1014.
   *   @history 2015-11-05 Kris Becker - invalid flag was not properly
   *                           initialized in ControlPointFileEntryV0002
   *                           constructor (Merged by Kristin Berry. Fixes #2392)
   *   @history 2017-12-18 Kristin Berry - Added convenience methods:
   *                            HasAprioriSurfacePointSourceFile(), HasAprioriRadiusSourceFile(),
   *                            HasRefMeasure().
   *   @history 2017-12-21 Adam Goins - Removed redundant code following ControlNetVersioner
   *                           refactor.
   *   @history 2018-01-05 Adam Goins - Added HasDateTime() and HasChooserName() methods to allow
   *                           to allow the value of these variables to be read without being
   *                           overriden if they're empty. (Getters override if they're empty).
<<<<<<< HEAD
   *   @history 2018-06-13 Debbie A. Cook, Ken Edmundson, Removed method
   *                           ComputeResidualsMillimeters() and added computation of focal plane
   *                           computedx and computedy to ComputeResiduals method.
=======
   *   @history 2018-06-06 Jesse Mapel - Modified setIgnored to use new pointIgnored and
   *                           pointUnIgnored methods. References #5434.
   *   @history 2018-06-15 Adam Goins & Jesse Mapel - Added the ModType enum, as well as a series
   *                           of calls to parentNetwork()->emitPointModified() whenever a change
   *                           is made to a Control Point or any of it's measures. This is done
   *                           to allow for communication between the ControlNetVitals class
   *                           and changes made to the Control Network that it is observing.
   *                           Fixes #5435.
   *  @history 2018-06-29 Adam Goins - Modified to operator= method to use setters when copying
   *                           one Control Point to another so that the proper signals get called.
   *                           Fixes #5435.
>>>>>>> 5d3ac014
   */
  class ControlPoint : public QObject {

      Q_OBJECT

      friend class ControlNet;
    public:
      /**
       * These are the valid 'types' of point. A point type defines what a point
       *   is tying together.
       */
      enum PointType {
        /**
          * A Fixed point is a Control Point whose lat/lon is well established
          * and should not be changed. Some people will refer to this as a
          * truth (i.e., ground truth).  A fixed point can be identifed in one or
          * more cubes.  Historically this point was called a "Ground" point.
          */
        Fixed = 0,
        /**
          * A Constrained point is a Control Point whose lat/lon/radius is somewhat
          * established and should not be changed.
          */
        Constrained = 1,
        /**
          * A Free point is a Control Point that identifies common measurements
          * between two or more cubes. While it could have a lat/lon, it is not
          * necessarily correct and is subject to change.  This is the most
          * common type of control point.  This point type floats freely in
          * a bundle adjustment.  Historically this point type was called "Tie".
          */
        Free = 2
      };
      static const int PointTypeCount = 3;

      /**
       * This is a return status for many of the mutating (setter) method calls.
       *   We chose to use return status' because often times ignoring them
       *   is the behavior the caller wants.
       */
      enum Status {
        /**
         * This is returned when an operation cannot be performed due to a
         *   problem such as the point is ignored and the operation doesn't make
         *   sense.
         */
        Failure,
        /**
         * This is returned when the operation successfully took effect.
         */
        Success,
        /**
         * This is returned when the operation requires Edit Lock to be false
         *   but it is currently true. The operation did not take effect.
         */
        PointLocked
      };

      /**
       * This is a convenience member for checking number of constrained
       * coordinates in the SurfacePoint
       */
      enum ConstraintStatus {
        /**
         * This is the status of constrained coordinates in the SurfacePoint.
         * @todo We will eventually need to deal with rectangular
         *             coordinates as well, but for now BundleAdjust uses spherical
         *             coordinates only.
         */
        LatitudeConstrained = 0,
        LongitudeConstrained = 1,
        RadiusConstrained = 2,
//      XConstrained = 3,
//      YConstrained = 4,
//      ZConstrained = 5;
      };

      /**
       *  @brief Control Point Modification Types
       *
       *  This enum is designed to represent the different types of modifications that can be
       *  made to a ControlPoint.
       *
       *  EditLockModified means that the Control Point had it's edit lock flag changed.
       *  IgnoredModified means that the Control Measure had it's ignored flag changed.
       *  TypeModified means that the ControlPoint::PointType for this control point was modified.
       */
      enum ModType {
        EditLockModified,
        IgnoredModified,
        TypeModified
      };

      // This stuff input to jigsaw
      // How did apriori source get computed??
      struct SurfacePointSource {
        enum Source {
          None,
          User,
          AverageOfMeasures,
          Reference,
          Basemap,
          BundleSolution
        };
      };

      struct RadiusSource {
        enum Source {
          None,
          User,
          AverageOfMeasures,
          Ellipsoid,
          DEM,
          BundleSolution
        };
      };

      ControlPoint();
      ControlPoint(const ControlPoint &);
      ControlPoint(const QString &id);
      ~ControlPoint();

      ControlNet *Parent() { return parentNetwork; }

      void Load(PvlObject &p);

      void Add(ControlMeasure *measure);
      int Delete(ControlMeasure *measure);
      int Delete(QString serialNumber);
      int Delete(int index);
      Status ResetApriori();

      const ControlMeasure *GetMeasure(QString serialNumber) const;
      ControlMeasure *GetMeasure(QString serialNumber);

      const ControlMeasure *GetMeasure(int index) const;
      ControlMeasure *GetMeasure(int index);

      bool HasRefMeasure() const;
      const ControlMeasure *GetRefMeasure() const;
      ControlMeasure *GetRefMeasure();

      Status SetChooserName(QString name);
      Status SetDateTime(QString newDateTime);
      Status SetEditLock(bool editLock);
      Status SetId(QString id);
      Status SetRefMeasure(ControlMeasure *cm);
      Status SetRefMeasure(int index);
      Status SetRefMeasure(QString sn);
      Status SetRejected(bool rejected);
      Status SetIgnored(bool newIgnoreStatus);
      Status SetAdjustedSurfacePoint(SurfacePoint newSurfacePoint);
      Status SetType(PointType newType);

      Status SetAprioriRadiusSource(RadiusSource::Source source);
      Status SetAprioriRadiusSourceFile(QString sourceFile);
      Status SetAprioriSurfacePoint(SurfacePoint aprioriSP);
      Status SetAprioriSurfacePointSource(SurfacePointSource::Source source);
      Status SetAprioriSurfacePointSourceFile(QString sourceFile);

//    Status UpdateSphericalPointCoordinates(const Latitude &lat, const Longitude &lon,
//                                      const Distance &radius);

      Status ComputeApriori();
      Status ComputeResiduals();

      SurfacePoint GetAdjustedSurfacePoint() const;

      SurfacePoint GetBestSurfacePoint() const;
      QString GetChooserName() const;
      QString GetDateTime() const;
      bool IsEditLocked() const;
      bool IsRejected() const;
      QString GetId() const;
      bool IsIgnored() const;
      bool IsValid() const;
      bool IsInvalid() const;
      bool IsFixed() const;
      bool HasAprioriCoordinates();

      bool IsConstrained();
      bool IsLatitudeConstrained();
      bool IsLongitudeConstrained();
      bool IsRadiusConstrained();
      int NumberOfConstrainedCoordinates();

      static QString PointTypeToString(PointType type);
      static PointType StringToPointType(QString pointTypeString);

      QString GetPointTypeString() const;
      PointType GetType() const;

      static QString RadiusSourceToString(RadiusSource::Source source);
      static RadiusSource::Source StringToRadiusSource(QString str);
      QString GetRadiusSourceString() const;
      static QString SurfacePointSourceToString(SurfacePointSource::Source source);
      static SurfacePointSource::Source StringToSurfacePointSource(QString str);
      QString GetSurfacePointSourceString() const;
      SurfacePoint GetAprioriSurfacePoint() const;

      RadiusSource::Source GetAprioriRadiusSource() const;
      bool HasAprioriRadiusSourceFile() const;
      QString GetAprioriRadiusSourceFile() const;
      SurfacePointSource::Source GetAprioriSurfacePointSource() const;
      bool HasAprioriSurfacePointSourceFile() const;
      QString GetAprioriSurfacePointSourceFile() const;

      int GetNumMeasures() const;
      int GetNumValidMeasures() const;
      int GetNumLockedMeasures() const;
      bool HasSerialNumber(QString serialNumber) const;
      bool HasChooserName() const;
      bool HasDateTime() const;
      int IndexOf(ControlMeasure *, bool throws = true) const;
      int IndexOf(QString sn, bool throws = true) const;
      int IndexOfRefMeasure() const;
      bool IsReferenceExplicit() const;
      QString GetReferenceSN() const;
      void emitMeasureModified(ControlMeasure *measure, ControlMeasure::ModType modType, QVariant oldValue, QVariant newValue);



      Statistics GetStatistic(double(ControlMeasure::*statFunc)() const) const;
      Statistics GetStatistic(long dataType) const;

      QList< ControlMeasure * > getMeasures(bool excludeIgnored = false) const;
      QList< QString > getCubeSerialNumbers() const;

      const ControlMeasure *operator[](QString serialNumber) const;
      ControlMeasure *operator[](QString serialNumber);

      const ControlMeasure *operator[](int index) const;
      ControlMeasure *operator[](int index);

      bool operator!=(const ControlPoint &pPoint) const;
      bool operator==(const ControlPoint &pPoint) const;
      const ControlPoint &operator=(const ControlPoint &pPoint);

      // The next 7 methods are specifically to support BundleAdjust
      void ZeroNumberOfRejectedMeasures();
      void SetNumberOfRejectedMeasures(int numRejected);
      int GetNumberOfRejectedMeasures() const;
      double GetSampleResidualRms() const;
      double GetLineResidualRms() const;
      double GetResidualRms() const;
      void ClearJigsawRejected();

    private:
      void SetExplicitReference(ControlMeasure *measure);
      void ValidateMeasure(QString serialNumber) const;
      void AddMeasure(ControlMeasure *measure);
      void PointModified();


    private:
      ControlNet *parentNetwork;

      //!< List of Control Measures
      QHash< QString, ControlMeasure * > * measures;

      QStringList *cubeSerials;

      ControlMeasure *referenceMeasure;

      /**
       * This is the control point ID. This is supposed to be a unique
       *   identifier for control points. This often has a number in it, and
       *   looks like "T0052" where the next one is "T0053" and so on.
       */
      QString id;

      /**
       * This is the user name of the person who last modified this control
       *   point. Modifications are things like updating the surface point, but
       *   not things like updating the last modified time. The calculations
       *   relating to this control point have to actually change for this to
       *   be updated. This is an empty string if we need to dynamically
       *   get the username of the caller when asked for (or written to file).
       */
      QString chooserName;

      /**
       * This is the last modified date and time. This is updated automatically
       *   and works virtually in the same way as chooserName.
       */
      QString dateTime;

      /**
       * What this control point is tying together.
       * @see PointType
       */
      PointType type;

      /**
       * If we forced a build that we would normally have thrown an exception
       *   for then this is set to true. Otherwise, and most of the time, this
       *   is false.
       */
      bool invalid;

      /**
       * This stores the edit lock state.
       * @see SetEditLock
       */
      bool editLock;

      /**
       * This stores the jigsaw rejected state.
       * @see SetJigsawReject
       */
      bool jigsawRejected;

      /**
       * This stores the constraint status of the a priori SurfacePoint
       *   @todo Eventually add x, y, and z
       */
      std::bitset<6> constraintStatus;

      /**
       * This indicates if a program has explicitely set the reference in this
       *   point or the implicit reference is still the current reference. This
       *   is useful for programs that want to choose the reference for all
       *   points where this hasn't happened yet.
       */
      bool referenceExplicitlySet;

      /**
       * True if we should preserve but ignore the entire control point and its
       *   measures.
       */
      bool ignore;

      //! Where the apriori surface point originated from
      SurfacePointSource::Source aprioriSurfacePointSource;

      //! FileName where the apriori surface point originated from
      QString aprioriSurfacePointSourceFile;

      /**
       * Where the apriori surface point's radius originated from, most commonly
       *   used by jigsaw.
       */
      RadiusSource::Source aprioriRadiusSource;

      /**
       * The name of the file that derives the apriori surface point's radius
       */
      QString aprioriRadiusSourceFile;

      /**
       * The apriori surface point. This is the "known truth" or trustworthy
       *   point that should not be modified unless done very explicitely. This
       *   comes from places like hand picking where you really don't want the
       *   surface point to vary far from this point, but some variation is
       *   okay (1/10th of a pixel is fair for human accuracy for example). Very
       *   often this point does not exist.
       */
      SurfacePoint aprioriSurfacePoint;

      /**
       * This is the calculated, or aposterori, surface point. This is what most
       *   programs should be working with and updating.
       */
      SurfacePoint adjustedSurfacePoint;

      /**
       * This parameter is used and maintained by BundleAdjust for the jigsaw
       * application.  It is stored here because ControlPoint contains the index
       * of the measures.
       */
      int numberOfRejectedMeasures;
  };

  // typedefs
  //! Definition for a shared pointer to an ISIS ControlPoint.
  typedef QSharedPointer<ControlPoint> ControlPointQsp;
}

#endif<|MERGE_RESOLUTION|>--- conflicted
+++ resolved
@@ -343,13 +343,11 @@
    *   @history 2018-01-05 Adam Goins - Added HasDateTime() and HasChooserName() methods to allow
    *                           to allow the value of these variables to be read without being
    *                           overriden if they're empty. (Getters override if they're empty).
-<<<<<<< HEAD
+   *   @history 2018-06-06 Jesse Mapel - Modified setIgnored to use new pointIgnored and
+   *                           pointUnIgnored methods. References #5434.
    *   @history 2018-06-13 Debbie A. Cook, Ken Edmundson, Removed method
    *                           ComputeResidualsMillimeters() and added computation of focal plane
    *                           computedx and computedy to ComputeResiduals method.
-=======
-   *   @history 2018-06-06 Jesse Mapel - Modified setIgnored to use new pointIgnored and
-   *                           pointUnIgnored methods. References #5434.
    *   @history 2018-06-15 Adam Goins & Jesse Mapel - Added the ModType enum, as well as a series
    *                           of calls to parentNetwork()->emitPointModified() whenever a change
    *                           is made to a Control Point or any of it's measures. This is done
@@ -359,7 +357,6 @@
    *  @history 2018-06-29 Adam Goins - Modified to operator= method to use setters when copying
    *                           one Control Point to another so that the proper signals get called.
    *                           Fixes #5435.
->>>>>>> 5d3ac014
    */
   class ControlPoint : public QObject {
 
