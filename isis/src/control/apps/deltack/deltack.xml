<?xml version="1.0"?>
<application name="deltack" xmlns:xsi="http://www.w3.org/2001/XMLSchema-instance" xsi:noNamespaceSchemaLocation="http://isis.astrogeology.usgs.gov/Schemas/Application/application.xsd">
  <brief>
    Update camera pointing for a single image
  </brief>

  <description>
    <p>
    <b>deltack</b> can be used to correct isolated instances of problems with camera
    attitude.  It adjusts camera orientation in the labels of a single
    Isis 3 cube (resection).  Like <b>jigsaw</b>, it works on both framing cameras and
    line scanners.  The user must supply a latitude/longitude for at least one 
    sample/line coordinate in the image.  Angles 1 and 2 of the camera orientation
    stored in the cube labels will be adjusted to align the coordinate with the
    entered latitude/longitude.  To solve for all three camera angles, select the
    TWIST option.  A second coordinate point and desired latitude/longitude must 
    be entered if the <b>TWIST</b> option is used.  <b>deltack</b> will adjust the
    camera orientation to align both points with their corresponding 
    latitudes/longitudes with minimal residuals in sample and line.  In order for 
    <b>deltack</b> to work properly, the input cube must have been initialized with
    <b>spiceinit</b> using ATTACH="YES".
    </p>

    <p>
    The camera pointing is updated using an iterative least-squares bundle
    adjustment.  The number of iterations (<b>MAXIT</b>)and tolerance (<b>SIGMA0</b>)
    for  convergence are input parameters to <b>deltack</b>.  Solving for two angles
    only is similar to a translation of the image in sample and line.  Solving for
    the twist as well will result in both a translation and a rotation.
    </p>

    <p>
    <b>deltack</b> creates a set of two output files for analyzing the results. 
    <b>BUNDLEOUT.TXT</b> provides an overall summary of the resection.  It lists the  
    user input parameters selected and tables of statistics for both the image and
    the point(s).  <b>RESIDUALS.CSV</b> provides a table of the measured image
    coordinates and the final sample, line, and overall residuals in both millimeters
    and pixels.
    </p>
   </description>

  <category>
    <categoryItem>Control Networks</categoryItem>
  </category>

  <seeAlso>
    <applications>
      <item>jigsaw</item>
    </applications>
  </seeAlso>

  <history>
    <change name="Jeff Anderson" date="2006-09-06">
      Original version
    </change>
    <change name="Tracie Sucharski" date="2007-05-02">
        Added inclusion of TWIST to SAMP2,LINE2,LAT2,LON2,RAD2.  
        Without this inclusion, the AML was requiring these parameters
        even if TWIST was false.
    </change>
    <change name="Debbie A. Cook" date="2007-07-12">
        Added pvl status report for a successful update.
    </change>
    <change name="Steven Koechle" date="2007-10-05">
      Added check to see if cube has existing polygon, if so delete it.
    </change>
    <change name="Debbie A. Cook" date="2011-06-06">
        Updated to current version of BundleAdjust class.
    </change>
    <change name="Debbie A. Cook" date="2011-06-07">
        Changed point type "Ground" to "Fixed".
    </change>
    <change name="Debbie A. Cook" date="2011-09-28">
        Updated documentation in response to Mantis issue #187.
    </change>
    <change name="Brent A. Archinal" date="2011-09-30">
        Updated documentation, mostly to indicate units.
    </change>
    <change name="Debbie A. Cook" date="2011-10-04">
        Added documentation for output files and removed creation of 
        output csv tables because the tables are not useful for
        only one or two points.  The information is already listed
        in bundleout.txt.
    </change>
    <change name="Kimberly Oyama" date="2014-03-28">
       Added check for history group in input cube. If it's there, add a new entry. If not, add a
       new history group. Added an app test. Fixes #1350.
    </change>
<<<<<<< HEAD
    <change name="Jeannie Backer" date="2014-07-23">
       Modified to create a bundle settings object for the bundle adjustment.
=======
    <change name="Ian Humphrey and Makayla Shepherd" date="2015-09-01">
        Changed code to accommodate changes in Sensor and Camera relationships.
>>>>>>> e9e3a035
    </change>
  </history>

  <groups>
    <group name="Files">
      <parameter name="FROM">
        <type>cube</type>
        <fileMode>input</fileMode>
        <brief>
          Input camera cube
        </brief>
        <description>
  	   The file specification for the input cube. The cube will have its camera pointing
           updated.
        </description>
        <filter>
          *.cub
        </filter>
      </parameter>
    </group>

    <group name="Bundle Adjustment Options">
      <parameter name="SIGMA0">
        <brief>Standard deviation of unit weight</brief>
        <description>
           Convergence is reached when the solution parameters change by less than Sigma0.
           Units:  unitless.
        </description>
        <type>double</type>
        <default><item>1.0e-10</item></default>
      </parameter>

      <parameter name="MAXITS">
        <brief>Iterations</brief>
        <description>Maximum number of iterations</description>
        <type>integer</type>
        <default><item>10</item></default>
      </parameter>
      <parameter name="TWIST">
        <type>boolean</type>
        <brief>Solve for camera twist</brief>
        <default><item>False</item></default>
        <description>
          In addition to angle1 and angle2, if this parameter is set the program will solve for
          the camera twist.  This requires input of a second fixed coordinate (SAMP2,LINE2) and
          (LAT2,LON2)
        </description>
        <inclusions>
          <item>LINE2</item>
          <item>SAMP2</item>
          <item>LAT2</item>
          <item>LON2</item>
          <item>RAD2</item>
        </inclusions>
      </parameter>
   </group>

   <group name="Fixed Points">
     <parameter name="SAMP1">
       <type>double</type>
       <brief>Sample coordinate, point #1</brief>
       <description>
          The sample coordinate for fixed point #1 (LAT1,LON1).  Units:: pixels
       </description>
     </parameter>

     <parameter name="LINE1">
       <type>double</type>
       <brief>Line coordinate, point #1</brief>
       <description>
          The line coordinate for fixed point #1 (LAT1,LON1).    Units:: pixels
       </description>
     </parameter>

     <parameter name="LAT1">
       <type>double</type>
       <brief>Latitude, point #1</brief>
       <description>
          Desired planetocentric latitude at the image coordinate (SAMP1,LINE1).
          Units:  degrees.
       </description>
       <minimum inclusive="yes">-90.0</minimum>
       <maximum inclusive="yes">90.0</maximum>
     </parameter>

     <parameter name="LON1">
       <type>double</type>
       <brief>Longitude, point #1</brief>
       <description>
          Desired east longitude at the image coordinate (SAMP1,LINE1).
          Units:  degrees
       </description>
       <minimum inclusive="yes">0.0</minimum>
       <maximum inclusive="yes">360.0</maximum>
     </parameter>

     <parameter name="RAD1">
       <type>double</type>
       <brief>Radius, point #1</brief>
       <internalDefault>Computed</internalDefault>
       <description>
          Desired radius at the image coordinate (SAMP1,LINE1).  It 
          will be automatically computed using the shape model that was
          entered in the "spiceinit" application.  Units:  meters.
       </description>
       <minimum inclusive="no">0.0</minimum>
     </parameter>

     <parameter name="SAMP2">
       <type>double</type>
       <brief>Sample coordinate, point #2</brief>
       <description>
          The sample coordinate for fixed point #2 (LAT2,LON2).  Units:  pixels.
       </description>
       <inclusions>
           <item>TWIST</item>
       </inclusions>
     </parameter>

     <parameter name="LINE2">
       <type>double</type>
       <brief>Line coordinate, point #2</brief>
       <description>
          The line coordinate for fixed point #2 (LAT2,LON2).  Units:  pixels.
       </description>
       <inclusions>
           <item>TWIST</item>
       </inclusions>
     </parameter>

     <parameter name="LAT2">
       <type>double</type>
       <brief>Latitude, point #2</brief>
       <description>
          Planetocentric latitude at the image coordinate (SAMP2,LINE2).
          Units:  degrees.
       </description>
       <minimum inclusive="yes">-90.0</minimum>
       <maximum inclusive="yes">90.0</maximum>
       <inclusions>
          <item>TWIST</item>
       </inclusions>
     </parameter>

     <parameter name="LON2">
       <type>double</type>
       <brief>Longitude, point #2</brief>
       <description>Desired east longitude at the image coordinate (SAMP2,LINE2).
                    Units:  degrees.
       </description>
       <minimum inclusive="yes">0.0</minimum>
       <maximum inclusive="yes">360.0</maximum>
       <inclusions>
           <item>TWIST</item>
       </inclusions>
     </parameter>

     <parameter name="RAD2">
       <type>double</type>
       <brief>Radius, point #2</brief>
       <internalDefault>Computed</internalDefault>
       <description>
         Radius at the image coordinate (SAMP2,LINE2). It will be automatically computed using the
         shape model that was initialized in the "spiceinit" application.  Units:  meters.
       </description>
       <minimum inclusive="no">0.0</minimum>
       <inclusions>
          <item>TWIST</item>
       </inclusions>
     </parameter>
   </group>
  </groups>

</application><|MERGE_RESOLUTION|>--- conflicted
+++ resolved
@@ -54,45 +54,43 @@
       Original version
     </change>
     <change name="Tracie Sucharski" date="2007-05-02">
-        Added inclusion of TWIST to SAMP2,LINE2,LAT2,LON2,RAD2.  
-        Without this inclusion, the AML was requiring these parameters
-        even if TWIST was false.
+      Added inclusion of TWIST to SAMP2,LINE2,LAT2,LON2,RAD2.  
+      Without this inclusion, the AML was requiring these parameters
+      even if TWIST was false.
     </change>
     <change name="Debbie A. Cook" date="2007-07-12">
-        Added pvl status report for a successful update.
+      Added pvl status report for a successful update.
     </change>
     <change name="Steven Koechle" date="2007-10-05">
       Added check to see if cube has existing polygon, if so delete it.
     </change>
     <change name="Debbie A. Cook" date="2011-06-06">
-        Updated to current version of BundleAdjust class.
+      Updated to current version of BundleAdjust class.
     </change>
     <change name="Debbie A. Cook" date="2011-06-07">
-        Changed point type "Ground" to "Fixed".
+      Changed point type "Ground" to "Fixed".
     </change>
     <change name="Debbie A. Cook" date="2011-09-28">
-        Updated documentation in response to Mantis issue #187.
+      Updated documentation in response to Mantis issue #187.
     </change>
     <change name="Brent A. Archinal" date="2011-09-30">
-        Updated documentation, mostly to indicate units.
+      Updated documentation, mostly to indicate units.
     </change>
     <change name="Debbie A. Cook" date="2011-10-04">
-        Added documentation for output files and removed creation of 
-        output csv tables because the tables are not useful for
-        only one or two points.  The information is already listed
-        in bundleout.txt.
+      Added documentation for output files and removed creation of 
+      output csv tables because the tables are not useful for
+      only one or two points.  The information is already listed
+      in bundleout.txt.
     </change>
     <change name="Kimberly Oyama" date="2014-03-28">
-       Added check for history group in input cube. If it's there, add a new entry. If not, add a
-       new history group. Added an app test. Fixes #1350.
-    </change>
-<<<<<<< HEAD
+      Added check for history group in input cube. If it's there, add a new entry. If not, add a
+      new history group. Added an app test. Fixes #1350.
+    </change>
     <change name="Jeannie Backer" date="2014-07-23">
-       Modified to create a bundle settings object for the bundle adjustment.
-=======
+      Modified to create a bundle settings object for the bundle adjustment.
+    </change>
     <change name="Ian Humphrey and Makayla Shepherd" date="2015-09-01">
-        Changed code to accommodate changes in Sensor and Camera relationships.
->>>>>>> e9e3a035
+      Changed code to accommodate changes in Sensor and Camera relationships.
     </change>
   </history>
 
