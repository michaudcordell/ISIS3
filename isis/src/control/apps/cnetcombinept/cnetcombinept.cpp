#include "Isis.h"

#include <QFile>
#include <QtGlobal>
#include <QTextStream>
#include <QScopedPointer>

// boost library
#include <boost/foreach.hpp>
#include <boost/assert.hpp>

#include "nanoflann.hpp"

#include "ControlNet.h"
#include "MeasurePoint.h"
#include "ControlPointMerger.h"
#include "FileList.h"
#include "FileName.h"
#include "IString.h"
#include "PointCloud.h"
#include "PointCloudTree.h"
#include "ProcessByLine.h"
#include "Progress.h"
#include "SerialNumber.h"
#include "SpecialPixel.h"
#include "SurfacePoint.h"
#include "IException.h"

using namespace std;
using namespace Isis;



/** Check point for validity */
inline bool isValid(const ControlPoint *point ) {
  if ( !point ) { return ( false ); }
  return ( !(point->IsIgnored() || point->IsInvalid() || point->IsRejected()) );
}


/** Check point for merging worthiness */
inline bool isWorthy(const ControlPoint *point ) {
  if ( !point ) { return ( false ); }
  return ( isValid(point) && !point->IsEditLocked() );
}

/** Check measure for validity */
inline bool isValid(const ControlMeasure *m)  {
   return ( !( m->IsIgnored() || m->IsRejected() ) );
}

// Control network manager
typedef QList<QSharedPointer<ControlNet> >    ControlNetList;

// ControlNet point cloud types.
typedef MeasurePoint                       PointType;
typedef PointCloud<PointType>              CNetPointCloud;
typedef PointCloudTree<PointType>          CNetPointCloudTree;
typedef QSharedPointer<CNetPointCloudTree> CubeMeasureTree;

void IsisMain() {

  // We will be processing by line
  ProcessByLine pbl;
  UserInterface &ui = Application::GetUserInterface();

  QStringList cnetfiles;
  int nBase(0);
  if ( ui.WasEntered("CNETBASE") ) {
    cnetfiles.append(ui.GetAsString("CNETBASE"));
    nBase++;
  }

  int nFrom(0);
  if ( ui.WasEntered("CNETFROM") ) {
    cnetfiles.append(ui.GetAsString("CNETFROM"));
    nFrom++;
  }

  int nList(0);
  if ( ui.WasEntered("CNETLIST") ) {
    FileList list_o_nets(ui.GetFileName("CNETLIST"));
    if (list_o_nets.size() < 1) {
      QString mess = "The file provided for CNETLIST, [";
      mess += ui.GetAsString("CNETLIST");
      mess += "] is empty.";
      throw IException(IException::User, mess, _FILEINFO_);
    }

    BOOST_FOREACH ( FileName cfile, list_o_nets ) {
      cnetfiles.append( cfile.original() );
      nList++;
    }
  }

  // Check for any files at all
  int totalNetFiles = nBase + nFrom + nList;
  if ( totalNetFiles <= 0 ) {
    QString mess = "No input networks files provided!";
    throw IException(IException::User, mess, _FILEINFO_);
  }

  //---------------------------------------------------------------------------
  //  Load all the input control networks
  //---------------------------------------------------------------------------
  Progress progress;
  progress.SetText("Loading");
  progress.SetMaximumSteps(cnetfiles.size() );
  progress.CheckStatus();

  // Collect some stuff from input nets for the output net
  QString netid;
  QString target;
  QString description;

  BigInt allPoints(0);
  BigInt validPoints(0);
  QHash<QString, QList<ControlMeasure *> > cube_measures;
  QList<ControlPoint *> all_points;

  BOOST_FOREACH ( QString cfile, cnetfiles ) {
#if defined(DEBUG)
    std::cout << "\nLoading " << cfile << "...\n";
    Progress cnet_progress;
    QScopedPointer<ControlNet> cnet( new ControlNet(cfile, &cnet_progress) );
#else
    QScopedPointer<ControlNet> cnet( new ControlNet(cfile) );
#endif
    if ( netid.isEmpty() ) {
      netid = cnet->GetNetworkId();
<<<<<<< HEAD
    }
    if ( target.isEmpty() ) {
      target = cnet->GetTarget();
    }
    if ( description.isEmpty() ) {
      description = cnet->Description();
    }
    if ( radii.isEmpty() )  {
      radii = QVector<Distance>::fromStdVector(cnet->GetTargetRadii());
=======
    }
    if ( target.isEmpty() ) {
      target = cnet->GetTarget();
    }
    if ( description.isEmpty() ) {
      description = cnet->Description();
>>>>>>> 84c1c25e
    }

    // Now get list of all cube serials and add all to list
    QList<QString> serials = cnet->GetCubeSerials();
    BOOST_FOREACH ( QString sn, serials) {
      QList<ControlMeasure *> measures = cnet->GetMeasuresInCube(sn);
      BOOST_ASSERT( measures.size() > 0 );

      // Eliminate ignored measures (and its assocaited point)
      QList<ControlMeasure *> goods;
      BOOST_FOREACH (ControlMeasure *m, measures ) {
        if ( isValid(m) ) {
          ControlPoint *point = m->Parent();
          if ( isWorthy(point) ) {
            goods.append(m);
          }
        }
      }

      // Now insert valid measures associated with serial (cube) if we have any
      if ( goods.size() > 0 ) {
        cube_measures[sn].append(goods);
        allPoints += goods.size();  // Measures count
      }
    }

    // Take ownership of all points and let the cnet file close
    validPoints += cnet->GetNumValidPoints();
    all_points.append( cnet->take() );
    progress.CheckStatus();
  }

  // Report status of network
  int cube_measures_size = cube_measures.size();
  std::cout << "\nTotal Points:   " << all_points.size() << "\n";
  std::cout << "Valid Points:   " << validPoints << "\n";
  std::cout << "Total Measures: " << allPoints << "\n";
  std::cout << "Total Cubes:    " << cube_measures_size << "\n\n";

  // Now write out the list of SNs if requested
  if ( ui.WasEntered("TOSN") ) {

    FileName filename( ui.GetFileName("TOSN") );
    QFile logfile(filename.expanded());
    if ( !logfile.open(QIODevice::WriteOnly | QIODevice::Truncate |
                       QIODevice::Text | QIODevice::Unbuffered) ) {
      QString mess = "Unable to open/create serial number file " + filename.name();
      throw IException(IException::User, mess, _FILEINFO_);
    }

    QTextStream lout(&logfile);
    QHashIterator<QString, QList<ControlMeasure *> > sns(cube_measures);
    while ( sns.hasNext()  ) {
      sns.next();
      lout << sns.key() << "\n";
    }

    logfile.close();
  }


  //---------------------------------------------------------------------------
  // Construct the kd-trees that assocate all the measures with points for
  // each cube.
  //---------------------------------------------------------------------------
  progress.SetText("making trees");
  progress.SetMaximumSteps( cube_measures.size() );
  progress.CheckStatus();

  // Create the kd-tree lookup for each measure in each cube
  QHash<QString, CubeMeasureTree> measure_clouds;
  QHashIterator<QString, QList<ControlMeasure *> > sn_m(cube_measures);
  int kd_nodes = ui.GetInteger("KDNODES");
  while ( sn_m.hasNext()  ) {
    sn_m.next();

    // Generate a kd-tree for all measures in each cube for distance comparisons
    QScopedPointer<CNetPointCloud> cloud(new CNetPointCloud(sn_m.value(), sn_m.key()));
    CubeMeasureTree cloud_t(new CNetPointCloudTree(cloud.take(), kd_nodes ) );
    measure_clouds.insert(sn_m.key(), cloud_t);

    progress.CheckStatus();
  }

  // Retain for future reference. We intend to release the trees when we are
  // done with them as we may need the memory.
  // int measure_clouds_size = measure_clouds.size();

  //---------------------------------------------------------------------------
  //  Now perform the merge. Iterate through all points evaluating each
  //  measure  to see if same measure exists in any other point within
  //  the IMAGETOL limit.
  //---------------------------------------------------------------------------
  progress.SetText("merging");
  progress.SetMaximumSteps( all_points.size() );
  progress.CheckStatus();

  //  Measure distance tolerance
  double image_tolerance  = ui.GetDouble("IMAGETOL");
  double search_radius_sq = image_tolerance * image_tolerance;

  //  Run through all valid points. Note they may be invalided as processing
  //  is done through mergers, so validity must be checked at each point.
  BigInt nfound(0);
  BigInt nMerged(0);
  BOOST_FOREACH ( ControlPoint *point, all_points ) {
    // Don't consider ignored or edit locked points
    if ( isWorthy( point ) ) {

      // Get all valid measures only in the point
      QList<ControlMeasure *> v_measures = point->getMeasures( true );

      int p_merged(0);
      BOOST_FOREACH ( ControlMeasure *v_m, v_measures ) {
        PointType m_p(v_m);     // This associates the measure to its point
        if ( m_p.isValid() ) {  // Valid point? If not, its likely merged already
          CubeMeasureTree m_cloud = measure_clouds[v_m->GetCubeSerialNumber()];
          BOOST_ASSERT( m_cloud != 0 );
          QList<PointType> m_points = m_cloud->radius_query(m_p, search_radius_sq);
          ControlPointMerger merger(image_tolerance);
          p_merged += merger.apply(point, m_points);
          nfound   += merger.size();
        }
      }
      nMerged += p_merged;
    }
    progress.CheckStatus();
  }

  // All done with the heavy lifting, so free resources as memory may be
  // needed later.
  cube_measures.clear();
  measure_clouds.clear();

  //---------------------------------------------------------------------------
  //  Screen the control points for reduction of content in the output network
  //  file but don't create it in this loop - its very expensive.
  //---------------------------------------------------------------------------
  progress.SetText("screening/cleaning/building network");
  progress.SetMaximumSteps( all_points.size() );
  progress.CheckStatus();

  // User options
  bool cleannet = ui.GetBoolean("CLEANNET");
  bool cleanmeasures = ui.GetBoolean("CLEANMEASURES");
  int minmeasures = ui.GetInteger("MINMEASURES");

  // Set up control net here so we can complete all processing in this step
  QScopedPointer<ControlNet> cnet;
  if ( ui.WasEntered("ONET") ) {
    // std::cout << "\nWriting network...\n";
    // Set up the output control network
    cnet.reset( new ControlNet() );
    if ( ui.WasEntered("NETWORKID") ) {
      netid = ui.GetString("NETWORKID");
    }

    cnet->SetNetworkId(netid);
    cnet->SetUserName(Application::UserName());

    if ( ui.WasEntered("DESCRIPTION") ) {
      description = ui.GetString("DESCRIPTION");
    }

    cnet->SetDescription(description);
    cnet->SetCreatedDate(Application::DateTime());
    cnet->SetTarget(target);
#if defined(HAS_WRITE_ONLY_OPTION)
    cnet->setWriteOnly();
#endif
  }

  // Check to see if we want to reset the apriori surface to the best
  // available measure in the point
  bool setaprioribest = ui.GetBoolean("SETAPRIORIBEST");

  BigInt oPoints(0);
  BigInt nRemoved(0);
  BigInt nMinMeasures(0);
  BigInt vPoints(0);
  QHash<QString, int> pointIds; // To protect against redundant point ids
  for ( int i = 0 ; i < all_points.size() ; i++) {

    ControlPoint *m_p = all_points[i];

    // Check for redunant point id here
    QString pid = m_p->GetId();
    if (  pointIds.contains( pid ) ) {
      int pcount = pointIds.value(pid);
      QString id = pid +  "_" + QString::number(pcount);
      m_p->SetId(id);
      pointIds[pid] = ++pcount;
    }
    else {
      pointIds.insert(pid, 1);
    }

    if ( isValid(m_p) ) {
      vPoints++;

      // Processes measures if requested
      if ( true == cleanmeasures ) {

        QList<ControlMeasure *> measures = m_p->getMeasures( false );
        BOOST_FOREACH ( ControlMeasure *m, measures) {
          if ( !isValid(m) ) {
            m_p->Delete(m);
            nRemoved++;
          }
        }
      }

      //  Check for valid measure constraints
      if ( (m_p->GetNumValidMeasures() < minmeasures) && (!m_p->IsEditLocked()) ) {
        m_p->SetIgnored( true );
        nMinMeasures++;
      }
    }

    // Save invalid points?  We are not going to create the network if only if
    // requested by the user with the good points as its a very expensive
    // operation.
    if ( true == cleannet ) {
      if ( isValid(m_p) ) {  // Handle valid points
        if ( !cnet.isNull() ) {
          if ( (true == setaprioribest) && !m_p->IsEditLocked() ) {
            m_p->SetAprioriSurfacePoint(m_p->GetBestSurfacePoint());
          }
          cnet->AddPoint(m_p);
          oPoints++;
        }
        else {  // If not creating control network, ensure points are deleted
          delete (m_p);
        }
      }
      else {  // Not a valid point, delete it
        delete (m_p);
      }
    }
    else {  // Handle points when not cleaning
      if ( !cnet.isNull() ) {
        if ( (true == setaprioribest) && !m_p->IsEditLocked() ) {
          m_p->SetAprioriSurfacePoint(m_p->GetBestSurfacePoint());
        }

        cnet->AddPoint(m_p);
        oPoints++;
      }
      else { // If not creating control network, ensure points are deleted
        delete (m_p);
      }
    }

    progress.CheckStatus();
  }

  //---------------------------------------------------------------------------
  // Write the resulting control network to the specfied ONET file. We will now
  //  create the network formally. If not requested, don't forget to free all
  //  remaining points (done by ControlNet otherwise).
  //---------------------------------------------------------------------------
  if ( ui.WasEntered("ONET") ) {
    // Make it so!
    cnet->Write( ui.GetAsString("ONET") );
  }

  // Write out a report
  int pMerged = validPoints - vPoints;
  PvlGroup summary("Summary");
  summary += PvlKeyword("TotalCubes",        toString(cube_measures_size));
  summary += PvlKeyword("TotalInputPoints",  toString(all_points.size()));
  summary += PvlKeyword("TotalOutputPoints", toString(oPoints));
  summary += PvlKeyword("PointsMerged",      toString(pMerged));
  summary += PvlKeyword("PointsEvaluated",   toString(nfound));
  summary += PvlKeyword("TotalMeasures",     toString(allPoints));
  summary += PvlKeyword("MeasuresMerged",    toString(nMerged));
  summary += PvlKeyword("MeasuresDeleted",   toString(nRemoved));
  summary += PvlKeyword("MinimumMeasures",   toString(nMinMeasures));
  Application::Log(summary);

  pbl.EndProcess();
}<|MERGE_RESOLUTION|>--- conflicted
+++ resolved
@@ -128,7 +128,6 @@
 #endif
     if ( netid.isEmpty() ) {
       netid = cnet->GetNetworkId();
-<<<<<<< HEAD
     }
     if ( target.isEmpty() ) {
       target = cnet->GetTarget();
@@ -138,14 +137,6 @@
     }
     if ( radii.isEmpty() )  {
       radii = QVector<Distance>::fromStdVector(cnet->GetTargetRadii());
-=======
-    }
-    if ( target.isEmpty() ) {
-      target = cnet->GetTarget();
-    }
-    if ( description.isEmpty() ) {
-      description = cnet->Description();
->>>>>>> 84c1c25e
     }
 
     // Now get list of all cube serials and add all to list
