#define GUIHELPERS

#include "Isis.h"

#include "ControlNet.h"
#include "ControlPoint.h"
#include "Distance.h"
#include "ID.h"
#include "Latitude.h"
#include "Longitude.h"
#include "Progress.h"
#include "TProjection.h"
#include "ProjectionFactory.h"
#include "SurfacePoint.h"

using namespace std;
using namespace Isis;

void checkLatitude(double minLat, double maxLat);
void checkLongitude(double minLon, double maxLon, int lonDomain);
void printMap();

map<QString, void *> GuiHelpers() {
  map<QString, void *> helper;
  helper["PrintMap"] = (void *) printMap;
  return helper;
}

void IsisMain() {

  // Get the map projection file provided by the user
  UserInterface &ui = Application::GetUserInterface();

  ControlNet cnet;

  double equatorialRadius = 0.0;

  QString spacing = ui.GetString("SPACING");
  if (spacing == "METER") {
    Pvl userMap;
    userMap.read(ui.GetFileName("MAP"));
    PvlGroup &mapGroup = userMap.findGroup("Mapping", Pvl::Traverse);

    // Construct a Projection for converting between Lon/Lat and X/Y
    // TODO: Should this be an option to include this in the program?
    QString target;
    if (ui.WasEntered("TARGET")) {
      target = ui.GetString("TARGET");
    }
    else if (mapGroup.hasKeyword("TargetName")) {
      target = mapGroup.findKeyword("TargetName")[0];
      ui.PutAsString("TARGET", target);
    }
    else {
      QString msg = "A target must be specified either by the [TARGET] "
          "parameter or included as a value for keyword [TargetName] in the "
          "projection file";
      throw IException(IException::User, msg, _FILEINFO_);
    }

    mapGroup.addKeyword(PvlKeyword("TargetName", target), Pvl::Replace);

    if (!mapGroup.hasKeyword("EquatorialRadius") ||
        !mapGroup.hasKeyword("PolarRadius")) {

<<<<<<< HEAD
      PvlGroup radii = TProjection::TargetRadii(target);
      mapGroup.AddKeyword(PvlKeyword("EquatorialRadius",
=======
      PvlGroup radii = Projection::TargetRadii(target);
      mapGroup.addKeyword(PvlKeyword("EquatorialRadius",
>>>>>>> a346fd5e
            (QString) radii["EquatorialRadius"]));
      mapGroup.addKeyword(PvlKeyword("PolarRadius",
            (QString) radii["PolarRadius"]));
    }

    if (!ui.WasEntered("MAP")) {
      mapGroup.addKeyword(PvlKeyword("LatitudeType", "Planetocentric"));
      mapGroup.addKeyword(PvlKeyword("LongitudeDirection", "PositiveEast"));
      mapGroup.addKeyword(PvlKeyword("LongitudeDomain", toString(360)));
      mapGroup.addKeyword(PvlKeyword("CenterLatitude", toString(0)));
      mapGroup.addKeyword(PvlKeyword("CenterLongitude", toString(0)));
    }

    double minLat = ui.GetDouble("MINLAT");
    double maxLat = ui.GetDouble("MAXLAT");
    double minLon = ui.GetDouble("MINLON");
    double maxLon = ui.GetDouble("MAXLON");
    checkLatitude(minLat, maxLat);

    mapGroup.addKeyword(PvlKeyword("MinimumLatitude", toString(minLat)), Pvl::Replace);
    mapGroup.addKeyword(PvlKeyword("MaximumLatitude", toString(maxLat)), Pvl::Replace);
    mapGroup.addKeyword(PvlKeyword("MinimumLongitude", toString(minLon)), Pvl::Replace);
    mapGroup.addKeyword(PvlKeyword("MaximumLongitude", toString(maxLon)), Pvl::Replace);

    TProjection *proj = (TProjection *) ProjectionFactory::Create(userMap);

    int lonDomain = (int) IString(proj->LongitudeDomainString());
    checkLongitude(minLon, maxLon, lonDomain);

    // Convert the Lat/Lon range to an X/Y range.
    double minX;
    double minY;
    double maxX;
    double maxY;
    bool foundRange = proj->XYRange(minX, maxX, minY, maxY);
    if (!foundRange) {
      QString msg = "Cannot convert Lat/Long range to an X/Y range";
      throw IException(IException::User, msg, _FILEINFO_);
    }

    // Create the control net to store the points in.
    cnet.SetTarget(target);
    QString networkId;
    if (ui.WasEntered("NETWORKID")) {
      networkId = ui.GetString("NETWORKID");
      cnet.SetNetworkId(networkId);
    }
    cnet.SetUserName(Isis::Application::UserName());
    if (ui.WasEntered("DESCRIPTION")) {
      cnet.SetDescription(ui.GetString("DESCRIPTION"));
    }

    // Set up an automatic id generator for the point ids
    ID pointId = ID(ui.GetString("POINTID"));

    double xStepSize = ui.GetDouble("XSTEP");
    double yStepSize = ui.GetDouble("YSTEP");

    equatorialRadius = toDouble(mapGroup.findKeyword("EquatorialRadius")[0]);

    Progress gridStatus;

    int maxSteps = 0;
    double x = minX;
    while (x <= maxX) {
      double y = minY;
      while (y <= maxY) {
        maxSteps++;
        y += yStepSize;
      }
      x += xStepSize;
    }

    if (maxSteps > 0) {
      gridStatus.SetMaximumSteps(maxSteps);
      gridStatus.SetText("Seeding Grid");
      gridStatus.CheckStatus();
    }

    x = minX;
    while (x <= maxX) {
      double y = minY;
      while (y <= maxY) {
        proj->SetCoordinate(x, y);
        if (!proj->IsSky() && proj->Latitude() < ui.GetDouble("MAXLAT") &&
            proj->Longitude() < ui.GetDouble("MAXLON") &&
            proj->Latitude() > ui.GetDouble("MINLAT") &&
            proj->Longitude() > ui.GetDouble("MINLON")) {
          SurfacePoint pt(Latitude(proj->Latitude(), Angle::Degrees),
                          Longitude(proj->Longitude(), Angle::Degrees),
                          Distance(equatorialRadius, Distance::Meters));
          ControlPoint * control = new ControlPoint;
          control->SetId(pointId.Next());
          control->SetIgnored(true);
          control->SetAprioriSurfacePoint(pt);
          cnet.AddPoint(control);
        }
        y += yStepSize;
        gridStatus.CheckStatus();
      }
      x += xStepSize;
    }
  }
  else {

    if (!ui.WasEntered("TARGET")) {
      QString msg = "A target must be specified by the [TARGET] parameter ";
      msg += "or included as a value for keyword [TargetName] in the projection file";
      throw IException(IException::User, msg, _FILEINFO_);
    }

    QString target = ui.GetString("TARGET");
    PvlGroup radii = TProjection::TargetRadii(target);
    equatorialRadius = radii["EquatorialRadius"];

    // Create the control net to store the points in.
    cnet.SetTarget(target);
    QString networkId;
    if (ui.WasEntered("NETWORKID")) {
      networkId = ui.GetString("NETWORKID");
      cnet.SetNetworkId(networkId);
    }
    cnet.SetUserName(Isis::Application::UserName());
    if (ui.WasEntered("DESCRIPTION")) {
      cnet.SetDescription(ui.GetString("DESCRIPTION"));
    }

    // Set up an automatic id generator for the point ids
    ID pointId = ID(ui.GetString("POINTID"));

    double minLat = ui.GetDouble("MINLAT");
    double maxLat = ui.GetDouble("MAXLAT");
    double latStep = ui.GetDouble("LATSTEP");
    checkLatitude(minLat, maxLat);

    double minLon = ui.GetDouble("MINLON");
    double maxLon = ui.GetDouble("MAXLON");
    double lonStep = ui.GetDouble("LONSTEP");
    checkLongitude(minLon, maxLon, 360);

    Progress gridStatus;

    int maxSteps = 0;
    double lon = minLon;
    while (lon <= maxLon) {
      double lat = minLat;
      while (lat <= maxLat) {
        maxSteps++;
        lat += latStep;
      }
      lat = minLat;
      lon += lonStep;
    }

    if (maxSteps > 0) {
      gridStatus.SetMaximumSteps(maxSteps);
      gridStatus.SetText("Seeding Grid");
      gridStatus.CheckStatus();
    }

    lon = minLon;
    while (lon <= maxLon) {
      double lat = minLat;
      while (lat <= maxLat) {
        ControlPoint * control = new ControlPoint;
        control->SetId(pointId.Next());
        control->SetIgnored(true);
        SurfacePoint pt(Latitude(lat, Angle::Degrees),
                        Longitude(lon, Angle::Degrees),
                        Distance(equatorialRadius, Distance::Meters));
        control->SetAprioriSurfacePoint(pt);
        cnet.AddPoint(control);

        lat += latStep;
        gridStatus.CheckStatus();
      }
      lon += lonStep;
    }
  }

  PvlGroup results("Results");
  results += PvlKeyword("EquatorialRadius", toString(equatorialRadius));
  results += PvlKeyword("NumberControlPoints", toString(cnet.GetNumPoints()));
  Application::Log(results);

  cnet.Write(ui.GetFileName("ONET"));
}


void checkLatitude(double minLat, double maxLat) {
  if (minLat > maxLat) {
    QString msg = "MINLAT [" + toString(minLat) +
      "] is greater than MAXLAT [" + toString(maxLat) + "]";
    throw IException(IException::User, msg, _FILEINFO_);
  }

  if (minLat < -90) {
    QString msg = "MINLAT [" + toString(minLat) + "] is less than -90";
    throw IException(IException::User, msg, _FILEINFO_);
  }

  if (maxLat > 90) {
    QString msg = "MAXLAT [" + toString(maxLat) + "] is greater than 90";
    throw IException(IException::User, msg, _FILEINFO_);
  }
}


void checkLongitude(double minLon, double maxLon, int lonDomain) {
  if (minLon > maxLon) {
    double suggestedMaxLon = maxLon + lonDomain + (lonDomain - 360);
    QString msg = "MINLON [" + toString(minLon) +
      "] is greater than MAXLON [" + toString(maxLon) + "].  " +
      "If you meant to wrap around the [" + toString(lonDomain) +
      "] longitude " + "boundary, use a MAXLON of [" +
      toString(suggestedMaxLon) + "]";
    throw IException(IException::User, msg, _FILEINFO_);
  }

  if (minLon < lonDomain - 360) {
    QString msg = "MINLON [" + toString(minLon) +
      "] is less than [" + toString(lonDomain) + "] domain minimum [" +
      toString(lonDomain - 360) + "]";
    throw IException(IException::User, msg, _FILEINFO_);
  }

  if (maxLon - minLon > 360) {
    int range = (int) (maxLon - minLon - 1);
    int loops = range / 360 + 1;
    QString msg = "The specified longitude range [" + toString(minLon) +
      "] to [" + toString(maxLon) + "] seeds that same area of the target [" +
      toString(loops) + "] times";
    throw IException(IException::User, msg, _FILEINFO_);
  }
}


// Helper function to print out mapfile to session log
void printMap() {
  UserInterface &ui = Application::GetUserInterface();

  // Get mapping group from map file
  Pvl userMap;
  userMap.read(ui.GetFileName("MAP"));
  PvlGroup &userGrp = userMap.findGroup("Mapping", Pvl::Traverse);

  //Write map file out to the log
  Isis::Application::GuiLog(userGrp);
}
<|MERGE_RESOLUTION|>--- conflicted
+++ resolved
@@ -63,13 +63,8 @@
     if (!mapGroup.hasKeyword("EquatorialRadius") ||
         !mapGroup.hasKeyword("PolarRadius")) {
 
-<<<<<<< HEAD
       PvlGroup radii = TProjection::TargetRadii(target);
-      mapGroup.AddKeyword(PvlKeyword("EquatorialRadius",
-=======
-      PvlGroup radii = Projection::TargetRadii(target);
       mapGroup.addKeyword(PvlKeyword("EquatorialRadius",
->>>>>>> a346fd5e
             (QString) radii["EquatorialRadius"]));
       mapGroup.addKeyword(PvlKeyword("PolarRadius",
             (QString) radii["PolarRadius"]));
