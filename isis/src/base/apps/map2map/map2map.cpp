--- conflicted
+++ resolved
@@ -32,13 +32,8 @@
   Cube *icube = p.SetInputCube("FROM");
 
   // Get the mapping group
-<<<<<<< HEAD
-  PvlGroup fromMappingGrp = icube->getGroup("Mapping");
-  TProjection *inproj = (TProjection *) icube->getProjection();
-=======
   PvlGroup fromMappingGrp = icube->group("Mapping");
-  Projection *inproj = icube->projection();
->>>>>>> fce14643
+  TProjection *inproj = (TProjection *) icube->projection();
   PvlGroup outMappingGrp = fromMappingGrp;
 
   // If the default range is FROM, then wipe out any range data in user mapping file
@@ -333,15 +328,9 @@
 
   // Set up the transform object which will simply map
   // output line/samps -> output lat/lons -> input line/samps
-<<<<<<< HEAD
-  Transform *transform = new map2map(icube->getSampleCount(),
-                                     icube->getLineCount(),
-                                     (TProjection *) icube->getProjection(),
-=======
   Transform *transform = new map2map(icube->sampleCount(),
                                      icube->lineCount(),
-                                     icube->projection(),
->>>>>>> fce14643
+                                     (TProjection *) icube->projection(),
                                      samples,
                                      lines,
                                      outproj,
