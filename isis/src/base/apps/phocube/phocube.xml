--- conflicted
+++ resolved
@@ -243,17 +243,13 @@
     <change name="Ella Mae Lee" date="2012-11-15">
        Improved documentation, fixes #1254.
     </change>
-<<<<<<< HEAD
     <change name="Tracie Sucharski" date="2012-12-06">
       Changed to use TProjection instead of Projection.  References #775
     </change>
-  </history>
-=======
     <change name="Tracie Sucharski" date="2013-01-10">
       Allow input cubes without the BandBin label group.  Fixes #929.
     </change>
-</history>
->>>>>>> fce14643
+  </history>
 
   <category>
     <categoryItem>Radiometric and Photometric Correction</categoryItem>
