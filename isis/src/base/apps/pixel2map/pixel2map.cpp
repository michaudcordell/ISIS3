#define GUIHELPERS

#include "Isis.h"

#include <QDebug>
#include <QList>
#include <QPointF>
#include <QString>

#include "Camera.h"
#include "Cube.h"
#include "CubeAttribute.h"
#include "FileList.h"
#include "IException.h"
#include "PixelFOV.h"
#include "ProcessByBrick.h"
#include "ProcessGroundPolygons.h"
#include "ProcessRubberSheet.h"
#include "ProjectionFactory.h"
#include "Pvl.h"
#include "PvlGroup.h"
#include "Target.h"

#include "pixel2map.h"

using namespace std;
using namespace Isis;

void PrintMap();
void rasterizePixel(Isis::Buffer &in);

map <QString, void *> GuiHelpers() {
  map <QString, void *> helper;
  helper ["PrintMap"] = (void *) PrintMap;
  return helper;
}

// Global variables
ProcessGroundPolygons g_processGroundPolygons;
Camera *g_incam;
int g_numIFOVs = 0;

void IsisMain() {

  g_incam = NULL;

  // Get the map projection file provided by the user
  UserInterface &ui = Application::GetUserInterface();
  Pvl userMap;
  userMap.read(ui.GetFileName("MAP"));
  PvlGroup &userGrp = userMap.findGroup("Mapping", Pvl::Traverse);

  FileList list;
  if (ui.GetString("FROMTYPE") == "FROM") {
    // GetAsString will capture the entire string, including attributes
    list.push_back(FileName(ui.GetAsString("FROM")));
  }
  else {
    try {
      list.read(ui.GetFileName("FROMLIST"));
    }
    catch (IException &e) {
      throw IException(e);
    }
  }

  if (ui.GetString("FOVRANGE") == "INSTANTANEOUS") {
    g_numIFOVs = 1;
  }
  else {
    g_numIFOVs = ui.GetInteger("NUMIFOV");
  }

  double newminlat, newmaxlat, newminlon, newmaxlon;
  double minlat = 90;
  double maxlat = -90;
  double minlon = 360.0;
  double maxlon = 0;
  PvlGroup camGrp;
  QString lastBandString;

  // Get the combined lat/lon range for all input cubes
  int bands = 1;
  for (int i = 0; i < list.size(); i++) {

    // Open the input cube and get the camera
    CubeAttributeInput atts0(list[i]);
    Cube icube;
    if(atts0.bands().size() != 0) {
      vector<QString> lame = atts0.bands();
      icube.setVirtualBands(lame);
    }
    icube.open( list[i].toString() );
    bands = icube.bandCount();
    g_incam = icube.camera();

    // Make sure it is not the sky
    if (g_incam->target()->isSky()) {
      QString msg = "The image [" + list[i].toString() +
                    "] is targeting the sky, use skymap instead.";
      throw IException(IException::User, msg, _FILEINFO_);
    }

    // Make sure all the bands for all the files match
    if (i >= 1 && atts0.bandsString() != lastBandString) {
      QString msg = "The Band numbers for all the files do not match.";
      throw IException(IException::User, msg, _FILEINFO_);
    }
    else {
      lastBandString = atts0.bandsString();
    }

    // Get the mapping group
    Pvl camMap;
    g_incam->BasicMapping(camMap);
    camGrp = camMap.findGroup("Mapping");

    g_incam->GroundRange(newminlat, newmaxlat, newminlon, newmaxlon, userMap);
    //set min lat/lon
    if (newminlat < minlat) {
      minlat = newminlat;
    }
    if (newminlon < minlon) {
      minlon = newminlon;
    }

    //set max lat/lon
    if (newmaxlat > maxlat) {
      maxlat = newmaxlat;
    }
    if (newmaxlon > maxlon) {
      maxlon = newmaxlon;
    }

    // The camera will be deleted when the Cube is deleted so NULL g_incam
    g_incam = NULL;
  } //end for list.size

  camGrp.addKeyword(PvlKeyword("MinimumLatitude", toString(minlat)), Pvl::Replace);
  camGrp.addKeyword(PvlKeyword("MaximumLatitude", toString(maxlat)), Pvl::Replace);
  camGrp.addKeyword(PvlKeyword("MinimumLongitude", toString(minlon)), Pvl::Replace);
  camGrp.addKeyword(PvlKeyword("MaximumLongitude", toString(maxlon)), Pvl::Replace);


  // We want to delete the keywords we just added if the user wants the range
  // out of the mapfile, otherwise they will replace any keywords not in the
  // mapfile
  if (ui.GetString("DEFAULTRANGE") == "MAP") {
    camGrp.deleteKeyword("MinimumLatitude");
    camGrp.deleteKeyword("MaximumLatitude");
    camGrp.deleteKeyword("MinimumLongitude");
    camGrp.deleteKeyword("MaximumLongitude");
  }

  // Otherwise, remove the keywords from the map file so the camera keywords
  // will be propogated correctly
  else {
    while (userGrp.hasKeyword("MinimumLatitude")) {
      userGrp.deleteKeyword("MinimumLatitude");
    }
    while (userGrp.hasKeyword("MinimumLongitude")) {
      userGrp.deleteKeyword("MinimumLongitude");
    }
    while (userGrp.hasKeyword("MaximumLatitude")) {
      userGrp.deleteKeyword("MaximumLatitude");
    }
    while (userGrp.hasKeyword("MaximumLongitude")) {
      userGrp.deleteKeyword("MaximumLongitude");
    }
  }

  // If the user decided to enter a ground range then override
  if (ui.WasEntered("MINLON")) {
    userGrp.addKeyword(PvlKeyword("MinimumLongitude",
                                  toString(ui.GetDouble("MINLON"))), Pvl::Replace);
  }

  if (ui.WasEntered("MAXLON")) {
    userGrp.addKeyword(PvlKeyword("MaximumLongitude",
                                  toString(ui.GetDouble("MAXLON"))), Pvl::Replace);
  }

  if (ui.WasEntered("MINLAT")) {
    userGrp.addKeyword(PvlKeyword("MinimumLatitude",
                                  toString(ui.GetDouble("MINLAT"))), Pvl::Replace);
  }

  if (ui.WasEntered("MAXLAT")) {
    userGrp.addKeyword(PvlKeyword("MaximumLatitude",
                                  toString(ui.GetDouble("MAXLAT"))), Pvl::Replace);
  }

  // If they want the res. from the mapfile, delete it from the camera so
  // nothing gets overriden
  if (ui.GetString("PIXRES") == "MAP") {
    camGrp.deleteKeyword("PixelResolution");
  }
  // Otherwise, delete any resolution keywords from the mapfile so the camera
  // info is propogated over
  else if (ui.GetString("PIXRES") == "CAMERA") {
    if (userGrp.hasKeyword("Scale")) {
      userGrp.deleteKeyword("Scale");
    }
    if (userGrp.hasKeyword("PixelResolution")) {
      userGrp.deleteKeyword("PixelResolution");
    }
  }

  // Copy any defaults that are not in the user map from the camera map file
  for (int k = 0; k < camGrp.keywords(); k++) {
    if (!userGrp.hasKeyword(camGrp[k].name())) {
      userGrp += camGrp[k];
    }
  }

  // If the user decided to enter a resolution then override
  if (ui.GetString("PIXRES") == "MPP") {
    userGrp.addKeyword(PvlKeyword("PixelResolution",
                                  toString(ui.GetDouble("RESOLUTION"))),
                       Pvl::Replace);
    if (userGrp.hasKeyword("Scale")) {
      userGrp.deleteKeyword("Scale");
    }
  }
  else if (ui.GetString("PIXRES") == "PPD") {
    userGrp.addKeyword(PvlKeyword("Scale",
                                  toString(ui.GetDouble("RESOLUTION"))),
                       Pvl::Replace);
    if (userGrp.hasKeyword("PixelResolution")) {
      userGrp.deleteKeyword("PixelResolution");
    }
  }

  // See if the user want us to handle the longitude seam
  if (ui.GetString("DEFAULTRANGE") == "CAMERA" || ui.GetString("DEFAULTRANGE") == "MINIMIZE") {

    // Open the last cube and use its camera
    CubeAttributeInput atts0( list.back() );
    Cube icube;
    if(atts0.bands().size() != 0) {
      vector<QString> lame = atts0.bands();
      icube.setVirtualBands(lame);
    }
    icube.open( list.back().toString() );
    g_incam = icube.camera();

    if (g_incam->IntersectsLongitudeDomain(userMap)) {
      if (ui.GetString("LONSEAM") == "AUTO") {
        if ((int) userGrp["LongitudeDomain"] == 360) {
          userGrp.addKeyword(PvlKeyword("LongitudeDomain", toString(180)),
                             Pvl::Replace);
          if (g_incam->IntersectsLongitudeDomain(userMap)) {
            // Its looks like a global image so switch back to the
            // users preference
            userGrp.addKeyword(PvlKeyword("LongitudeDomain", toString(360)),
                               Pvl::Replace);
          }
        }
        else {
          userGrp.addKeyword(PvlKeyword("LongitudeDomain", toString(360)),
                             Pvl::Replace);
          if (g_incam->IntersectsLongitudeDomain(userMap)) {
            // Its looks like a global image so switch back to the
            // users preference
            userGrp.addKeyword(PvlKeyword("LongitudeDomain", toString(180)),
                               Pvl::Replace);
          }
        }
        // Make the target info match the new longitude domain
        double minlat, maxlat, minlon, maxlon;
        g_incam->GroundRange(minlat, maxlat, minlon, maxlon, userMap);
        if (!ui.WasEntered("MINLAT")) {
          userGrp.addKeyword(PvlKeyword("MinimumLatitude", toString(minlat)), Pvl::Replace);
        }
        if (!ui.WasEntered("MAXLAT")) {
          userGrp.addKeyword(PvlKeyword("MaximumLatitude", toString(maxlat)), Pvl::Replace);
        }
        if (!ui.WasEntered("MINLON")) {
          userGrp.addKeyword(PvlKeyword("MinimumLongitude", toString(minlon)), Pvl::Replace);
        }
        if (!ui.WasEntered("MAXLON")) {
          userGrp.addKeyword(PvlKeyword("MaximumLongitude", toString(maxlon)), Pvl::Replace);
        }
      }

      else if (ui.GetString("LONSEAM") == "ERROR") {
        QString msg = "The image [" + ui.GetFileName("FROM") + "] crosses the " +
                     "longitude seam";
        throw IException(IException::User, msg, _FILEINFO_);
      }
    }

    // The camera will be deleted when the Cube is deleted so NULL g_incam
    g_incam = NULL;
  }


  Pvl pvl;
  pvl.addGroup(userGrp);

  // If there is only one input cube, we need to attach an AlphaCube to the outputs.
  if (list.size() == 1) {
    Cube parent(list[0].toString());
    if (!parent.hasGroup("AlphaCube")) {
      PvlGroup alpha("AlphaCube");
      alpha += PvlKeyword("AlphaSamples", toString(parent.sampleCount()));
      alpha += PvlKeyword("AlphaLines", toString(parent.lineCount()));
      alpha += PvlKeyword("AlphaStartingSample", toString(0.5));
      alpha += PvlKeyword("AlphaStartingLine", toString(0.5));
      alpha += PvlKeyword("AlphaEndingSample", toString(parent.sampleCount() + 0.5));
      alpha += PvlKeyword("AlphaEndingLine", toString(parent.lineCount() + 0.5));
      alpha += PvlKeyword("BetaSamples", toString(parent.sampleCount()));
      alpha += PvlKeyword("BetaLines", toString(parent.lineCount()));
      pvl.addGroup(alpha);
    }
  }

  g_processGroundPolygons.SetStatCubes("TO", pvl, bands);

  bool useCenter = true;
  if (ui.GetString("METHOD") == "CENTER") {
    useCenter = true;
  }
  else if (ui.GetString("METHOD") == " WHOLEPIXEL") {
    useCenter = false;
  }
 
  g_processGroundPolygons.SetIntersectAlgorithm(useCenter);

  for (int f = 0; f < list.size(); f++) {

    Cube cube(list[f].toString(), "r");
    // Loop through the input cube and get the all pixels values for all bands
    ProcessByBrick processBrick;
    processBrick.Progress()->SetText("Working on file:  " + list[f].toString());
    processBrick.SetBrickSize(1, 1, bands);
    // Recall list[f] is a FileName, which stores the attributes
    CubeAttributeInput atts0(list[f]);
<<<<<<< HEAD
    icube = processBrick.SetInputCube(list[f].toString(), atts0, 0);
=======
    Cube *icube = processBrick.SetInputCube(list[f].toString(), atts0, 0);
>>>>>>> 6132911b
    g_incam = icube->camera();

    processBrick.StartProcess(rasterizePixel);
    processBrick.EndProcess();
  }
  
  // When there is only one input cube, we want to propagate IsisCube labels to output cubes
  if (list.size() == 1) {
    // Note that polygons and original labels are not propagated
    g_processGroundPolygons.PropagateLabels(list[0].toString());
    // Tell Process which tables we want to propagate
    QList<QString> tablesToPropagate;
    tablesToPropagate << "InstrumentPointing" << "InstrumentPosition" << "BodyRotation"
        << "SunPosition";
    g_processGroundPolygons.PropagateTables(list[0].toString(), tablesToPropagate);
  }
  g_processGroundPolygons.EndProcess();

  // WARNING: rasterizePixel() method alters the current state of the camera.
  // If any code is added after this point, you must call setImage to return
  // to original camera state before rasterization.

}


/**
  * Helper function to print out mapfile to session log
  */
void PrintMap() {
  UserInterface &ui = Application::GetUserInterface();

  // Get mapping group from map file
  Pvl userMap;
  userMap.read(ui.GetFileName("MAP"));
  PvlGroup &userGrp = userMap.findGroup("Mapping", Pvl::Traverse);

  //Write map file out to the log
  Isis::Application::GuiLog(userGrp);
}


/**
  * This method uses the ProcessGroundPolygons object to rasterize each 
  * pixel in the given buffer. 
  *  
  * @param in Input ProcessByBrick buffer. 
  */
void rasterizePixel(Isis::Buffer &in) {

  std::vector<double>lat, lon;
  std::vector<double>dns;

  for (int i = 0; i < in.size(); i++) {
    dns.push_back(in[i]);
  }

  int l = in.Line();
  int s = in.Sample();

  // TODO: This needs to be done for each band for band dependant instruments
  // Note: This can slow this down a lot

  // Get the IFOVs in lat/lon space
  PixelFOV fov;
  QList< QList< QPointF > > fovVertices = fov.latLonVertices(*g_incam, l, s, g_numIFOVs);

  // loop through each ifov list
  for (int ifov = 0; ifov < fovVertices.size(); ifov++) {
    // we need at least 3 vertices for a polygon
    if (fovVertices[ifov].size() > 3) {
      //  Get lat/lon for each vertex of the ifov
      for (int point = 0; point < fovVertices[ifov].size(); point++) {
        lat.push_back(fovVertices[ifov][point].x());
        lon.push_back(fovVertices[ifov][point].y());
      }
      // rasterize this ifov and clear vectors for next ifov
      g_processGroundPolygons.Rasterize(lat, lon, dns);
      lat.clear();
      lon.clear();
    }
  }
}<|MERGE_RESOLUTION|>--- conflicted
+++ resolved
@@ -336,11 +336,7 @@
     processBrick.SetBrickSize(1, 1, bands);
     // Recall list[f] is a FileName, which stores the attributes
     CubeAttributeInput atts0(list[f]);
-<<<<<<< HEAD
-    icube = processBrick.SetInputCube(list[f].toString(), atts0, 0);
-=======
     Cube *icube = processBrick.SetInputCube(list[f].toString(), atts0, 0);
->>>>>>> 6132911b
     g_incam = icube->camera();
 
     processBrick.StartProcess(rasterizePixel);
