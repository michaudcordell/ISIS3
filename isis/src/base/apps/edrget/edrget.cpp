#include "Isis.h"

#include <iostream>

#include <QtCore>
#include <QDir>

#include "ResourceGet.h"
#include "UserInterface.h"
#include "ProgramLauncher.h"
#include "IException.h"

using namespace Isis;
using namespace std;

void IsisMain() {

  // Get the file name from the GUI
  int timeOut = 60000;
  QString timeOutStr;
  UserInterface &ui = Application::GetUserInterface();
  QString guiURL = ui.GetString("URL");
  QString guiPath;

  if (ui.WasEntered("TOPATH")) {
    guiPath = ui.GetString("TOPATH");
  }

  if (ui.WasEntered("TIMEOUT")) {
        timeOut = ui.GetInteger("TIMEOUT");
  }

  QUrl qurl(guiURL);

  //test if scheme is ftp or http
<<<<<<< HEAD
  if (qurl.scheme().toLower() == "ftp" || qurl.scheme().toLower() == "http") {
=======
  if (qurl.scheme().toLower() == "ftp" || qurl.scheme().toLower() == "http" || 
      qurl.scheme().toLower() == "https") {
>>>>>>> 6132911b

    if (ui.IsInteractive()) {
      QString parameters = "URL=" + guiURL;

      if (ui.WasEntered("TOPATH") ) {
        parameters += " TOPATH=" + guiPath;
      }

      if (ui.WasEntered("TIMEOUT") ) {
        parameters += " TIMEOUT=" + QString::number(timeOut);
      }

      //////////////////////////////////////////////////////////////////////////////////
      // tjw(ref#2259):  The line below starts a child process that launches
      // $ISISROOT/bin/edrget .  This was done because QMainWindow::instance()->exec()
      // which starts the event processing loop has already been called, and
      // cannot be called again to catch events from the FtpGet/HttpGet objects.
      // Launching a child process appears to have been a quick and dirty way
      // to get around this.  This code should be refactored under a future ticket.
      // There is a lot of code duplication.
      //////////////////////////////////////////////////////////////////////////////////

      ProgramLauncher::RunIsisProgram("edrget", parameters);
    }

    else {
      ResourceGet getter;
      QObject::connect(&getter, SIGNAL(done()), QCoreApplication::instance(), SLOT(quit()));

      //a false getResource return means no error and we sould execute the get.

      //Starts the main event-processing loop for the application.  Since IsisMain already
      //started an event-processing loop, a child process was launched above.
      if (!getter.getResource(qurl, guiPath,timeOut))  QCoreApplication::instance()->exec();

      //if error occurred throw could not acquire
      if (getter.error() ) {
        //tested
        QString msg = "Could not acquire [" + guiURL + "].";
        msg += " " + getter.errorMessage();
        throw IException(IException::User, msg, _FILEINFO_);
      }
    }
  }

  else {
    QString msg = "Scheme [" + qurl.scheme() + "] not found, must be 'ftp' or 'http'";
    throw IException(IException::User, msg, _FILEINFO_);
  }
}<|MERGE_RESOLUTION|>--- conflicted
+++ resolved
@@ -33,12 +33,8 @@
   QUrl qurl(guiURL);
 
   //test if scheme is ftp or http
-<<<<<<< HEAD
-  if (qurl.scheme().toLower() == "ftp" || qurl.scheme().toLower() == "http") {
-=======
   if (qurl.scheme().toLower() == "ftp" || qurl.scheme().toLower() == "http" || 
       qurl.scheme().toLower() == "https") {
->>>>>>> 6132911b
 
     if (ui.IsInteractive()) {
       QString parameters = "URL=" + guiURL;
