--- conflicted
+++ resolved
@@ -41,12 +41,9 @@
     <change name="Ian Humphrey" date="2016-04-14">
         Replaced httpget and ftpget classes with ResourceGet class for updating to Qt5.
     </change>
-<<<<<<< HEAD
-=======
     <change name="Makayla Shepherd" date="2017-03-02">
         Added https to reflect changes in the server.
     </change>
->>>>>>> 6132911b
   </history>
 
 
