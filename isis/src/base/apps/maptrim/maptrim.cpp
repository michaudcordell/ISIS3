#include "Isis.h"

#include <QString>

#include "Application.h"
#include "FileName.h"
#include "IException.h"
#include "IString.h"
#include "LineManager.h"
#include "ProcessByLine.h"
#include "ProgramLauncher.h"
<<<<<<< HEAD
#include "ProjectionFactory.h"
#include "TProjection.h"
#include "IException.h"
=======
#include "Projection.h"
#include "ProjectionFactory.h"
>>>>>>> fce14643
#include "SpecialPixel.h"

using namespace std;
using namespace Isis;

void trim(Buffer &in, Buffer &out);
void getSize(Buffer &in);

double slat, elat, slon, elon;
int smallestLine, biggestLine, smallestSample, biggestSample;
TProjection *proj;

void IsisMain() {
  // Get the projection
  UserInterface &ui = Application::GetUserInterface();
  Pvl pvl(ui.GetFileName("FROM"));
  proj = (TProjection *) ProjectionFactory::CreateFromCube(pvl);

  // Determine ground range to crop and/or trim
  if(ui.WasEntered("MINLAT")) {
    slat = ui.GetDouble("MINLAT");
    elat = ui.GetDouble("MAXLAT");
    slon = ui.GetDouble("MINLON");
    elon = ui.GetDouble("MAXLON");
  }
  else if(proj->HasGroundRange()) {
    slat = proj->MinimumLatitude();
    elat = proj->MaximumLatitude();
    slon = proj->MinimumLongitude();
    elon = proj->MaximumLongitude();
  }
  else {
    string msg = "Latitude and longitude range not defined in projection";
    throw IException(IException::User, msg, _FILEINFO_);
  }

  QString mode = ui.GetString("MODE");
  IString tempFileName;
  
  if(mode != "TRIM") {
    smallestLine = smallestSample = INT_MAX;
    biggestLine = biggestSample = -INT_MAX;

    ProcessByLine p;
    p.SetInputCube("FROM");
    p.StartProcess(getSize);
    p.EndProcess();

    int samples = biggestSample - smallestSample + 1;
    int lines = biggestLine - smallestLine + 1;

    // Run external crop
    QString cropParams = "";
    cropParams += "from=" + ui.GetFileName("FROM");
    if(mode == "CROP") {
      cropParams += " to=" + ui.GetAsString("TO");
    }
    else {
      tempFileName = FileName::createTempFile("TEMPORARYcropped.cub").name();
      cropParams += " to=" + tempFileName.ToQt();
    }

    cropParams += " sample= "   + toString(smallestSample);
    cropParams += " nsamples= " + toString(samples);
    cropParams += " line= "     + toString(smallestLine);
    cropParams += " nlines= "   + toString(lines);

    try {
      ProgramLauncher::RunIsisProgram("crop", cropParams);
    }
    catch(IException &e) {
      QString msg = "Could not execute crop with params: [" + cropParams + "]";
      throw IException(IException::Programmer, msg, _FILEINFO_);
    }
    if(mode == "BOTH") {
      delete proj;
      proj = NULL;
<<<<<<< HEAD
      Pvl pvl("TEMPORARYcropped.cub");
      proj = (TProjection *) ProjectionFactory::CreateFromCube(pvl);
=======
      Pvl pvl(tempFileName.ToQt());
      proj = ProjectionFactory::CreateFromCube(pvl);
>>>>>>> fce14643
    }
  }

  // Trim image if necessary
  if(mode != "CROP") {
    ProcessByLine p;
    CubeAttributeInput att;
    if(mode == "BOTH") {
      p.SetInputCube(tempFileName.ToQt(), att);
    }
    else { //if its trim
      p.SetInputCube("FROM");
    }
    p.SetOutputCube("TO");
    p.StartProcess(trim);
    p.EndProcess();
    if(mode == "BOTH") {
      remove(tempFileName.c_str());
    }
  }
  // Add mapping to print.prt
  PvlGroup mapping = proj->Mapping();
  Application::Log(mapping);

  delete proj;
  proj = NULL;
}

// Size up the cropped area in terms of lines and samples
void getSize(Buffer &in) {
  double lat, lon;
  for(int i = 0; i < in.size(); i++) {
    proj->SetWorld((double)in.Sample(i), (double)in.Line(i));
    lat = proj->Latitude();
    lon = proj->Longitude();

    // Skip past pixels outside of lat/lon range
    if(lat < slat || lat > elat || lon < slon || lon > elon) {
      continue;
    }
    else {
      if(in.Line(i) < smallestLine) {
        smallestLine = in.Line(i);
      }
      if(in.Line(i) > biggestLine) {
        biggestLine = in.Line(i);
      }
      if(in.Sample(i) < smallestSample) {
        smallestSample = in.Sample(i);
      }
      if(in.Sample(i) > biggestSample) {
        biggestSample = in.Sample(i);
      }
    }
  }
}

// Line processing routine
void trim(Buffer &in, Buffer &out) {
  // Loop for each pixel in the line.  Find lat/lon of pixel, if outside
  // of range, set to NULL.
  double lat, lon;
  for(int i = 0; i < in.size(); i++) {
    proj->SetWorld((double)in.Sample(i), (double)in.Line(i));
    lat = proj->Latitude();
    lon = proj->Longitude();
    if(lat < slat || lat > elat || lon < slon || lon > elon) {
      out[i] = Isis::Null;
    }
    else {
      out[i] = in[i];
    }
  }
}
<|MERGE_RESOLUTION|>--- conflicted
+++ resolved
@@ -9,14 +9,9 @@
 #include "LineManager.h"
 #include "ProcessByLine.h"
 #include "ProgramLauncher.h"
-<<<<<<< HEAD
+#include "Projection.h"
 #include "ProjectionFactory.h"
 #include "TProjection.h"
-#include "IException.h"
-=======
-#include "Projection.h"
-#include "ProjectionFactory.h"
->>>>>>> fce14643
 #include "SpecialPixel.h"
 
 using namespace std;
@@ -94,13 +89,8 @@
     if(mode == "BOTH") {
       delete proj;
       proj = NULL;
-<<<<<<< HEAD
-      Pvl pvl("TEMPORARYcropped.cub");
+      Pvl pvl(tempFileName.ToQt());
       proj = (TProjection *) ProjectionFactory::CreateFromCube(pvl);
-=======
-      Pvl pvl(tempFileName.ToQt());
-      proj = ProjectionFactory::CreateFromCube(pvl);
->>>>>>> fce14643
     }
   }
 
