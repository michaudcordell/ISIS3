--- conflicted
+++ resolved
@@ -52,13 +52,8 @@
   // lat/lons the user wants
   if(ui.WasEntered("MAP")) {
     Pvl lab;
-<<<<<<< HEAD
-    lab.Read(ui.GetFileName("MAP"));
+    lab.read(ui.GetFileName("MAP"));
     proj = (TProjection *) ProjectionFactory::Create(lab);
-=======
-    lab.read(ui.GetFileName("MAP"));
-    proj = ProjectionFactory::Create(lab);
->>>>>>> a346fd5e
 
     // add mapping to print.prt
     PvlGroup mapping = proj->Mapping();
