--- conflicted
+++ resolved
@@ -1,289 +1,287 @@
-<?xml version="1.0" encoding="UTF-8"?>
-
-<application name="crop" xmlns:xsi="http://www.w3.org/2001/XMLSchema-instance" xsi:noNamespaceSchemaLocation="http://isis.astrogeology.usgs.gov/Schemas/Application/application.xsd">
-  <brief>
-    This program extracts a sub-area from a cube 
-  </brief>
-
-  <description>
-    This program can be used to crop or select a sub-area from a cube.  
-    The
-    crop parameter selection requires that the area of interest be contiguous.
-    That is, the program will not allow non-continuous cropping such as lines
-    1-5, 10-30, and 80-100.
-
-    The contiguous area can however be sub-sampled by specifing pixel
-    increments (or skips).  For example every third line (1, 4, 7, 10, ...)
-    can be written to the output cube using a line increment (LINC) of three.
-  </description>
-
-  <category>
-    <categoryItem>Trim and Mask</categoryItem>
-  </category>
-
-  <history>
-    <change name="Jim Mathews" date="1994-04-20">
-      Original version
-    </change>
-    <change name="Jeff Anderson" date="2002-08-05">
-      Converted to Isis 3.0
-    </change>
-    <change name="K Teal Thompson" date="2002-11-18">
-      Added examples
-    </change>
-    <change name="Jeff Anderson" date="2003-01-28">
-      Removed crop from the Utility category
-    </change>
-    <change name="K Teal Thompson" date="2003-02-03">
-      Make images smaller
-    </change>
-    <change name="K Teal Thompson" date="2003-02-04">
-      Added red rectangle to input image of example to illustrate crop area.
-    </change>
-    <change name="K Teal Thompson" date="2003-03-19">
-       Moved images to /assets/image directory and thumbnails to /assets/thumb directory.
-    </change>
-    <change name="Stuart Sides" date="2003-04-04">
-      Fixed problem with isiscvs not checking in the thumb and image directories.
-    </change>
-    <change name="Stuart Sides" date="2003-04-25">
-      Added extraction labels
-    </change>
-    <change name="Stuart Sides" date="2003-05-16">
-      Modified schema location from astogeology... to isis.astrogeology..."
-    </change>
-    <change name="Stuart Sides" date="2003-07-29">
-      Modified filename parameters to be cube parameters where necessary
-    </change>
-    <change name="Jeff Anderson" date="2004-02-16">
-      Replaced extraction group with AlphaCube group and propagated other
-      labels.
-    </change>
-    <change name="Jeff Anderson" date="2004-02-16">
-      Added LINC and SINC parameters and set defaults for all parameters
-    </change>
-    <change name="Brendan George" date="2006-12-29">
-      Fixed to allow input band selection
-    </change>
-    <change name="Elizabeth Miller" date="2007-02-01">
-      Modified to adjust the upper left corner x and y values in the mapping group 
-      of the output cube if the input cube is projected
-    </change>
-    <change name="Steven Lambright" date="2008-05-13">
-      Removed references to CubeInfo 
-    </change>
-    <change name="Steven Lambright" date="2008-08-04">
-      Added spice propagation option PROPSPICE. Fixed description of NLINES, NSAMPLES
-      and now line associated and sample associated tables are modified when crop is run.
-    </change>
-    <change name="Steven Lambright" date="2008-08-06">
-      Changed default of PROPSPICE to true. Sample/Line associated tables are no longer modified
-      due to conflicts with other programs, such as pad, which doesn't know what data values
-      to add to the tables.
-    </change>
-    <change name="Steven Lambright" date="2009-06-30">
-      When an invalid projection exists the proper error should now be thrown.
-    </change>
-    <change name="Janet Barrett" date="2009-10-21">
-      Now uses the SubArea class to produce output cube labels 
-      with corrected Mapping, Instrument, and AlphaCube groups.
-    </change>
-<<<<<<< HEAD
-    <change name="Tracie Sucharski" date="2012-12-06">
-      Removed unnecessary include of Projection.h.  References #775
-=======
-    <change name="Stuart Sides" date="2013-06-23">
-      Modified the calculations for number of lines and samples to use double precision math
-      and then round up instead of integer math with truncation. When the number of lines or
-      samples does not divide evenly by the linc or sinc values there will be one additional
-      line or sample in the output cube.
->>>>>>> ac2e65ee
-    </change>
-  </history>
-
-  <oldName>
-    <item>dsk2dsk</item>
-    <item>sfrom</item>
-  </oldName>
-
-  <groups>
-    <group name="Files">
-      <parameter name="FROM">
-        <type>cube</type>
-        <fileMode>input</fileMode>
-        <brief>
-          Input cube
-        </brief>
-        <description>
-  	      The cube which will be cropped.
-        </description>
-        <filter>
-          *.cub
-        </filter>
-      </parameter>
-
-      <parameter name="TO">
-        <type>cube</type>
-        <fileMode>output</fileMode>
-        <brief>
-          Output cropped cube
-        </brief>
-        <description>
-          The smaller output cube containing the results of the crop.
-        </description>
-        <filter>
-          *.cub
-        </filter>
-      </parameter>
-    </group>
-
-    <group name="Sample Extraction">
-      <parameter name="SAMPLE">
-        <type>integer</type>
-        <brief>Starting Sample</brief>
-        <default><item>1</item></default>
-        <description>
-          The starting sample to extract.  It must be inside
-          the cube.
-        </description>
-
-        <minimum inclusive="yes">1</minimum>
-      </parameter>
-
-      <parameter name="NSAMPLES">
-        <type>integer</type>
-        <brief>Number of Samples</brief>
-        <internalDefault>All samples</internalDefault>
-        <description>
-          This defines how many samples will be taken from the input cube,
-          if SINC is 1. The number of samples actually taken from the input
-          cube is NSAMPLES/SINC.
-        </description>
-
-        <minimum inclusive="yes">1</minimum>
-      </parameter>
-
-      <parameter name="SINC">
-        <type>integer</type>
-        <brief>Sample increment</brief>
-        <default><item>1</item></default>
-        <description>
-          A sample increment to use when extracting from the input cube.
-          This effectively skips samples.  For example if SINC=2 and SAMPLE=1
-          the output cube would contain samples 1,3,5,7, and so on.  Note that
-          this reduces the size of the output cube as specified by NSAMPLES.
-          That is, if NSAMPLES=200 and SINC=2, the output cube will have 100
-          samples.
-        </description>
-
-        <minimum inclusive="yes">1</minimum>
-      </parameter>
-    </group>
-
-    <group name="Line Extraction">
-      <parameter name="LINE">
-        <type>integer</type>
-        <brief>Starting Line</brief>
-        <default><item>1</item></default>
-        <description>
-          The starting line to extract.  It must be inside
-          the cube.
-        </description>
-
-        <minimum inclusive="yes">1</minimum>
-      </parameter>
-
-      <parameter name="NLINES">
-        <type>integer</type>
-        <brief>Number of Lines</brief>
-        <internalDefault>All lines</internalDefault>
-        <description>
-          This defines how many lines will be taken from the input cube,
-          if LINC is 1. The number of lines actually taken from the input
-          cube is NLINES/LINC.
-        </description>
-
-        <minimum inclusive="yes">1</minimum>
-      </parameter>
-
-      <parameter name="LINC">
-        <type>integer</type>
-        <brief>Line increment</brief>
-        <default><item>1</item></default>
-        <description>
-          A line increment to use when extracting from the input cube.
-          This effectively skips lines.  For example if LINC=2 and LINE=5
-          the output cube would contain lines 5,7,9,11 and so on.  Note that
-          this reduces the size of the output cube as specified by NLINES.
-          That is, if NLINES=200 and LINC=2, the output cube will have 100
-          lines.
-        </description>
-
-        <minimum inclusive="yes">1</minimum>
-      </parameter>
-    </group>
-
-    <group name="MISC">
-      <parameter name="PROPSPICE">
-        <type>boolean</type>
-        <default><item>true</item></default>
-        <brief>
-          Propagate SPICE blobs
-        </brief>
-        <description>
-          The spice information for a cube is less for a cropped cube. This 
-          prevents the propagation of the larger amount of spice blobs.
-        </description>
-        <filter>
-          *.cub
-        </filter>
-      </parameter>
-    </group>
-  </groups>
-
-  <examples>
-    <example>
-      <brief>200x300 sub-area</brief>
-      <description>
-        Extracting a 200x300 sub-area
-      </description>
-      <terminalInterface>
-        <commandLine> f=peaks.cub t=crop.cub samp=100 line=200 nsamp=200 nline=300 
-        </commandLine>
-        <description>
-        In this example crop will extract a 200x300 sub-area that starts at sample 100 and line 200
-        </description>
-      </terminalInterface>
-
-      <inputImages>
-        <image src="assets/image/peaks.1.jpg" width="500" height="500">
-          <brief> Input image for crop</brief>
-          <description>This is the input image for the 200x300 example of crop.  The area to be "cropped" is shown in red.
-          </description>
-          <thumbnail caption=" Input image" src="assets/thumb/peaks.1.jpg" width="200" height="200"/>
-          <parameterName>FROM</parameterName>
-        </image>
-      </inputImages>
-
-      <outputImages>
-        <image src="assets/image/peaks.crop.jpg" width="200" height="300">
-          <brief> Output image for crop</brief>
-          <description> This is the output image for the 200x300 example of crop
-          </description>
-          <thumbnail caption="Output image showing results of the crop application with 200 by 300 input." src="assets/thumb/peaks.crop.jpg" width="133" height="200"/>
-          <parameterName>TO</parameterName>
-        </image>
-      </outputImages>
-
-      <guiInterfaces>
-        <guiInterface>
-          <image width="673" height="723" src="assets/image/cropgui.jpg">
-            <brief>Example Gui</brief>
-            <description>Screenshot of GUI with parameters filled in to perform a 200 pixel by 300 pixel crop of the input image. </description>
-            <thumbnail width="186" height="200" caption="Crop Gui" src="assets/thumb/cropgui.jpg" />
-          </image>
-        </guiInterface>
-      </guiInterfaces>
-    </example>
-  </examples>
-</application>
+<?xml version="1.0" encoding="UTF-8"?>
+
+<application name="crop" xmlns:xsi="http://www.w3.org/2001/XMLSchema-instance" xsi:noNamespaceSchemaLocation="http://isis.astrogeology.usgs.gov/Schemas/Application/application.xsd">
+  <brief>
+    This program extracts a sub-area from a cube 
+  </brief>
+
+  <description>
+    This program can be used to crop or select a sub-area from a cube.  
+    The
+    crop parameter selection requires that the area of interest be contiguous.
+    That is, the program will not allow non-continuous cropping such as lines
+    1-5, 10-30, and 80-100.
+
+    The contiguous area can however be sub-sampled by specifing pixel
+    increments (or skips).  For example every third line (1, 4, 7, 10, ...)
+    can be written to the output cube using a line increment (LINC) of three.
+  </description>
+
+  <category>
+    <categoryItem>Trim and Mask</categoryItem>
+  </category>
+
+  <history>
+    <change name="Jim Mathews" date="1994-04-20">
+      Original version
+    </change>
+    <change name="Jeff Anderson" date="2002-08-05">
+      Converted to Isis 3.0
+    </change>
+    <change name="K Teal Thompson" date="2002-11-18">
+      Added examples
+    </change>
+    <change name="Jeff Anderson" date="2003-01-28">
+      Removed crop from the Utility category
+    </change>
+    <change name="K Teal Thompson" date="2003-02-03">
+      Make images smaller
+    </change>
+    <change name="K Teal Thompson" date="2003-02-04">
+      Added red rectangle to input image of example to illustrate crop area.
+    </change>
+    <change name="K Teal Thompson" date="2003-03-19">
+       Moved images to /assets/image directory and thumbnails to /assets/thumb directory.
+    </change>
+    <change name="Stuart Sides" date="2003-04-04">
+      Fixed problem with isiscvs not checking in the thumb and image directories.
+    </change>
+    <change name="Stuart Sides" date="2003-04-25">
+      Added extraction labels
+    </change>
+    <change name="Stuart Sides" date="2003-05-16">
+      Modified schema location from astogeology... to isis.astrogeology..."
+    </change>
+    <change name="Stuart Sides" date="2003-07-29">
+      Modified filename parameters to be cube parameters where necessary
+    </change>
+    <change name="Jeff Anderson" date="2004-02-16">
+      Replaced extraction group with AlphaCube group and propagated other
+      labels.
+    </change>
+    <change name="Jeff Anderson" date="2004-02-16">
+      Added LINC and SINC parameters and set defaults for all parameters
+    </change>
+    <change name="Brendan George" date="2006-12-29">
+      Fixed to allow input band selection
+    </change>
+    <change name="Elizabeth Miller" date="2007-02-01">
+      Modified to adjust the upper left corner x and y values in the mapping group 
+      of the output cube if the input cube is projected
+    </change>
+    <change name="Steven Lambright" date="2008-05-13">
+      Removed references to CubeInfo 
+    </change>
+    <change name="Steven Lambright" date="2008-08-04">
+      Added spice propagation option PROPSPICE. Fixed description of NLINES, NSAMPLES
+      and now line associated and sample associated tables are modified when crop is run.
+    </change>
+    <change name="Steven Lambright" date="2008-08-06">
+      Changed default of PROPSPICE to true. Sample/Line associated tables are no longer modified
+      due to conflicts with other programs, such as pad, which doesn't know what data values
+      to add to the tables.
+    </change>
+    <change name="Steven Lambright" date="2009-06-30">
+      When an invalid projection exists the proper error should now be thrown.
+    </change>
+    <change name="Janet Barrett" date="2009-10-21">
+      Now uses the SubArea class to produce output cube labels 
+      with corrected Mapping, Instrument, and AlphaCube groups.
+    </change>
+    <change name="Tracie Sucharski" date="2012-12-06">
+      Removed unnecessary include of Projection.h.  References #775
+    </change>
+    <change name="Stuart Sides" date="2013-06-23">
+      Modified the calculations for number of lines and samples to use double precision math
+      and then round up instead of integer math with truncation. When the number of lines or
+      samples does not divide evenly by the linc or sinc values there will be one additional
+      line or sample in the output cube.
+    </change>
+  </history>
+
+  <oldName>
+    <item>dsk2dsk</item>
+    <item>sfrom</item>
+  </oldName>
+
+  <groups>
+    <group name="Files">
+      <parameter name="FROM">
+        <type>cube</type>
+        <fileMode>input</fileMode>
+        <brief>
+          Input cube
+        </brief>
+        <description>
+  	      The cube which will be cropped.
+        </description>
+        <filter>
+          *.cub
+        </filter>
+      </parameter>
+
+      <parameter name="TO">
+        <type>cube</type>
+        <fileMode>output</fileMode>
+        <brief>
+          Output cropped cube
+        </brief>
+        <description>
+          The smaller output cube containing the results of the crop.
+        </description>
+        <filter>
+          *.cub
+        </filter>
+      </parameter>
+    </group>
+
+    <group name="Sample Extraction">
+      <parameter name="SAMPLE">
+        <type>integer</type>
+        <brief>Starting Sample</brief>
+        <default><item>1</item></default>
+        <description>
+          The starting sample to extract.  It must be inside
+          the cube.
+        </description>
+
+        <minimum inclusive="yes">1</minimum>
+      </parameter>
+
+      <parameter name="NSAMPLES">
+        <type>integer</type>
+        <brief>Number of Samples</brief>
+        <internalDefault>All samples</internalDefault>
+        <description>
+          This defines how many samples will be taken from the input cube,
+          if SINC is 1. The number of samples actually taken from the input
+          cube is NSAMPLES/SINC.
+        </description>
+
+        <minimum inclusive="yes">1</minimum>
+      </parameter>
+
+      <parameter name="SINC">
+        <type>integer</type>
+        <brief>Sample increment</brief>
+        <default><item>1</item></default>
+        <description>
+          A sample increment to use when extracting from the input cube.
+          This effectively skips samples.  For example if SINC=2 and SAMPLE=1
+          the output cube would contain samples 1,3,5,7, and so on.  Note that
+          this reduces the size of the output cube as specified by NSAMPLES.
+          That is, if NSAMPLES=200 and SINC=2, the output cube will have 100
+          samples.
+        </description>
+
+        <minimum inclusive="yes">1</minimum>
+      </parameter>
+    </group>
+
+    <group name="Line Extraction">
+      <parameter name="LINE">
+        <type>integer</type>
+        <brief>Starting Line</brief>
+        <default><item>1</item></default>
+        <description>
+          The starting line to extract.  It must be inside
+          the cube.
+        </description>
+
+        <minimum inclusive="yes">1</minimum>
+      </parameter>
+
+      <parameter name="NLINES">
+        <type>integer</type>
+        <brief>Number of Lines</brief>
+        <internalDefault>All lines</internalDefault>
+        <description>
+          This defines how many lines will be taken from the input cube,
+          if LINC is 1. The number of lines actually taken from the input
+          cube is NLINES/LINC.
+        </description>
+
+        <minimum inclusive="yes">1</minimum>
+      </parameter>
+
+      <parameter name="LINC">
+        <type>integer</type>
+        <brief>Line increment</brief>
+        <default><item>1</item></default>
+        <description>
+          A line increment to use when extracting from the input cube.
+          This effectively skips lines.  For example if LINC=2 and LINE=5
+          the output cube would contain lines 5,7,9,11 and so on.  Note that
+          this reduces the size of the output cube as specified by NLINES.
+          That is, if NLINES=200 and LINC=2, the output cube will have 100
+          lines.
+        </description>
+
+        <minimum inclusive="yes">1</minimum>
+      </parameter>
+    </group>
+
+    <group name="MISC">
+      <parameter name="PROPSPICE">
+        <type>boolean</type>
+        <default><item>true</item></default>
+        <brief>
+          Propagate SPICE blobs
+        </brief>
+        <description>
+          The spice information for a cube is less for a cropped cube. This 
+          prevents the propagation of the larger amount of spice blobs.
+        </description>
+        <filter>
+          *.cub
+        </filter>
+      </parameter>
+    </group>
+  </groups>
+
+  <examples>
+    <example>
+      <brief>200x300 sub-area</brief>
+      <description>
+        Extracting a 200x300 sub-area
+      </description>
+      <terminalInterface>
+        <commandLine> f=peaks.cub t=crop.cub samp=100 line=200 nsamp=200 nline=300 
+        </commandLine>
+        <description>
+        In this example crop will extract a 200x300 sub-area that starts at sample 100 and line 200
+        </description>
+      </terminalInterface>
+
+      <inputImages>
+        <image src="assets/image/peaks.1.jpg" width="500" height="500">
+          <brief> Input image for crop</brief>
+          <description>This is the input image for the 200x300 example of crop.  The area to be "cropped" is shown in red.
+          </description>
+          <thumbnail caption=" Input image" src="assets/thumb/peaks.1.jpg" width="200" height="200"/>
+          <parameterName>FROM</parameterName>
+        </image>
+      </inputImages>
+
+      <outputImages>
+        <image src="assets/image/peaks.crop.jpg" width="200" height="300">
+          <brief> Output image for crop</brief>
+          <description> This is the output image for the 200x300 example of crop
+          </description>
+          <thumbnail caption="Output image showing results of the crop application with 200 by 300 input." src="assets/thumb/peaks.crop.jpg" width="133" height="200"/>
+          <parameterName>TO</parameterName>
+        </image>
+      </outputImages>
+
+      <guiInterfaces>
+        <guiInterface>
+          <image width="673" height="723" src="assets/image/cropgui.jpg">
+            <brief>Example Gui</brief>
+            <description>Screenshot of GUI with parameters filled in to perform a 200 pixel by 300 pixel crop of the input image. </description>
+            <thumbnail width="186" height="200" caption="Crop Gui" src="assets/thumb/cropgui.jpg" />
+          </image>
+        </guiInterface>
+      </guiInterfaces>
+    </example>
+  </examples>
+</application>