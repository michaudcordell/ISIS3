--- conflicted
+++ resolved
@@ -252,17 +252,10 @@
     //   throw IException(IException::User, msg, _FILEINFO_);
     // }
 
-<<<<<<< HEAD
     if (!p_localRadius.isValid()) {
       ComputeLocalRadius();
       p_localRadius = GetLocalRadius();
     }
-=======
-    if (!p_localRadius || (p_localRadius && !(*p_localRadius).isValid())) {
-      ComputeLocalRadius();
-    }
-    *p_localRadius = GetLocalRadius();
->>>>>>> 71c63ba2
   }
 
 
@@ -284,14 +277,9 @@
       const Displacement &y, const Displacement &z, const Distance &xSigma,
       const Distance &ySigma, const Distance &zSigma) {
     
-<<<<<<< HEAD
     // Wipe out current local radius to ensure it will be recalculated in SetRectangularPoint
      p_localRadius = Distance();
     
-=======
-    // Wipe out local radius to ensure it will be recalulated in SetRectangularPoint
-    if (p_localRadius) *p_localRadius = Distance();
->>>>>>> 71c63ba2
     SetRectangularPoint(x, y, z);
 
     if (xSigma.isValid() && ySigma.isValid() && zSigma.isValid())
@@ -312,13 +300,8 @@
    */
   void SurfacePoint::SetRectangular(Displacement x, Displacement y, Displacement z,
                                     const symmetric_matrix<double,upper>& covar) {
-<<<<<<< HEAD
     // Wipe out current local radius to ensure it will be recalulated in SetRectangularPoint
     p_localRadius = Distance();
-=======
-    // Wipe out local radius to ensure it will be recalulated in SetRectangularPoint
-    if (p_localRadius) *p_localRadius = Distance();
->>>>>>> 71c63ba2
 
     SetRectangularPoint(x, y, z);
     SetRectangularMatrix(covar);
@@ -447,18 +430,8 @@
     SpiceDouble rect[3];
     latrec_c ( dradius, dlon, dlat, rect);
 
-<<<<<<< HEAD
     // Set local radius now since we have it to avoid calculating it later
     p_localRadius = radius;
-=======
-    // Set local radius now to avoid calculating it later
-    if(p_localRadius) {
-      *p_localRadius = radius;
-    }
-    else {
-      p_localRadius = new Distance(radius);
-    }
->>>>>>> 71c63ba2
 
     SetRectangularPoint(Displacement(rect[0], Displacement::Kilometers),
                         Displacement(rect[1], Displacement::Kilometers),
@@ -483,17 +456,6 @@
       const Distance &radius, const Angle &latSigma, const Angle &lonSigma,
       const Distance &radiusSigma) {
 
-<<<<<<< HEAD
-=======
-    // Set local radius now to avoid calculating it later
-    if (p_localRadius) {
-      *p_localRadius = radius;
-    }
-    else {
-      p_localRadius = new Distance(radius);
-    }
-    
->>>>>>> 71c63ba2
     SetSphericalPoint(lat, lon, radius);
 
     if (latSigma.isValid() && lonSigma.isValid() && radiusSigma.isValid())
@@ -512,15 +474,6 @@
    */
   void SurfacePoint::SetSpherical(const Latitude &lat, const Longitude &lon,
       const Distance &radius, const symmetric_matrix<double, upper> &covar) {
-
-    // Set local radius now to avoid calculating it later
-    if (p_localRadius) {
-      *p_localRadius = radius;
-    }
-    else {
-      p_localRadius = new Distance(radius);
-    }
-
     SetSphericalPoint(lat, lon, radius);
     SetSphericalMatrix(covar);
   }
@@ -536,18 +489,6 @@
    */
   void SurfacePoint::SetSphericalCoordinates(const Latitude &lat,
                                                 const Longitude &lon, const Distance &radius) {
-<<<<<<< HEAD
-=======
-
-    // Set local radius now to avoid calculating it later
-    if (p_localRadius) {
-      *p_localRadius = radius;
-    }
-    else {
-      p_localRadius = new Distance(radius);
-    }
-    
->>>>>>> 71c63ba2
     SetSphericalPoint(lat, lon, radius);
   }
 
@@ -753,11 +694,7 @@
     }
     
     ComputeLocalRadius();
-<<<<<<< HEAD
     p_localRadius = GetLocalRadius();
-=======
-    *p_localRadius = GetLocalRadius();
->>>>>>> 71c63ba2
   }
 
 
@@ -923,7 +860,6 @@
 
   /**
    * Compute the local radius of the surface point
-<<<<<<< HEAD
    *
    */
     void SurfacePoint::ComputeLocalRadius() {
@@ -941,52 +877,6 @@
       else { // Invalid point
         IString msg = "SurfacePoint::Can't compute local radius on invalid point";
         throw IException(IException::Programmer, msg, _FILEINFO_);
-=======
-   *
-   */
-    void SurfacePoint::ComputeLocalRadius() {
-    static const Displacement zero(0, Displacement::Meters);
-      if (Valid()) {
-        double x = p_x->meters();
-        double y = p_y->meters();
-        double z = p_z->meters();
-
-        if (p_localRadius) {
-        *p_localRadius = Distance(sqrt(x*x + y*y + z*z), Distance::Meters);
-        }
-        else {
-        p_localRadius = new Distance(sqrt(x*x + y*y + z*z), Distance::Meters);
-        }
-      }
-      else if (*p_x == zero && *p_y == zero && *p_z == zero) { // for backwards compatability
-        if (p_localRadius) {
-          *p_localRadius = Distance(0., Distance::Meters);
-        }
-        else {
-          p_localRadius = new Distance(0., Distance::Meters);
-        }
-      }
-      else { // Invalid point
-        IString msg = "SurfacePoint::Can't compute local radius on invalid point";
-        throw IException(IException::Programmer, msg, _FILEINFO_);
-      }
-    }
-
-
-  /**
-   * Return the radius of the surface point
-   *
-   */
-    Distance SurfacePoint::GetLocalRadius() const {
-      if (!Valid())
-        return Distance();
-
-      if (p_localRadius) {
-        return *p_localRadius;
-      }
-      else {
-        return Distance();
->>>>>>> 71c63ba2
       }
     }
 
@@ -1010,20 +900,11 @@
     if(Valid()) {
       Angle latSigma = GetLatSigma();
 
-<<<<<<< HEAD
       if (latSigma.isValid() && GetLocalRadius().isValid()) {
         // Distance scalingRadius = GetLocalRadius();
 
         // Convert from radians to meters
         latSigmaDistance = latSigma.radians() * GetLocalRadius();
-=======
-        if (latSigma.isValid()) {
-          // Distance scalingRadius = GetLocalRadius();
-
-          // Convert from radians to meters
-          latSigmaDistance = latSigma.radians() * GetLocalRadius();
-        }
->>>>>>> 71c63ba2
       }
     }
 
@@ -1228,13 +1109,6 @@
       *p_x = *other.p_x;
       *p_y = *other.p_y;
       *p_z = *other.p_z;
-<<<<<<< HEAD
-=======
-        // Finally initialize local radius to avoid using a previous value
-      if (p_localRadius && other.p_localRadius) {
-        *p_localRadius = other.GetLocalRadius();
-      }
->>>>>>> 71c63ba2
     }
     else {
       FreeAllocatedMemory();
