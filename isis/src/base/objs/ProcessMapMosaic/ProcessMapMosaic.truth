--- conflicted
+++ resolved
@@ -1,48 +1,7 @@
 Testing Isis::ProcessMapMosaic Class ... 
 Testing Mosaic 1
-<<<<<<< HEAD
-/usgs/cpkgs/isis3/data/base/testData/ProcessMapMosaic/unitTest1.cub is inside the mosaic
-/usgs/cpkgs/isis3/data/base/testData/ProcessMapMosaic/unitTest2.cub is inside the mosaic
-=======
-unittest: Initializing mosaic
-0% Processed
-10% Processed
-20% Processed
-30% Processed
-40% Processed
-50% Processed
-60% Processed
-70% Processed
-80% Processed
-90% Processed
-100% Processed
-unittest: Mosaicking unitTest1.cub
-0% Processed
-10% Processed
-20% Processed
-30% Processed
-40% Processed
-50% Processed
-60% Processed
-70% Processed
-80% Processed
-90% Processed
-100% Processed
 base/testData/ProcessMapMosaic/unitTest1.cub is inside the mosaic
-unittest: Mosaicking unitTest2.cub
-0% Processed
-10% Processed
-20% Processed
-30% Processed
-40% Processed
-50% Processed
-60% Processed
-70% Processed
-80% Processed
-90% Processed
-100% Processed
 base/testData/ProcessMapMosaic/unitTest2.cub is inside the mosaic
->>>>>>> b83b9af5
 Mosaic label: 
 Object = IsisCube
   Object = Core
@@ -96,49 +55,8 @@
 End_Object
 End
 Testing Mosaic 2
-<<<<<<< HEAD
-/usgs/cpkgs/isis3/data/base/testData/ProcessMapMosaic/unitTest1.cub is inside the mosaic
-/usgs/cpkgs/isis3/data/base/testData/ProcessMapMosaic/unitTest2.cub is inside the mosaic
-=======
-unittest: Initializing mosaic
-0% Processed
-10% Processed
-20% Processed
-30% Processed
-40% Processed
-50% Processed
-60% Processed
-70% Processed
-80% Processed
-90% Processed
-100% Processed
-unittest: Mosaicking unitTest1.cub
-0% Processed
-10% Processed
-20% Processed
-30% Processed
-40% Processed
-50% Processed
-60% Processed
-70% Processed
-80% Processed
-90% Processed
-100% Processed
 base/testData/ProcessMapMosaic/unitTest1.cub is inside the mosaic
-unittest: Mosaicking unitTest2.cub
-0% Processed
-10% Processed
-20% Processed
-30% Processed
-40% Processed
-50% Processed
-60% Processed
-70% Processed
-80% Processed
-90% Processed
-100% Processed
 base/testData/ProcessMapMosaic/unitTest2.cub is inside the mosaic
->>>>>>> b83b9af5
 Mosaic label: 
 Object = IsisCube
   Object = Core
@@ -656,49 +574,8 @@
 End
 
 Testing Mosaic containing cropped image.
-<<<<<<< HEAD
-/usgs/cpkgs/isis3/data/base/testData/ProcessMapMosaic/unitTest_crop.cub is inside the mosaic
-/usgs/cpkgs/isis3/data/base/testData/ProcessMapMosaic/unitTest_nocrop.cub is inside the mosaic
-=======
-unittest: Initializing mosaic
-0% Processed
-10% Processed
-20% Processed
-30% Processed
-40% Processed
-50% Processed
-60% Processed
-70% Processed
-80% Processed
-90% Processed
-100% Processed
-unittest: Mosaicking unitTest_crop.cub
-0% Processed
-10% Processed
-20% Processed
-30% Processed
-40% Processed
-50% Processed
-60% Processed
-70% Processed
-80% Processed
-90% Processed
-100% Processed
 base/testData/ProcessMapMosaic/unitTest_crop.cub is inside the mosaic
-unittest: Mosaicking unitTest_nocrop.cub
-0% Processed
-10% Processed
-20% Processed
-30% Processed
-40% Processed
-50% Processed
-60% Processed
-70% Processed
-80% Processed
-90% Processed
-100% Processed
 base/testData/ProcessMapMosaic/unitTest_nocrop.cub is inside the mosaic
->>>>>>> b83b9af5
 Mosaic label: 
 Object = IsisCube
   Object = Core
