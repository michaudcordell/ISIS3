#ifndef LidarData_h
#define LidarData_h

#include <QHash>
#include <QList>
#include <QPointer>
#include <QString>

namespace Isis {

  class FileName;
  class LidarControlPoint;

  /**
   * LidarData class.
   *
   * @author 2018-01-29 Ian Humphrey
   *
   * @internal
   *   @history 2018-01-29 Ian Humphrey - original version.
<<<<<<< HEAD
   *   @history 2018-01-31 Tyler Wilson - Implemented Lidar::read(Filename &).
   */
  class LidarData {

  public:
    LidarData();
    LidarData(FileName);
=======
   *   @history 2018-01-31 Ian Humphrey - Added insert method to insert a LidarControlPoint into
   *                           the LidarData. Added documentation for m_points.
   */
  class LidarData {

    public:
      LidarData();
      LidarData(FileName);
>>>>>>> 9cfbbac0

      void insert(QSharedPointer<LidarControlPoint> point);

      QList< QSharedPointer<LidarControlPoint> > points() const;

      void read(FileName);
      void write(FileName);

    private:
      /** Hash of the LidarControlPoints this class contains. */
      QHash< QString, QSharedPointer<LidarControlPoint> > m_points;

  };

};
#endif<|MERGE_RESOLUTION|>--- conflicted
+++ resolved
@@ -18,15 +18,7 @@
    *
    * @internal
    *   @history 2018-01-29 Ian Humphrey - original version.
-<<<<<<< HEAD
    *   @history 2018-01-31 Tyler Wilson - Implemented Lidar::read(Filename &).
-   */
-  class LidarData {
-
-  public:
-    LidarData();
-    LidarData(FileName);
-=======
    *   @history 2018-01-31 Ian Humphrey - Added insert method to insert a LidarControlPoint into
    *                           the LidarData. Added documentation for m_points.
    */
@@ -35,7 +27,6 @@
     public:
       LidarData();
       LidarData(FileName);
->>>>>>> 9cfbbac0
 
       void insert(QSharedPointer<LidarControlPoint> point);
 
