#include "Isis.h"

#include "Application.h"
#include "IString.h"
#include "Portal.h"
#include "ProcessMosaic.h"
#include "Table.h"

using namespace Isis;
using namespace std;

void testIn(int iss, int isl, int isb, int ins = 0, int inl = 0, int inb = 0);
void testOut(int piSamples, int piLines, int piBands, int piPriority,
             int originBand);
/**
 * unitTest for ProcessMosaic
 * tests for correct area drop, tracking origin,  origin band,
 * priorities input, mosaic and band, options to allow HS, LS and NULL
 * pixels from input to mosaic, each time displaying the contents of the
 * input and mosaic pixels for the area under consideration
 *
 * Also tests for exceptions like number of input and output images to
 * be exactly one each, band cannot be priority if Track is set off and
 * more
 *
 * @author sprasad (10/14/2009)
 */
void IsisMain() {

  Preference::Preferences(true);

  qDebug() << "Testing ProcessMosaic Class ... ";

  // Create the default output cube
  Process p;
  p.SetOutputCube("TO", 5, 5, 2);
  p.EndProcess();

  // ***********************************************************
  // Drop a small area into the middle of the output
  qDebug() << "Create output mosaic with Tracking set to True";
  qDebug() << "1. Drop a small area into the middle of the output";
  ProcessMosaic m1;
  m1.SetTrackFlag(true);
  m1.SetCreateFlag(true);
  m1.SetImageOverlay(ProcessMosaic::PlaceImagesOnTop);

  m1.SetInputCube("FROM", 1, 1, 1, 10, 5, 1);

  Cube *mosaicCube1 = m1.SetOutputCube("TO");

  m1.StartProcess(5, 2, 1); // This should be overwritten by the next StartProcess call
  m1.StartProcess(2, 2, 1);

  // Test for Tracking Table "Input Images"
  try {
    Table trackTable(ProcessMosaic::TRACKING_TABLE_NAME);
    mosaicCube1->read(trackTable);
    qDebug() << "";
    qDebug() << "a. SUCCESS - Track Table Exists";
    qDebug().noquote() << Table::toString( trackTable, "\t" );
  }
  catch (IException&) {
    qDebug() << "";
    qDebug() << "a. FAILURE - Track Table does not Exist";
  }
  m1.EndProcess();
  testIn(1, 1, 1, 5, 5, 1);
  testOut(2, 2, 1, ProcessMosaic::PlaceImagesOnTop, 2);
<<<<<<< HEAD
  p.SetOutputCube("MOSAIC_LEFT_RIGHT", 5, 5, 2);
  p.EndProcess();
  
//  // Test for left mosaic
//  ProcessMosaic m1b;
//  m1b.SetTrackFlag(true);
//  m1b.SetCreateFlag(true);
//  m1b.SetImageOverlay(ProcessMosaic::PlaceImagesOnTop);
//  m1b.SetInputCube("INPUT_LEFT", 1, 1, 1, 10, 5, 1);
//
//    qDebug() << 0;
//  Cube *mosaicCube2 = m1b.SetOutputCube("MOSAIC_LEFT_RIGHT");
//  
//    qDebug() << 1;
//  m1b.StartProcess(5, 2, 1); // This should be overwritten by the next StartProcess call
//    qDebug() << 2;
//  m1b.StartProcess(2, 2, 1);
//    qDebug() << 3;
//
//  try {
//    Table trackTable(ProcessMosaic::TRACKING_TABLE_NAME);
//    qDebug() << 4;
//    mosaicCube2->read(trackTable);
//    qDebug() << 5;
//    qDebug() << "";
//    qDebug() << "b. SUCCESS - Left Mosaic Succeeds";
//    qDebug() << Table::toString(trackTable, "\t");
//  }
//  catch (IException&) {
//    qDebug() << "";
//    qDebug() << "b. FAILURE - Left Mosaic Fails";
//  }
//  m1b.EndProcess();
//  testIn(1, 1, 1, 5, 5, 1);
//  testOut(2, 2, 1, ProcessMosaic::PlaceImagesOnTop, 2);
//  p.EndProcess();
//
//  // Test for right mosaic
//  m1b.SetTrackFlag(true);
//  m1b.SetCreateFlag(false);
//  m1b.SetImageOverlay(ProcessMosaic::PlaceImagesOnTop);
//  m1b.SetInputCube("INPUT_RIGHT", 1, 1, 1, 10, 5, 1);
//
//  Cube *mosaicCube3 = m1b.SetOutputCube("MOSAIC_LEFT_RIGHT");
//
//  m1b.StartProcess(5, 2, 1); // This should be overwritten by the next StartProcess call
//  m1b.StartProcess(2, 2, 1);
//  
//  try {
//    Table trackTable(ProcessMosaic::TRACKING_TABLE_NAME);
//    mosaicCube3->read(trackTable);
//    qDebug() << "";
//    qDebug() << "c. SUCCESS - Right Mosaic Succeeds";
//    qDebug() << Table::toString(trackTable, "\t");
//  }
//  catch (IException&) {
//    qDebug() << "";
//    qDebug() << "c. FAILURE - Right Mosaic Fails";
//  }
//  m1b.EndProcess();
//  testIn(1, 1, 1, 5, 5, 1);
//  testOut(2, 2, 1, ProcessMosaic::PlaceImagesOnTop, 2);
//  p.EndProcess();
=======
>>>>>>> ac57ad61

  remove("isisMosaic_01.cub");
  qDebug() << "***********************************************************************************";

  // ***********************************************************
  // Drop 2,2,1 into the lower right corner of band 2
  qDebug() << "2. Drop 2,2,1 into the lower right corner of band 2";
  qDebug() << "Tracking is set to False";
  ProcessMosaic m2;
  m2.SetTrackFlag(false);
  m2.SetCreateFlag(true);
  m2.SetImageOverlay(ProcessMosaic::PlaceImagesOnTop);

  m2.SetInputCube("FROM", 2, 2, 1);

  p.SetOutputCube("TO", 5, 5, 2);
  p.EndProcess();
  m2.SetOutputCube("TO");

  m2.StartProcess(4, 4, 2);
  m2.EndProcess();

  testIn(2, 2, 1, 5, 5, 1);
  testOut(4, 4, 1, ProcessMosaic::PlaceImagesOnTop, 0);

  remove("isisMosaic_01.cub");
  qDebug() << "***********************************************************************************";

  // ***********************************************************
  // Drop 3,3,1 into the upper right corner of band 1
  qDebug() << "3. Drop 3,3,1 into the upper right corner of band 1";
  ProcessMosaic m3;
  m3.SetTrackFlag(true);
  m3.SetCreateFlag(true);
  m3.SetImageOverlay(ProcessMosaic::PlaceImagesBeneath);

  m3.SetInputCube("FROM", 3, 3, 1, 10, 1, 1);

  p.SetOutputCube("TO", 5, 5, 2);
  p.EndProcess();
  m3.SetOutputCube("TO");

  m3.StartProcess(5, 1, 1);
  m3.EndProcess();

  testIn(3, 3, 1, 5, 5, 1);
  testOut(5, 1, 1, ProcessMosaic::PlaceImagesBeneath, 2);

  remove("isisMosaic_01.cub");
  qDebug() << "***********************************************************************************";

  // ***********************************************************
  // Drop the first 3x3x1  the upper left corner
  qDebug() << "4. Drop the first 3x3x1 to the upper left corner";
  ProcessMosaic m4;
  m4.SetTrackFlag(true);
  m4.SetCreateFlag(true);
  m4.SetImageOverlay(ProcessMosaic::PlaceImagesBeneath);

  m4.SetInputCube("FROM", 1, 1, 1, 3, 3, 1);

  p.SetOutputCube("TO", 5, 5, 2);
  p.EndProcess();
  m4.SetOutputCube("TO");

  m4.StartProcess(1, 1, 1);
  m4.EndProcess();

  testIn(1, 1, 1, 3, 3, 1);
  testOut(1, 1, 1, ProcessMosaic::PlaceImagesBeneath, 2);

  qDebug() << "***********************************************************************************";

  // Test for mosaic(beneath)  priority
  qDebug() << "5. Test for mosaic priority with existing mosaic";
  ProcessMosaic m5;
  m5.SetImageOverlay(ProcessMosaic::PlaceImagesBeneath);

  m5.SetInputCube("FROM", 1, 1, 1, 5, 5, 1);

  m5.SetOutputCube("TO");

  m5.StartProcess(1, 2, 1);
  m5.EndProcess();

  testIn(1, 1, 1, 5, 5, 1);
  testOut(1, 2, 1, ProcessMosaic::PlaceImagesBeneath, 2);

  qDebug() << "***********************************************************************************";


  // ***********************************************************
  // Test for band priority using Keywords for band id
  qDebug() << "6. Test for band priority with Keyname \"FilterName\" and value \"Red\" with "
              "Criteria \"Greater\" than in an existing mosaic";
  ProcessMosaic m6;
  m6.SetTrackFlag(true);
  m6.SetCreateFlag(true);
  m6.SetImageOverlay(ProcessMosaic::UseBandPlacementCriteria);
  m6.SetBandKeyword("FilterName", "red");
  m6.SetBandUseMaxValue(true);

  m6.SetInputCube("FROM", 3, 3, 1, 10, 1, 1);

  //p.SetOutputCube("TO", 5, 5, 3);
  //p.EndProcess();
  m6.SetOutputCube("TO");

  m6.StartProcess(1, 1, 1);
  m6.EndProcess();

  testIn(3, 3, 1, 10, 1, 1);
  testOut(1, 1, 1, ProcessMosaic::UseBandPlacementCriteria, 2);

  qDebug() << "***********************************************************************************";

  qDebug() << "7. Test for band priority for existing mosaic with Keyname \"OriginalBand\" and "
              "value \"1\" and Criteria \"Lesser\" than";
  ProcessMosaic m7;
  m7.SetTrackFlag(true);
  m7.SetCreateFlag(false);
  m7.SetImageOverlay(ProcessMosaic::UseBandPlacementCriteria);
  m7.SetBandKeyword("OriginalBand", "1");
  m7.SetBandUseMaxValue(false);
  m7.SetHighSaturationFlag(false);
  m7.SetLowSaturationFlag(false);
  m7.SetNullFlag(false);

  m7.SetInputCube("FROM", 1, 1, 1, 10, 1, 1);
  m7.SetOutputCube("TO");

  m7.StartProcess(1, 1, 1);
  m7.EndProcess();

  testIn(1, 1, 1, 10, 1, 1);
  testOut(1, 1, 1, ProcessMosaic::UseBandPlacementCriteria, 2);

  //remove("isisMosaic_01.cub");
  qDebug() << "***********************************************************************************";

  // ***********************************************************
  // Test for band priority using Band Number
  qDebug() << "8. Test for band priority with BandNumber set";
  ProcessMosaic m8;
  m8.SetTrackFlag(true);
  m8.SetCreateFlag(false);
  m8.SetImageOverlay(ProcessMosaic::UseBandPlacementCriteria);
  m8.SetBandNumber(1);
  m8.SetBandUseMaxValue(false);
  m8.SetHighSaturationFlag(true);
  m8.SetLowSaturationFlag(false);
  m8.SetNullFlag(false);

  m8.SetInputCube("FROM", 1, 1, 1, 5, 5, 1);
  m8.SetOutputCube("TO");

  m8.StartProcess(1, 3, 1);
  m8.EndProcess();

  testIn(1, 1, 1, 5, 5, 1);
  testOut(1, 3, 1, ProcessMosaic::UseBandPlacementCriteria, 2);

  qDebug() << "***********************************************************************************";

  // ***********************************************************
  // Test for HS value set with existing mosaic
  qDebug() << "9. Test for Null flag set with existing mosaic";
  ProcessMosaic m9;
  m9.SetImageOverlay(ProcessMosaic::UseBandPlacementCriteria);
  m9.SetBandNumber(1);
  m9.SetBandUseMaxValue(true);
  m9.SetHighSaturationFlag(false);
  m9.SetLowSaturationFlag(false);
  m9.SetNullFlag(true);

  m9.SetInputCube("FROM", 1, 1, 1, 5, 5, 1);
  m9.SetOutputCube("TO");

  m9.StartProcess(1, 2, 1);
  m9.EndProcess();

  testIn(1, 1, 1, 5, 5, 1);
  testOut(1, 2, 1, ProcessMosaic::UseBandPlacementCriteria, 2);

  //remove("isisMosaic_01.cub");

  // ***********************************************************
  // Test Average Priority
  qDebug() << "";
  qDebug() << "10. Test Average Priority";
  // Create the default output cube
  p.SetOutputCube("TO_AVG", 5, 5, 2);
  p.EndProcess();

  ProcessMosaic m10;
  m10.SetTrackFlag(false);
  m10.SetImageOverlay(ProcessMosaic::AverageImageWithMosaic);
  m10.SetCreateFlag(true);

  m10.SetInputCube("FROM", 1, 1, 1, 5, 5, 1);
  m10.SetOutputCube("TO_AVG");
  m10.StartProcess(1, 1, 1);
  m10.EndProcess();
  testIn(1, 1, 1, 5, 5, 1);
  testOut(1, 1, 1, ProcessMosaic::AverageImageWithMosaic, 0);

  m10.SetInputCube("FROM", 1, 1, 1, 5, 5, 1);
  m10.SetOutputCube("TO_AVG");
  m10.SetTrackFlag(false);
  m10.SetImageOverlay(ProcessMosaic::AverageImageWithMosaic);
  m10.SetCreateFlag(false);

  m10.StartProcess(-1, -1, 1);
  m10.EndProcess();

  testOut(1, 1, 1, ProcessMosaic::AverageImageWithMosaic, 0);
  remove("isisMosaic_02.cub");

  qDebug() << "****** End Average **********************";

 // Test for band priority using Band Number
  qDebug() << "11. Test for band priority with Tracking Off and BandNumber set";
  ProcessMosaic m11;
  m11.SetTrackFlag(false);
  m11.SetCreateFlag(true);
  m11.SetImageOverlay(ProcessMosaic::UseBandPlacementCriteria);
  m11.SetBandNumber(1);
  m11.SetBandUseMaxValue(false);

  m11.SetInputCube("FROM", 1, 1, 1, 5, 5, 1);

  p.SetOutputCube("TO", 5, 5, 2);
  p.EndProcess();
  m11.SetOutputCube("TO");

  m11.StartProcess(1, 3, 1);
  m11.EndProcess();

  testIn(1, 1, 1, 5, 5, 1);
  testOut(1, 3, 1, ProcessMosaic::UseBandPlacementCriteria, 0);

  ProcessMosaic m12;
  m12.SetTrackFlag(false);
  m12.SetCreateFlag(true);
  m12.SetImageOverlay(ProcessMosaic::UseBandPlacementCriteria);
  m12.SetBandNumber(1);
  m12.SetBandUseMaxValue(false);

  m12.SetInputCube("FROM", 1, 1, 1, 5, 5, 1);
  m12.SetOutputCube("TO");
  m12.StartProcess(1, 1, 1);
  m12.EndProcess();

  testOut(1, 1, 1, ProcessMosaic::UseBandPlacementCriteria, 0);

  qDebug() << "********* Test imagePositions() ********";
  for (int i = 0; i <= m11.imagePositions().groups() - 1; i++) {
    qDebug() << "Name: " << m11.imagePositions().group(i).name();
    qDebug() << "File: " << m11.imagePositions().group(i).findKeyword("File")[0];
    qDebug() << "StartSample: " << m11.imagePositions().group(i).findKeyword("StartSample")[0];
    qDebug() << "StartLine: " << m11.imagePositions().group(i).findKeyword("StartLine")[0];
  }
  qDebug() << "***********************************************************************************";

  // ***********************************************************
  // Testing Errors

  // Try to open two input cubes
  qDebug() << "";
  qDebug() << "*** Test Error Handling ***";
  qDebug() << "Test multiple input error";
  try {
    ProcessMosaic m;
    m.SetInputCube("FROM");
    m.SetInputCube("FROM");
    m.StartProcess(1, 1, 1);
    m.EndProcess();
  }
  catch (IException &e) {
    e.print();
    p.EndProcess();
    qDebug() << "";
  }

  // ***********************************************************
  // Try to open two output cubes
  qDebug() << "Test multiple output error";
  try {
    ProcessMosaic m;
    m.SetOutputCube("TO");
    m.SetOutputCube("TO");
    m.StartProcess(1, 1, 1);
    m.EndProcess();
  }
  catch (IException &e) {
    e.print();
    p.EndProcess();
    qDebug() << "";
  }

  // ***********************************************************
  // Drop the input completly outside the output
  qDebug() << "Test input does not overlap mosaic";
  try {
    ProcessMosaic m;
    m.SetInputCube("FROM");
    m.SetOutputCube("TO");
    m.StartProcess(-20, 0, 1);
    m.EndProcess();
  }
  catch (IException &e) {
    e.print();
    p.EndProcess();
    qDebug() << "";
  }

  qDebug() << "Test input does not overlap mosaic";
  try {
    ProcessMosaic m;
    m.SetInputCube("FROM");
    m.SetOutputCube("TO");
    m.StartProcess(54, 23, 1);
    m.EndProcess();
  }
  catch (IException &e) {
    e.print();
    p.EndProcess();
    qDebug() << "";
  }

  // ***********************************************************
  // Don't open an input cube
  qDebug() << "Test no input cube";
  try {
    ProcessMosaic m;
    m.SetOutputCube("TO");
    m.StartProcess(1, 1, 1);
    m.EndProcess();
  }
  catch (IException &e) {
    e.print();
    p.EndProcess();
    qDebug() << "";
  }

  //***********************************************************
  // Don't open an output cube
  qDebug() << "Test no output cube";
  try {
    ProcessMosaic m;
    m.SetInputCube("FROM");
    m.StartProcess(1, 1, 1);
    m.EndProcess();
  }
  catch (IException &e) {
    e.print();
    p.EndProcess();
    qDebug() << "";
  }

  //***********************************************************
  // Band cannot be a priority if Track is not set
  qDebug() << "Test Band cannot be a priority if Track is not set";
  try {
    ProcessMosaic m;
    m.SetTrackFlag(false);
    m.SetImageOverlay(ProcessMosaic::UseBandPlacementCriteria);
    m.SetBandNumber(1);

    m.SetOutputCube("TO");
    m.SetInputCube("FROM");
    m.StartProcess(1, 1, 1);
    m.EndProcess();
  }
  catch (IException &e) {
    e.print();
    p.EndProcess();
    qDebug() << "";
  }

  // ***********************************************************
  // Test Band not found with Band as Priority
  qDebug() << "Test Band not found with Band as Priority";
  try {
    ProcessMosaic m;
    m.SetTrackFlag(true);
    m.SetImageOverlay(ProcessMosaic::UseBandPlacementCriteria);
    m.SetBandNumber(10);

    m.SetOutputCube("TO");
    m.SetInputCube("FROM");
    m.StartProcess(1, 1, 1);
    m.EndProcess();
  }
  catch (IException &e) {
    e.print();
    p.EndProcess();
    qDebug() << "";
  }
  remove("isisMosaic_01.cub");
}


/**
 * Display the contents of Input image with starting and number of
 * samples, lines,bands
 *
 * @author sprasad (10/14/2009)
 *
 * @param iss  - input starting sample
 * @param isl  - input starting line
 * @param isb  - input starting band
 * @param ins  - input number of samples
 * @param inl  - input number of lines
 * @param inb  - input number of bands
 */
void testIn(int iss, int isl, int isb, int ins, int inl, int inb) {
  Cube cInCube;
  UserInterface &ui = Isis::Application::GetUserInterface();
  QString sFrom = ui.GetFileName("FROM");
  cInCube.open(sFrom);
  
  qDebug() << "";
  qDebug() << "***  Input Image  ***  ";
  if (ins == 0) ins = cInCube.sampleCount() - iss + 1;
  if (inl == 0) inl = cInCube.lineCount()   - isl + 1;
  if (inb == 0) inb = cInCube.bandCount()   - isb + 1;

  qDebug() << "Stats " << isl << ", " << iss << ", " << isb << ", " 
                       << inl << ", " << ins << ", " << inb;

  int iS;
  Portal ciPortal(ins, 1, cInCube.pixelType());
  for (int band = isb; band <= (isb + inb - 1); band++) {
    for (int line = isl; line <= (isl + inl - 1); line++) {
      iS = iss;
      ciPortal.SetPosition(iss, line, band);  //sample, line, band position
      cInCube.read(ciPortal);
      for (int iPixel = 0; iPixel < ciPortal.size(); iPixel++) {
        if (iPixel == 5) {
          qDebug() << "";
        }
        qDebug() << "(" << Isis::toString(line) << "," << Isis::toString(iS++) << "," 
                 << Isis::toString(band) << ")=" << Isis::toString((int)ciPortal[iPixel]);
      }
      qDebug() << "";
    }
    qDebug() << "";
  }
  cInCube.close();
}


/**
 * Display the contents of Ouput image and display the sample, line and band
 * stas for which it the mosaic is tested
 *
 * @author sprasad (10/14/2009)
 *
 * @param iss  - input starting sample
 * @param isl  - input starting line
 * @param isb  - input starting band
 */
void testOut(int piSamples, int piLines,
             int piBands, int piPriority, int originBand) {
  Cube cOutCube;
  UserInterface &ui = Isis::Application::GetUserInterface();
  QString sTo;
  if (piPriority == ProcessMosaic::AverageImageWithMosaic)
    sTo = ui.GetFileName("TO_AVG");
  else
    sTo = ui.GetFileName("TO");
  cOutCube.open(sTo);

  int iBands = cOutCube.bandCount();

  qDebug() << "";
  qDebug() << "***  Mosaic Image  ***  ";
  qDebug() << "Start Stats " << Isis::toString(piLines) << ", " << Isis::toString(piSamples) 
           << ", " << Isis::toString(piBands);
  qDebug() << "Total Bands=" << Isis::toString(iBands);
  Portal coPortal(5, 1, cOutCube.pixelType());
  int band = piBands;
  while (band <= iBands) {
    for (int line = 1; line <= 5; line++) {
      coPortal.SetPosition(1, line, band);  //sample, line, band position
      cOutCube.read(coPortal);
      for (int iPixel = 0; iPixel < coPortal.size(); iPixel++) {
        int iDefault = 0;
        int iFileIndexOffset = 0;

        switch (SizeOf(cOutCube.pixelType())) {
          case 1:
            iDefault = NULL1;
            iFileIndexOffset = -VALID_MIN1;
            break;

          case 2:
            iDefault = NULL2;
            iFileIndexOffset = -VALID_MIN2;
            break;

          case 4:
            iDefault = INULL4;
            iFileIndexOffset = -ProcessMosaic::FLOAT_STORE_INT_PRECISELY_MIN_VALUE;
            break;
        }

        int iFileIndex = 0;
        if (piPriority != ProcessMosaic::AverageImageWithMosaic && band == originBand &&
           coPortal[iPixel] != iDefault) {
          iFileIndex = (int)coPortal[iPixel] + iFileIndexOffset + 1;
        }
        if (band == originBand && piPriority != ProcessMosaic::AverageImageWithMosaic) {//orig band
          qDebug() << "(" << Isis::toString(line) << "," << Isis::toString(iPixel + 1) 
                   << "," << Isis::toString(band) << ")=" << Isis::toString((int)coPortal[iPixel]) 
                   << ", " << iFileIndex;
        }
        else {
          qDebug() << "(" << Isis::toString(line) << "," << Isis::toString(iPixel + 1) 
                   << "," << Isis::toString(band) << ")=" << Isis::toString((int)coPortal[iPixel]);
        }
      }
      qDebug() << "";
    }
    qDebug() << "";
    band++;
    if (band > iBands) {
      break;
    }
  }
  cOutCube.close();
}<|MERGE_RESOLUTION|>--- conflicted
+++ resolved
@@ -67,72 +67,6 @@
   m1.EndProcess();
   testIn(1, 1, 1, 5, 5, 1);
   testOut(2, 2, 1, ProcessMosaic::PlaceImagesOnTop, 2);
-<<<<<<< HEAD
-  p.SetOutputCube("MOSAIC_LEFT_RIGHT", 5, 5, 2);
-  p.EndProcess();
-  
-//  // Test for left mosaic
-//  ProcessMosaic m1b;
-//  m1b.SetTrackFlag(true);
-//  m1b.SetCreateFlag(true);
-//  m1b.SetImageOverlay(ProcessMosaic::PlaceImagesOnTop);
-//  m1b.SetInputCube("INPUT_LEFT", 1, 1, 1, 10, 5, 1);
-//
-//    qDebug() << 0;
-//  Cube *mosaicCube2 = m1b.SetOutputCube("MOSAIC_LEFT_RIGHT");
-//  
-//    qDebug() << 1;
-//  m1b.StartProcess(5, 2, 1); // This should be overwritten by the next StartProcess call
-//    qDebug() << 2;
-//  m1b.StartProcess(2, 2, 1);
-//    qDebug() << 3;
-//
-//  try {
-//    Table trackTable(ProcessMosaic::TRACKING_TABLE_NAME);
-//    qDebug() << 4;
-//    mosaicCube2->read(trackTable);
-//    qDebug() << 5;
-//    qDebug() << "";
-//    qDebug() << "b. SUCCESS - Left Mosaic Succeeds";
-//    qDebug() << Table::toString(trackTable, "\t");
-//  }
-//  catch (IException&) {
-//    qDebug() << "";
-//    qDebug() << "b. FAILURE - Left Mosaic Fails";
-//  }
-//  m1b.EndProcess();
-//  testIn(1, 1, 1, 5, 5, 1);
-//  testOut(2, 2, 1, ProcessMosaic::PlaceImagesOnTop, 2);
-//  p.EndProcess();
-//
-//  // Test for right mosaic
-//  m1b.SetTrackFlag(true);
-//  m1b.SetCreateFlag(false);
-//  m1b.SetImageOverlay(ProcessMosaic::PlaceImagesOnTop);
-//  m1b.SetInputCube("INPUT_RIGHT", 1, 1, 1, 10, 5, 1);
-//
-//  Cube *mosaicCube3 = m1b.SetOutputCube("MOSAIC_LEFT_RIGHT");
-//
-//  m1b.StartProcess(5, 2, 1); // This should be overwritten by the next StartProcess call
-//  m1b.StartProcess(2, 2, 1);
-//  
-//  try {
-//    Table trackTable(ProcessMosaic::TRACKING_TABLE_NAME);
-//    mosaicCube3->read(trackTable);
-//    qDebug() << "";
-//    qDebug() << "c. SUCCESS - Right Mosaic Succeeds";
-//    qDebug() << Table::toString(trackTable, "\t");
-//  }
-//  catch (IException&) {
-//    qDebug() << "";
-//    qDebug() << "c. FAILURE - Right Mosaic Fails";
-//  }
-//  m1b.EndProcess();
-//  testIn(1, 1, 1, 5, 5, 1);
-//  testOut(2, 2, 1, ProcessMosaic::PlaceImagesOnTop, 2);
-//  p.EndProcess();
-=======
->>>>>>> ac57ad61
 
   remove("isisMosaic_01.cub");
   qDebug() << "***********************************************************************************";
