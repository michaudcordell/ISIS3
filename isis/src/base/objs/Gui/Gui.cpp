#include "Gui.h"

#include <clocale>

#include <sstream>
#include <string>

#include <QApplication>
#include <QCoreApplication>
#include <QDesktopWidget>
#include <QFont>
#include <QFrame>
#include <QIcon>
#include <QLineEdit>
#include <QMenu>
#include <QMenuBar>
#include <QMessageBox>
#include <QSplitter>
#include <QScrollArea>
#include <QStatusBar>
#include <QToolBar>
#include <QWhatsThis>
#include <QWidget>

#include "Application.h"
#include "FileName.h"
#include "IException.h"
#include "IString.h"
#include "Preference.h"
#include "ProgramLauncher.h"
#include "PvlObject.h"
#include "PvlGroup.h"
#include "Pvl.h"
#include "SessionLog.h"
#include "UserInterface.h"

#ifdef Q_OS_LINUX
#include <X11/Xlib.h>
#endif

namespace Isis {

  //! Singleton
  Gui *Gui::p_gui = NULL;

  /**
   * check to see if X is available
   */
  void Gui::checkX11() {
    // Many users who run xorg compatible servers on windows like to forget to
    // start their Xhack software before launching X clients.
    // The standard "cannot connect to X server" message that Qt gives is not
    // enough to explain what the problem is, because we keep getting bug
    // reports for this.  Hopefully detecting this ourselves and printing the
    // following message will help.  If not then yes, this is the message that
    // needs changing...

    #ifdef Q_OS_LINUX
    Display *xDisplay = XOpenDisplay(NULL);
    if (!xDisplay) {
      std::cerr << "cannot connect to X server...\n\n"
          "Do you have an X server running?\n\n"
          "If yes then...\n\n"
          "  If you are trying to run this program remotely using ssh, then "
          "did you enable X11 forwarding?\n\n"
          "If the possible causes cited above have been ruled out and this "
          "problem persists, then check your X settings or contact your "
          "system administrator.\n\n";

      abort();
    }
<<<<<<< HEAD
    else {
      XCloseDisplay(xDisplay);
    }
=======
>>>>>>> 7081aa2a
    #endif
  }

  Gui *Gui::Create(Isis::UserInterface &ui, int &argc, char *argv[]) {
    // Don't recreate
    if(p_gui != NULL) return p_gui;

    // Get preferences
    PvlGroup &uiPref = Preference::Preferences().findGroup("UserInterface");
    // Create the application
    new QApplication(argc, argv);
    // When QApplication is initialized, it will reset the locale to the shells locale. As a result
    // the locale needs to be reset after QApplications initialization.
    setlocale(LC_ALL, "en_US");

    QApplication::setQuitOnLastWindowClosed(true);
    QApplication::setApplicationName(FileName(argv[0]).baseName());


    // Qt is smart enough to use the style of the system running the program.
    // However, Isis supports overriding this with a setting in IsisPreferences.
    // Here we check to see if this has been done and force the style if needed.
    if(uiPref.hasKeyword("GuiStyle")) {
      QString style = uiPref["GuiStyle"];
      QApplication::setStyle(style);
    }
    
    
    if (uiPref.hasKeyword("GuiFontName")) {
      QString fontString = uiPref["GuiFontName"];
      QFont font = QFont(fontString);
      
      if (uiPref.hasKeyword("GuiFontSize")) {
        int pointSize = uiPref["GuiFontSize"];
        font.setPointSize(pointSize);
      }
      
      QApplication::setFont(font);
    }
    
    
    // Create the main window
    p_gui = new Gui(ui);
    p_gui->show();

    return p_gui;
  }

  //! Constructor
  Gui::Gui(Isis::UserInterface &ui) : QMainWindow(0, Qt::Window) {
    // Create the toolbar and menu and populate them with actions
    CreateAreas();

    // Set title
    QWidget::setWindowTitle(QApplication::applicationName());

    // Add parameters to the main area
    for(int group = 0; group < ui.NumGroups(); group++) {
      for(int param = 0; param < ui.NumParams(group); param++) {
        p_parameters.push_back(AddParameter(ui, group, param));
      }
    }

    // Load the values from the UI into the GUI
    for(int p = 0; p < (int)p_parameters.size(); p++) {
      GuiParameter *param = p_parameters[p];
      param->Update();
      connect(param, SIGNAL(ValueChanged()), this, SLOT(UpdateCommandLine()));
    }


    // Make the horizontal direction in the scrolling widget non-stretchable
    p_scrollLayout->addStretch(1);

    // Setup status bar
    p_progressBar = new QProgressBar();
    p_progressBar->setMinimum(0);
    p_progressBar->setMaximum(100);
    p_progressBar->setValue(0);
    p_progressBar->setMinimumWidth(200);

    p_statusText = new QLabel("Ready");

    statusBar()->setSizeGripEnabled(true);
    statusBar()->addWidget(p_progressBar, 0);
    statusBar()->addWidget(p_statusText, 3);

    // Setup the current history pointer
    p_historyEntry = -1;


  }

  //! Destructor
  Gui::~Gui() {
    for(unsigned int i = 0; i < p_parameters.size(); i++) {
      delete p_parameters[i];
    }

    p_parameters.clear();
  }

  // Create the main widget, menus, toolbars, status, actions
  void Gui::CreateAreas() {
    // Create the main area
    QSplitter *split = new QSplitter(Qt::Vertical, this);

    // Add a scrolled area for the parameters to the splitter
    p_scrollArea = new QScrollArea();
    p_scrollWidget = new QWidget();
    p_scrollLayout = new QVBoxLayout;
    p_scrollWidget->setLayout(p_scrollLayout);
    p_scrollArea->setWidget(p_scrollWidget);
    p_scrollArea->setWidgetResizable(true);

    // Set the scroll area size
    int height = QApplication::desktop()->height();

    // Add the log area to the bottom of the spliter
    p_log = new GuiLog();
    p_log->setMinimumHeight(10);
    p_log->resize(p_log->width(), 250);

    split->addWidget(p_scrollArea);
    split->addWidget(p_log);
    split->setChildrenCollapsible(false);
    split->setStretchFactor(0, 3);
    split->setStretchFactor(1, 0);
    setCentralWidget(split);
    resize(720, (int)(height / 2) + 350);

    // Create all the actions for menus, toolbars...
    p_processAction = CreateProcessAction();
    p_stopAction = CreateStopAction();
    p_exitAction = CreateExitAction();

    p_previousHistoryAction = CreatePreviousHistoryAction();
    p_nextHistoryAction = CreateNextHistoryAction();
    p_resetAction = CreateResetAction();

    p_saveLogAction = CreateSaveLogAction();
    p_clearLogAction = CreateClearLogAction();

    QAction *whatsThisAction = CreateWhatsThisAction();

    // Create the File menu
    QMenu *fileMenu = menuBar()->addMenu("&File");
    fileMenu->addAction(p_processAction);
    fileMenu->addAction(p_stopAction);
    fileMenu->addAction(p_exitAction);

    // Create the Options menu
    QMenu *optionsMenu = menuBar()->addMenu("&Options");
    optionsMenu->addAction(p_resetAction);
    optionsMenu->addAction(p_previousHistoryAction);
    optionsMenu->addAction(p_nextHistoryAction);
    optionsMenu->addAction(p_saveLogAction);
    optionsMenu->addAction(p_clearLogAction);

    // Create the Controls Toolbar
    QToolBar *tb = addToolBar("Controls");
    tb->setIconSize(QSize(22, 22));
    tb->addAction(p_processAction);
    tb->addAction(p_stopAction);
    tb->addAction(p_exitAction);
    tb->addSeparator();

    tb->addAction(p_previousHistoryAction);
    tb->addAction(p_nextHistoryAction);
    tb->addAction(p_resetAction);
    tb->addSeparator();

    tb->addAction(p_saveLogAction);
    tb->addAction(p_clearLogAction);
    tb->addSeparator();

    tb->addAction(whatsThisAction);

    QAction *showControls = new QAction(this);
    showControls->setText("Controls");
    showControls->setCheckable(true);
    connect(showControls, SIGNAL(toggled(bool)), tb, SLOT(setVisible(bool)));

    tb->installEventFilter(this);

    // Create the command line toolbar
    tb = new QToolBar("Command Line");
    addToolBar(Qt::BottomToolBarArea, tb);
    tb->setIconSize(QSize(22, 22));
    tb->setAllowedAreas(Qt::BottomToolBarArea);
    p_commandLineEdit = new QLineEdit(tb);
    p_commandLineEdit->setReadOnly(true);
    tb->addWidget(p_commandLineEdit);
    QAction *showCommandLine = new QAction(this);
    showCommandLine->setText("Command Line");
    showCommandLine->setCheckable(true);
    connect(showCommandLine, SIGNAL(toggled(bool)), tb, SLOT(setVisible(bool)));
    //tb->hide();

    // Create the view menu
    QMenu *viewMenu = menuBar()->addMenu("&View");
    viewMenu->addAction(showControls);
    viewMenu->addAction(showCommandLine);
    showControls->setChecked(true);
    showCommandLine->setChecked(true);

    // Create the Help menu
    QMenu *helpMenu = menuBar()->addMenu("&Help");
    helpMenu->addAction(whatsThisAction);

    QAction *aboutProgram = new QAction(this);
    aboutProgram->setMenuRole(QAction::AboutRole);
    aboutProgram->setText("About this program");
    aboutProgram->setShortcut(Qt::CTRL + Qt::Key_H);
    helpMenu->addAction(aboutProgram);
    connect(aboutProgram, SIGNAL(triggered(bool)), this, SLOT(AboutProgram()));

    QAction *aboutIsis = new QAction(this);
    aboutIsis->setMenuRole(QAction::NoRole);
    aboutIsis->setText("About Isis");
    aboutIsis->setShortcut(Qt::CTRL + Qt::Key_I);
    helpMenu->addAction(aboutIsis);
    connect(aboutIsis, SIGNAL(triggered(bool)), this, SLOT(AboutIsis()));
  }


  // Create the "Begin/Start Processing" action
  QAction *Gui::CreateProcessAction() {
    QAction *processAction = new QAction(this);
    QString baseDir = FileName("$BASE/icons").expanded();
    processAction->setIcon(QPixmap(baseDir + "/guiRun.png"));
    processAction->setText("&Run");
    processAction->setToolTip("Run");
    QString processActionWhatsThisText = "<p><b>Function: </b> \
                      Runs the application with the current parameters</p> \
                      <p><b>Shortcut: </b> Ctrl+R</p>";
    processAction->setShortcut(Qt::CTRL + Qt::Key_R);
    processAction->setWhatsThis(processActionWhatsThisText);

    connect(processAction, SIGNAL(triggered(bool)), this, SLOT(StartProcess()));

    return processAction;
  }

  /**
   *  The user pressed the go button
   *
   *  @internal
   *  @history  2007-05-16 Tracie Sucharski - Change cursor to wait while
   *                                   processing.
   *  @history 2016-02-08 Ian Humphrey - Changed exit(0) to QApplication's quit(),
   *                          since this code is within the QApplication's exec event loop.
   *
   */
  void Gui::StartProcess() {
    p_processAction->setEnabled(false);
    ProgressText("Working");
    Progress(0);
    p_stop = false;

    Isis::UserInterface &ui = Isis::iApp->GetUserInterface();

    // Pull the values from the parameters and put them into the Aml
    for(int p = 0; p < (int)p_parameters.size(); p++) {
      GuiParameter &param = *(p_parameters[p]);
      ui.Clear(param.Name());
      if(param.IsEnabled() && param.IsModified()) {
        QString value = param.Value().simplified().trimmed();
        if(value.length() > 0) {
          ui.PutAsString(param.Name(), value);
        }
      }
    }

    // Make sure the parameters were valid
    // Call the application's main
    ProcessEvents();
    try {
      ui.VerifyAll();
      ui.SaveHistory();
      Isis::SessionLog::TheLog(true);
      QApplication::setOverrideCursor(Qt::WaitCursor);
      (*p_funct)();  // Call IsisMain
      QApplication::restoreOverrideCursor();
      Isis::iApp->FunctionCleanup();

      // Display the parameters incase the app changed one or more
      for(int p = 0; p < (int)p_parameters.size(); p++) {
        GuiParameter &param = *(p_parameters[p]);
        param.Update();
      }

      Progress(100);
      ProgressText("Done");
    }
    catch(IException &e) {
      QApplication::restoreOverrideCursor();
      if(e.toString() == "") {
        ProgressText("Stopped");
      }
      else {
        Isis::iApp->FunctionError(e);
        ProgressText("Error");
        // When the warning is rejected (i.e. Abort), clean up from within qApp's exec event loop
        if(ShowWarning()) {
          qApp->quit();
        }
      }
    }

    p_processAction->setEnabled(true);
  }

  // Create the "Exit" action
  QAction *Gui::CreateExitAction() {
    QAction *exitAction = new QAction(this);
    QString baseDir = FileName("$BASE/icons").expanded();
    exitAction->setIcon(QPixmap(baseDir + "/guiExit.png"));
    exitAction->setText("&Exit");
    exitAction->setToolTip("Exit");
    QString exitWhatsThisText = "<p><b>Function: </b> \
               Closes the program window </p> <p><b>Shortcut: </b> Ctrl+Q</p>";
    exitAction->setWhatsThis(exitWhatsThisText);
    exitAction->setShortcut(Qt::CTRL + Qt::Key_Q);
    connect(exitAction, SIGNAL(triggered()), qApp, SLOT(quit()));
    return exitAction;
  }

  // Create the "Reset" action
  QAction *Gui::CreateResetAction() {
    QAction *resetAction = new QAction(this);
    QString baseDir = FileName("$BASE/icons").expanded();
    resetAction->setIcon(QPixmap(baseDir + "/guiReset.png"));
    resetAction->setText("&Reset");
    resetAction->setToolTip("Reset parameters");
    QString resetWhatsThisText = "<p><b>Function: </b> \
                Resets the application parameters to their default values</p> \
                <p><b>Shortcut: </b> F3</p>";
    resetAction->setWhatsThis(resetWhatsThisText);
    resetAction->setShortcut(Qt::Key_F3);
    connect(resetAction, SIGNAL(triggered()), this, SLOT(ResetParameters()));

    return resetAction;
  }

  // Create the "Stop" action
  QAction *Gui::CreateStopAction() {
    QAction *stopAction = new QAction(this);
    QString baseDir = FileName("$BASE/icons").expanded();
    stopAction->setIcon(QPixmap(baseDir + "/guiStop.png"));
    stopAction->setText("&Stop");
    stopAction->setToolTip("Stop");
    QString stopWhatsThisText = "<p><b>Function: </b> \
                Stops the application from running</p> \
                <p><b>Shortcut: </b> Ctrl+E</p>";
    stopAction->setShortcut(Qt::CTRL + Qt::Key_E);
    stopAction->setWhatsThis(stopWhatsThisText);
    connect(stopAction, SIGNAL(triggered()), this, SLOT(StopProcessing()));

    return stopAction;
  }

  // Create the "SaveLog" action
  QAction *Gui::CreateSaveLogAction() {
    QAction *saveLogAction = new QAction(this);
    QString baseDir = FileName("$BASE/icons").expanded();
    saveLogAction->setIcon(QPixmap(baseDir + "/guiSaveLog.png"));
    saveLogAction->setText("&Save Log...");
    saveLogAction->setToolTip("Save log");
    QString saveWhatsThisText = "<p><b>Function: </b> Saves the information \
           currently in the log area to a file <p><b>Shortcut: </b> Ctrl+S</p>";
    saveLogAction->setWhatsThis(saveWhatsThisText);
    saveLogAction->setShortcut(Qt::CTRL + Qt::Key_S);
    connect(saveLogAction, SIGNAL(triggered(bool)), p_log, SLOT(Save()));

    return saveLogAction;
  }

  // Create the "ClearLog" action
  QAction *Gui::CreateClearLogAction() {
    QAction *clearlogAction = new QAction(this);
    QString baseDir = FileName("$BASE/icons").expanded();
    clearlogAction->setIcon(QPixmap(baseDir + "/guiClearLog.png"));
    clearlogAction->setText("&Clear Log");
    clearlogAction->setToolTip("Clear log");
    QString clearWhatsThisText = "<p><b>Function: </b>Clears all information \
        from the log area at the bottom of the application screen</p> \
        <p><b>Shortcut: </b> Ctrl+L</p>";
    clearlogAction->setWhatsThis(clearWhatsThisText);
    clearlogAction->setShortcut(Qt::CTRL + Qt::Key_L);
    connect(clearlogAction, SIGNAL(triggered(bool)), p_log, SLOT(Clear()));

    return clearlogAction;
  }

  // Create the "Previous History" action
  QAction *Gui::CreatePreviousHistoryAction() {
    QAction *previousHistoryAction = new QAction(this);
    QString baseDir = FileName("$BASE/icons").expanded();
    previousHistoryAction->setIcon(QPixmap(baseDir + "/guiPrevHistory.png"));
    previousHistoryAction->setText("&Previous");
    previousHistoryAction->setToolTip("Previous parameters");
    QString previousWhatsThisText = "<p><b>Function: </b>Fills in parameter \
            values using the previous history entry</p> \
            <p><b>Shortcut: </b> F5</p>";
    previousHistoryAction->setWhatsThis(previousWhatsThisText);
    previousHistoryAction->setShortcut(Qt::Key_F5);
    connect(previousHistoryAction, SIGNAL(triggered()), this, SLOT(PreviousHistory()));

    return previousHistoryAction;
  }

  // Create the "Next History" action
  QAction *Gui::CreateNextHistoryAction() {
    QAction *nextHistoryAction = new QAction(this);
    QString baseDir = FileName("$BASE/icons").expanded();
    nextHistoryAction->setIcon(QPixmap(baseDir + "/guiNextHistory.png"));
    nextHistoryAction->setText("&Next");
    nextHistoryAction->setToolTip("Next parameters");
    QString nextWhatsThisText = "<p><b>Function: </b>Fills in parameter \
            values using the next history entry</p> \
            <p><b>Shortcut: </b>F6</p>";
    nextHistoryAction->setWhatsThis(nextWhatsThisText);
    nextHistoryAction->setShortcut(Qt::Key_F6);
    connect(nextHistoryAction, SIGNAL(triggered()), this, SLOT(NextHistory()));

    return nextHistoryAction;
  }

  // Create the Whats Action action
  QAction *Gui::CreateWhatsThisAction() {
    QAction *action = new QAction(this);
    QString baseDir = FileName("$BASE/icons").expanded();
    action->setIcon(QPixmap(baseDir + "/contexthelp.png"));
    action->setText("&What's This");
    action->setToolTip("What's This");
    QString whatsThisText = "<p><b>Function: </b> Use this to get longer \
         descriptions of button functions and parameter information</p> \
         <p><b>Shortcut: </b> Shift+F1</p>";
    action->setWhatsThis(whatsThisText);
    action->setShortcut(Qt::SHIFT + Qt::Key_F1);
    connect(action, SIGNAL(triggered(bool)), this, SLOT(WhatsThis()));

    return action;
  }

  // Add a new parameter to this main window
  GuiParameter *Gui::AddParameter(Isis::UserInterface &ui, int group, int param) {
    // Create the group box if this is the first parameter in the group
    QGridLayout *gridLayout = NULL;
    if(!p_grids.contains(ui.GroupName(group))) {
      // Create a new groupbox and add it to the scroll layout
      QGroupBox *groupBox = new QGroupBox(ui.GroupName(group));
      p_scrollLayout->addWidget(groupBox);
      groupBox->setSizePolicy(QSizePolicy::Minimum, QSizePolicy::Fixed);
      groupBox->setAlignment(Qt::AlignHCenter);

      // Create a gridlayout for the new groupbox and save it
      gridLayout = new QGridLayout;
      gridLayout->setColumnStretch(0, 0);
      gridLayout->setColumnStretch(1, 0);
      gridLayout->setColumnMinimumWidth(1, 10);
      gridLayout->setColumnStretch(2, 10);
      groupBox->setLayout(gridLayout);
      p_grids[ui.GroupName(group)] = gridLayout;
    }
    // Find the group box for this parameter
    else {
      gridLayout = p_grids[ui.GroupName(group)];
    }

    GuiParameter *p = GuiParameterFactory::Create(gridLayout, ui, group, param);

    if (p->Type() == GuiParameter::ListWidget || p->Type() == GuiParameter::ComboWidget ||
        p->Type() == GuiParameter::BooleanWidget) {
      connect(p, SIGNAL(ValueChanged()), this, SLOT(UpdateExclusions()));
    }

    connect(p, SIGNAL(HelperTrigger(const QString &)),
            this, SLOT(InvokeHelper(const QString &)));
    return p;
  }

  //! Change progress text
  void Gui::ProgressText(const QString &text) {
    p_statusText->setText(text);
    qApp->processEvents();  // Needed when programs run programs
  }

  //! Update the progress bar
  void Gui::Progress(int percent) {
    p_progressBar->setValue(percent);
    qApp->processEvents();  // Needed when programs run programs
  }

  /**
   * Start the Gui and enter the main loop
   * This routine only returns when the program is ready to exit
   */
  int Gui::Exec(void (*funct)()) {
    p_funct = funct;
    return qApp->exec();
  }

  //! Add more information to the error message
  void Gui::LoadMessage(const QString &message) {
    // Convert newlines to breaks
    QString m = QString(message).replace("\n", "<br>");

    // If there is a set of "[]" change everything between them to red text
    if(message.contains("[") &&
       message.contains("]") &&
       (message.indexOf("[") < message.indexOf("]"))) {

      int indx = 0;
      while(m.indexOf("[", indx) != -1) {
        m.insert(m.indexOf("[", indx) + 1, "<font color=#ff0000>");
        m.insert(m.indexOf("]", indx), "</font>");
        indx = m.indexOf("]", indx) + 1;
      }
    }
    p_errorString += m;
  }

  //! Show an error message and return if the user wants to continue/abort
  int Gui::ShowWarning() {
    Isis::UserInterface &ui = Isis::iApp->GetUserInterface();
    int status = QMessageBox::warning(this,
                                      ui.ProgramName(),
                                      p_errorString,
                                      "Ok", "Abort", "", 0, 1);
    p_errorString.clear();
    return status;
  }

  //! Write text to the gui log
  void Gui::Log(const QString &text) {
    p_log->Write(text);
  }

  //! Reset the Progress bar when the user moves the mouse onto the toolbar
  bool Gui::eventFilter(QObject *o, QEvent *e) {
    if(e->type() == QEvent::Enter) {
      if(p_processAction->isEnabled()) {
        ProgressText("Ready");
        Progress(0);
      }
    }
    return false;
  }

  //! The user pressed the stop button ... see what they want to do
  void Gui::StopProcessing() {
    if(p_processAction->isEnabled()) return;

    Isis::UserInterface &ui = Application::GetUserInterface();
    switch(QMessageBox::information(this,
                                    ui.ProgramName(),
                                    QString("Program suspended, choose to ") +
                                    QString("continue processing, stop ") +
                                    QString("processing or exit the program"),
                                    "Continue",
                                    "Stop",
                                    "Exit", 0, 2)) {
      case 0: // Pressed continue
        break;

      case 1: // Pressed stop
        p_stop = true;
        break;

      case 2: // Pressed exit
        p_stop = true;
        qApp->quit();
    }
  }

  /** Let the event loop have some time to see if we need to cancel.
   * This is normally called by the Isis::Progress class.
   */
  bool Gui::ProcessEvents() {
    qApp->processEvents();
    return p_stop;
  }

  //! Reset the parameters fields to the defaults
  void Gui::ResetParameters() {
    // Clear the AML to default values
    Isis::UserInterface &ui = Application::GetUserInterface();
    for(int p = 0; p < (int)p_parameters.size(); p++) {
      GuiParameter &param = *(p_parameters[p]);
      ui.Clear(param.Name());
    }

    // Display the updated parameters
    for(int p = 0; p < (int)p_parameters.size(); p++) {
      GuiParameter &param = *(p_parameters[p]);
      param.Update();
    }
  }

  //! Goto the next history entry
  void Gui::NextHistory() {
    p_historyEntry--;
    UpdateHistory();
  }

  //! Goto the previous history entry
  void Gui::PreviousHistory() {
    p_historyEntry++;
    UpdateHistory();
  }


  /**
   * Changed the parameters based on the history pointer
   *
   * @internal
   * @history 2016-02-08 Ian Humphrey - Changed exit(0) to QApplication's quit(),
   *                          since this code is within the QApplication's exec event loop.
   */
  void Gui::UpdateHistory() {
    if(p_historyEntry < -1) {
      p_historyEntry = -1;
      QApplication::beep();
      return;
    }

    if(p_historyEntry == -1) {
      ResetParameters();
      return;
    }

    // Find out if this application has a history file
    Isis::UserInterface &ui = Application::GetUserInterface();
    Preference &p = Preference::Preferences();

    PvlGroup &grp = p.findGroup("UserInterface", Isis::Pvl::Traverse);
    Isis::FileName progHist(grp["HistoryPath"][0] + "/" + ui.ProgramName() + ".par");

    if(!progHist.fileExists()) {
      p_historyEntry = -1;
      QApplication::beep();
      return;
    }

    Isis::Pvl hist;

    try {
      hist.read(progHist.expanded());
    }
    catch(...) {
      p_historyEntry =  -1;
      QString msg = "A corrupt parameter history file [" + progHist.expanded() +
                        "] has been detected. Please fix or remove this file";
      LoadMessage(msg);
      // When the warning is rejected (i.e. Abort), clean up from within qApp's exec event loop
      if (ShowWarning()) {
        qApp->quit();
      }
      return;
    }

    int entries = 0;
    for(int i = 0; i < hist.groups(); i++) {
      if(hist.group(i).isNamed("UserParameters")) entries++;
    }

    // If we are past the last entry ring the bell
    if(p_historyEntry == entries) {
      p_historyEntry = entries - 1;
      QApplication::beep();
      return;
    }

    int useEntry = entries - p_historyEntry - 1;

    try {
      //When defaults are used they do not get rewritten because they do not
      //exist in the history file to be written over. Must reset parameters first.
      ResetParameters();
      Isis::PvlGroup &up = hist.group(useEntry);
      for (int k = 0; k < up.keywords(); k++) {
        QString key = up[k].name();
        QString val;
        // If the value has more than one element,
        // construct a string array of those elements
        if (up[k].size() > 1) {
          val = "(";
          for (int i = 0; i < up[k].size(); i++) {
            QString newVal = up[k][i];
            if (newVal.contains(",")) {
              newVal = '"' + newVal + '"';
            }
            if (i == up[k].size() - 1) {
              val += newVal + ")";
            }
            else {
              val += newVal + ", ";
            }
          }
        }
        // Else, return the value on its own
        else {
          QString newVal = up[k];
          val = newVal;
        }
        ui.Clear(key);
        ui.PutAsString(key, val);
      }

      for(unsigned int p = 0; p < p_parameters.size(); p++) {
        GuiParameter &param = *(p_parameters[p]);
        param.Update();
      }

    }
    catch(IException &e) {
      p_historyEntry = entries - 1;
      QApplication::beep();
      return;
    }
  }

  /** Grey out parameters that should be excluded for radio buttons and
   * checkboxes
   */
  void Gui::UpdateExclusions() {
    // First enable everything
    for(unsigned int p = 0; p < p_parameters.size(); p++) {
      GuiParameter &param = *(p_parameters[p]);
      param.SetEnabled(true);
    }

    // Now disable things
    for(unsigned int p = 0; p < p_parameters.size(); p++) {
      GuiParameter &param = *(p_parameters[p]);
      std::vector<QString> excludeList = param.Exclusions();
      for(int i = 0; i < (int)excludeList.size(); i++) {
        for(unsigned int e = 0; e < p_parameters.size(); e++) {
          GuiParameter &exclude = *(p_parameters[e]);
          if(exclude.Name() != excludeList[i]) continue;
          exclude.SetEnabled(false, (param.Type()==GuiParameter::ComboWidget));
        }
      }
    }
  }

  //! Update the command line toolbar
  void Gui::UpdateCommandLine() {
    QString cline = Isis::Application::GetUserInterface().ProgramName();
    for(int p = 0; p < (int)p_parameters.size(); p++) {
      GuiParameter &param = *(p_parameters[p]);
      if(param.IsEnabled() && param.IsModified()) {
        cline += " ";
        QString name = param.Name().toLower();
        cline += name;
        cline += "=";
        QString value = param.Value();
        if(param.Type() == GuiParameter::StringWidget) {
          if(value.contains(" ")) {
            cline += "\"" + value + "\"";
          }
          else {
            cline += value;
          }
        }
        else if(param.Type() == GuiParameter::FileNameWidget ||
                param.Type() == GuiParameter::CubeWidget) {
          cline += value;
        }
        else {
          value = value.toLower();
          cline += value;
        }
      }
    }
    p_commandLineEdit->setText(cline);
  }

  //! Update Parameters
  void Gui::UpdateParameters() {
    for(unsigned int p = 0; p < p_parameters.size(); p++) {
      GuiParameter &param = *(p_parameters[p]);
      param.Update();
    }
  }

  // Enter into what's this mode
  void Gui::WhatsThis() {
    QWhatsThis::enterWhatsThisMode();
  }

  // Show help for Isis
  void Gui::AboutIsis() {
    Isis::PvlGroup &uig = Isis::Preference::Preferences().findGroup("UserInterface");
    QString command = (QString) uig["GuiHelpBrowser"] +
                          " http://isis.astrogeology.usgs.gov >> /dev/null &";
    ProgramLauncher::RunSystemCommand(command);
  }

  // Show help for the current app
  void Gui::AboutProgram() {
    Isis::FileName file((QString)
                        "$ISISROOT/doc/Application/presentation/PrinterFriendly/" +
                        Isis::Application::GetUserInterface().ProgramName() +
                        "/" +
                        Isis::Application::GetUserInterface().ProgramName() +
                        ".html");

    Isis::PvlGroup &uig = Isis::Preference::Preferences().findGroup("UserInterface");
    QString command = (QString) uig["GuiHelpBrowser"] +
                          (QString)" file:" + file.expanded() + " &";
    ProgramLauncher::RunSystemCommand(command);
  }

  //! Activate helper buttons
  void Gui::InvokeHelper(const QString &funct) {
    p_processAction->setEnabled(false);
    try {
      Isis::UserInterface &ui = Application::GetUserInterface();

      // Pull the values from the parameters and put them into the Aml
      for(int p = 0; p < (int)p_parameters.size(); p++) {
        GuiParameter &param = *(p_parameters[p]);
        ui.Clear(param.Name());
        if(param.IsEnabled() && param.IsModified()) {
          QString value = param.Value().simplified().trimmed();
          if(value.length() > 0) {
            ui.PutAsString(param.Name(), value);
          }
        }
      }

      // Get the helper function and run
      void *ptr = Isis::iApp->GetGuiHelper(funct);
      void (*helper)();
      helper = (void ( *)())ptr;
      helper();
    }
    catch(IException &e) {
      Isis::iApp->GuiReportError(e);
    }

    // Update parameters in GUI
    UpdateParameters();
    p_processAction->setEnabled(true);
  }

}<|MERGE_RESOLUTION|>--- conflicted
+++ resolved
@@ -69,12 +69,9 @@
 
       abort();
     }
-<<<<<<< HEAD
     else {
       XCloseDisplay(xDisplay);
     }
-=======
->>>>>>> 7081aa2a
     #endif
   }
 
