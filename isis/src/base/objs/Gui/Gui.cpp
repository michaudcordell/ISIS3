#include "Gui.h"

#include <clocale>

#include <sstream>
#include <string>

#include <QApplication>
#include <QCoreApplication>
#include <QDesktopWidget>
#include <QFont>
#include <QFrame>
#include <QIcon>
#include <QLineEdit>
#include <QMenu>
#include <QMenuBar>
#include <QMessageBox>
#include <QSplitter>
#include <QScrollArea>
#include <QStatusBar>
#include <QToolBar>
#include <QWhatsThis>
#include <QWidget>

#include "Application.h"
#include "FileName.h"
#include "IException.h"
#include "IString.h"
#include "Preference.h"
#include "ProgramLauncher.h"
#include "PvlObject.h"
#include "PvlGroup.h"
#include "Pvl.h"
#include "SessionLog.h"
#include "UserInterface.h"

#ifdef Q_OS_LINUX
#include <X11/Xlib.h>
#endif

namespace Isis {

  //! Singleton
  Gui *Gui::p_gui = NULL;

  /**
   * check to see if X is available
   */
  void Gui::checkX11() {
    // Many users who run xorg compatible servers on windows like to forget to
    // start their Xhack software before launching X clients.
    // The standard "cannot connect to X server" message that Qt gives is not
    // enough to explain what the problem is, because we keep getting bug
    // reports for this.  Hopefully detecting this ourselves and printing the
    // following message will help.  If not then yes, this is the message that
    // needs changing...

    #ifdef Q_OS_LINUX
    if (!XOpenDisplay(NULL)) {
      std::cerr << "cannot connect to X server...\n\n"
          "Do you have an X server running?\n\n"
          "If yes then...\n\n"
          "  If you are trying to run this program remotely using ssh, then "
          "did you enable X11 forwarding?\n\n"
          "If the possible causes cited above have been ruled out and this "
          "problem persists, then check your X settings or contact your "
          "system administrator.\n\n";

      abort();
    }
    #endif
  }

  Gui *Gui::Create(Isis::UserInterface &ui, int &argc, char *argv[]) {
    // Don't recreate
    if(p_gui != NULL) return p_gui;

    // Get preferences
    PvlGroup &uiPref = Preference::Preferences().findGroup("UserInterface");
    // Create the application
    new QApplication(argc, argv);
    // When QApplication is initialized, it will reset the locale to the shells locale. As a result
    // the locale needs to be reset after QApplications initialization.
    setlocale(LC_ALL, "en_US");
<<<<<<< HEAD
    QCoreApplication::setApplicationName(FileName(argv[0]).baseName());
=======

>>>>>>> 6132911b
    QApplication::setQuitOnLastWindowClosed(true);
    QApplication::setApplicationName(FileName(argv[0]).baseName());


    // Qt is smart enough to use the style of the system running the program.
    // However, Isis supports overriding this with a setting in IsisPreferences.
    // Here we check to see if this has been done and force the style if needed.
    if(uiPref.hasKeyword("GuiStyle")) {
      QString style = uiPref["GuiStyle"];
      QApplication::setStyle(style);
    }
    
    
    if (uiPref.hasKeyword("GuiFontName")) {
      QString fontString = uiPref["GuiFontName"];
      QFont font = QFont(fontString);
      
      if (uiPref.hasKeyword("GuiFontSize")) {
        int pointSize = uiPref["GuiFontSize"];
        font.setPointSize(pointSize);
      }
      
      QApplication::setFont(font);
    }
    
    
    // Create the main window
    p_gui = new Gui(ui);
    p_gui->show();

    return p_gui;
  }

  //! Constructor
  Gui::Gui(Isis::UserInterface &ui) : QMainWindow(0, Qt::Window) {
    // Create the toolbar and menu and populate them with actions
    CreateAreas();

    // Set title
    QWidget::setWindowTitle(QApplication::applicationName());

    // Add parameters to the main area
    for(int group = 0; group < ui.NumGroups(); group++) {
      for(int param = 0; param < ui.NumParams(group); param++) {
        p_parameters.push_back(AddParameter(ui, group, param));
      }
    }

    // Load the values from the UI into the GUI
    for(int p = 0; p < (int)p_parameters.size(); p++) {
      GuiParameter *param = p_parameters[p];
      param->Update();
      connect(param, SIGNAL(ValueChanged()), this, SLOT(UpdateCommandLine()));
    }


    // Make the horizontal direction in the scrolling widget non-stretchable
    p_scrollLayout->addStretch(1);

    // Setup status bar
    p_progressBar = new QProgressBar();
    p_progressBar->setMinimum(0);
    p_progressBar->setMaximum(100);
    p_progressBar->setValue(0);
    p_progressBar->setMinimumWidth(200);

    p_statusText = new QLabel("Ready");

    statusBar()->setSizeGripEnabled(true);
    statusBar()->addWidget(p_progressBar, 0);
    statusBar()->addWidget(p_statusText, 3);

    // Setup the current history pointer
    p_historyEntry = -1;


  }

  //! Destructor
  Gui::~Gui() {
    for(unsigned int i = 0; i < p_parameters.size(); i++) {
      delete p_parameters[i];
    }

    p_parameters.clear();
  }

  // Create the main widget, menus, toolbars, status, actions
  void Gui::CreateAreas() {
    // Create the main area
    QSplitter *split = new QSplitter(Qt::Vertical, this);

    // Add a scrolled area for the parameters to the splitter
    p_scrollArea = new QScrollArea();
    p_scrollWidget = new QWidget();
    p_scrollLayout = new QVBoxLayout;
    p_scrollWidget->setLayout(p_scrollLayout);
    p_scrollArea->setWidget(p_scrollWidget);
    p_scrollArea->setWidgetResizable(true);

    // Set the scroll area size
    int height = QApplication::desktop()->height();

    // Add the log area to the bottom of the spliter
    p_log = new GuiLog();
    p_log->setMinimumHeight(10);
    p_log->resize(p_log->width(), 250);

    split->addWidget(p_scrollArea);
    split->addWidget(p_log);
    split->setChildrenCollapsible(false);
    split->setStretchFactor(0, 3);
    split->setStretchFactor(1, 0);
    setCentralWidget(split);
    resize(720, (int)(height / 2) + 350);

    // Create all the actions for menus, toolbars...
    p_processAction = CreateProcessAction();
    p_stopAction = CreateStopAction();
    p_exitAction = CreateExitAction();

    p_previousHistoryAction = CreatePreviousHistoryAction();
    p_nextHistoryAction = CreateNextHistoryAction();
    p_resetAction = CreateResetAction();

    p_saveLogAction = CreateSaveLogAction();
    p_clearLogAction = CreateClearLogAction();

    QAction *whatsThisAction = CreateWhatsThisAction();

    // Create the File menu
    QMenu *fileMenu = menuBar()->addMenu("&File");
    fileMenu->addAction(p_processAction);
    fileMenu->addAction(p_stopAction);
    fileMenu->addAction(p_exitAction);

    // Create the Options menu
    QMenu *optionsMenu = menuBar()->addMenu("&Options");
    optionsMenu->addAction(p_resetAction);
    optionsMenu->addAction(p_previousHistoryAction);
    optionsMenu->addAction(p_nextHistoryAction);
    optionsMenu->addAction(p_saveLogAction);
    optionsMenu->addAction(p_clearLogAction);

    // Create the Controls Toolbar
    QToolBar *tb = addToolBar("Controls");
    tb->setIconSize(QSize(22, 22));
    tb->addAction(p_processAction);
    tb->addAction(p_stopAction);
    tb->addAction(p_exitAction);
    tb->addSeparator();

    tb->addAction(p_previousHistoryAction);
    tb->addAction(p_nextHistoryAction);
    tb->addAction(p_resetAction);
    tb->addSeparator();

    tb->addAction(p_saveLogAction);
    tb->addAction(p_clearLogAction);
    tb->addSeparator();

    tb->addAction(whatsThisAction);

    QAction *showControls = new QAction(this);
    showControls->setText("Controls");
    showControls->setCheckable(true);
    connect(showControls, SIGNAL(toggled(bool)), tb, SLOT(setVisible(bool)));

    tb->installEventFilter(this);

    // Create the command line toolbar
    tb = new QToolBar("Command Line");
    addToolBar(Qt::BottomToolBarArea, tb);
    tb->setIconSize(QSize(22, 22));
    tb->setAllowedAreas(Qt::BottomToolBarArea);
    p_commandLineEdit = new QLineEdit(tb);
    p_commandLineEdit->setReadOnly(true);
    tb->addWidget(p_commandLineEdit);
    QAction *showCommandLine = new QAction(this);
    showCommandLine->setText("Command Line");
    showCommandLine->setCheckable(true);
    connect(showCommandLine, SIGNAL(toggled(bool)), tb, SLOT(setVisible(bool)));
    //tb->hide();

    // Create the view menu
    QMenu *viewMenu = menuBar()->addMenu("&View");
    viewMenu->addAction(showControls);
    viewMenu->addAction(showCommandLine);
    showControls->setChecked(true);
    showCommandLine->setChecked(true);

    // Create the Help menu
    QMenu *helpMenu = menuBar()->addMenu("&Help");
    helpMenu->addAction(whatsThisAction);

    QAction *aboutProgram = new QAction(this);
    aboutProgram->setMenuRole(QAction::AboutRole);
    aboutProgram->setText("About this program");
    aboutProgram->setShortcut(Qt::CTRL + Qt::Key_H);
    helpMenu->addAction(aboutProgram);
    connect(aboutProgram, SIGNAL(triggered(bool)), this, SLOT(AboutProgram()));

    QAction *aboutIsis = new QAction(this);
    aboutIsis->setMenuRole(QAction::NoRole);
    aboutIsis->setText("About Isis");
    aboutIsis->setShortcut(Qt::CTRL + Qt::Key_I);
    helpMenu->addAction(aboutIsis);
    connect(aboutIsis, SIGNAL(triggered(bool)), this, SLOT(AboutIsis()));
  }


  // Create the "Begin/Start Processing" action
  QAction *Gui::CreateProcessAction() {
    QAction *processAction = new QAction(this);
    QString baseDir = FileName("$BASE/icons").expanded();
    processAction->setIcon(QPixmap(baseDir + "/guiRun.png"));
    processAction->setText("&Run");
    processAction->setToolTip("Run");
    QString processActionWhatsThisText = "<p><b>Function: </b> \
                      Runs the application with the current parameters</p> \
                      <p><b>Shortcut: </b> Ctrl+R</p>";
    processAction->setShortcut(Qt::CTRL + Qt::Key_R);
    processAction->setWhatsThis(processActionWhatsThisText);

    connect(processAction, SIGNAL(triggered(bool)), this, SLOT(StartProcess()));

    return processAction;
  }

  /**
   *  The user pressed the go button
   *
   *  @internal
   *  @history  2007-05-16 Tracie Sucharski - Change cursor to wait while
   *                                   processing.
   *  @history 2016-02-08 Ian Humphrey - Changed exit(0) to QApplication's quit(),
   *                          since this code is within the QApplication's exec event loop.
   *
   */
  void Gui::StartProcess() {
    p_processAction->setEnabled(false);
    ProgressText("Working");
    Progress(0);
    p_stop = false;

    Isis::UserInterface &ui = Isis::iApp->GetUserInterface();

    // Pull the values from the parameters and put them into the Aml
    for(int p = 0; p < (int)p_parameters.size(); p++) {
      GuiParameter &param = *(p_parameters[p]);
      ui.Clear(param.Name());
      if(param.IsEnabled() && param.IsModified()) {
        QString value = param.Value().simplified().trimmed();
        if(value.length() > 0) {
          ui.PutAsString(param.Name(), value);
        }
      }
    }

    // Make sure the parameters were valid
    // Call the application's main
    ProcessEvents();
    try {
      ui.VerifyAll();
      ui.SaveHistory();
      Isis::SessionLog::TheLog(true);
      QApplication::setOverrideCursor(Qt::WaitCursor);
      (*p_funct)();  // Call IsisMain
      QApplication::restoreOverrideCursor();
      Isis::iApp->FunctionCleanup();

      // Display the parameters incase the app changed one or more
      for(int p = 0; p < (int)p_parameters.size(); p++) {
        GuiParameter &param = *(p_parameters[p]);
        param.Update();
      }

      Progress(100);
      ProgressText("Done");
    }
    catch(IException &e) {
      QApplication::restoreOverrideCursor();
      if(e.toString() == "") {
        ProgressText("Stopped");
      }
      else {
        Isis::iApp->FunctionError(e);
        ProgressText("Error");
        // When the warning is rejected (i.e. Abort), clean up from within qApp's exec event loop
        if(ShowWarning()) {
          qApp->quit();
        }
      }
    }

    p_processAction->setEnabled(true);
  }

  // Create the "Exit" action
  QAction *Gui::CreateExitAction() {
    QAction *exitAction = new QAction(this);
    QString baseDir = FileName("$BASE/icons").expanded();
    exitAction->setIcon(QPixmap(baseDir + "/guiExit.png"));
    exitAction->setText("&Exit");
    exitAction->setToolTip("Exit");
    QString exitWhatsThisText = "<p><b>Function: </b> \
               Closes the program window </p> <p><b>Shortcut: </b> Ctrl+Q</p>";
    exitAction->setWhatsThis(exitWhatsThisText);
    exitAction->setShortcut(Qt::CTRL + Qt::Key_Q);
    connect(exitAction, SIGNAL(triggered()), qApp, SLOT(quit()));
    return exitAction;
  }

  // Create the "Reset" action
  QAction *Gui::CreateResetAction() {
    QAction *resetAction = new QAction(this);
    QString baseDir = FileName("$BASE/icons").expanded();
    resetAction->setIcon(QPixmap(baseDir + "/guiReset.png"));
    resetAction->setText("&Reset");
    resetAction->setToolTip("Reset parameters");
    QString resetWhatsThisText = "<p><b>Function: </b> \
                Resets the application parameters to their default values</p> \
                <p><b>Shortcut: </b> F3</p>";
    resetAction->setWhatsThis(resetWhatsThisText);
    resetAction->setShortcut(Qt::Key_F3);
    connect(resetAction, SIGNAL(triggered()), this, SLOT(ResetParameters()));

    return resetAction;
  }

  // Create the "Stop" action
  QAction *Gui::CreateStopAction() {
    QAction *stopAction = new QAction(this);
    QString baseDir = FileName("$BASE/icons").expanded();
    stopAction->setIcon(QPixmap(baseDir + "/guiStop.png"));
    stopAction->setText("&Stop");
    stopAction->setToolTip("Stop");
    QString stopWhatsThisText = "<p><b>Function: </b> \
                Stops the application from running</p> \
                <p><b>Shortcut: </b> Ctrl+E</p>";
    stopAction->setShortcut(Qt::CTRL + Qt::Key_E);
    stopAction->setWhatsThis(stopWhatsThisText);
    connect(stopAction, SIGNAL(triggered()), this, SLOT(StopProcessing()));

    return stopAction;
  }

  // Create the "SaveLog" action
  QAction *Gui::CreateSaveLogAction() {
    QAction *saveLogAction = new QAction(this);
    QString baseDir = FileName("$BASE/icons").expanded();
    saveLogAction->setIcon(QPixmap(baseDir + "/guiSaveLog.png"));
    saveLogAction->setText("&Save Log...");
    saveLogAction->setToolTip("Save log");
    QString saveWhatsThisText = "<p><b>Function: </b> Saves the information \
           currently in the log area to a file <p><b>Shortcut: </b> Ctrl+S</p>";
    saveLogAction->setWhatsThis(saveWhatsThisText);
    saveLogAction->setShortcut(Qt::CTRL + Qt::Key_S);
    connect(saveLogAction, SIGNAL(triggered(bool)), p_log, SLOT(Save()));

    return saveLogAction;
  }

  // Create the "ClearLog" action
  QAction *Gui::CreateClearLogAction() {
    QAction *clearlogAction = new QAction(this);
    QString baseDir = FileName("$BASE/icons").expanded();
    clearlogAction->setIcon(QPixmap(baseDir + "/guiClearLog.png"));
    clearlogAction->setText("&Clear Log");
    clearlogAction->setToolTip("Clear log");
    QString clearWhatsThisText = "<p><b>Function: </b>Clears all information \
        from the log area at the bottom of the application screen</p> \
        <p><b>Shortcut: </b> Ctrl+L</p>";
    clearlogAction->setWhatsThis(clearWhatsThisText);
    clearlogAction->setShortcut(Qt::CTRL + Qt::Key_L);
    connect(clearlogAction, SIGNAL(triggered(bool)), p_log, SLOT(Clear()));

    return clearlogAction;
  }

  // Create the "Previous History" action
  QAction *Gui::CreatePreviousHistoryAction() {
    QAction *previousHistoryAction = new QAction(this);
    QString baseDir = FileName("$BASE/icons").expanded();
    previousHistoryAction->setIcon(QPixmap(baseDir + "/guiPrevHistory.png"));
    previousHistoryAction->setText("&Previous");
    previousHistoryAction->setToolTip("Previous parameters");
    QString previousWhatsThisText = "<p><b>Function: </b>Fills in parameter \
            values using the previous history entry</p> \
            <p><b>Shortcut: </b> F5</p>";
    previousHistoryAction->setWhatsThis(previousWhatsThisText);
    previousHistoryAction->setShortcut(Qt::Key_F5);
    connect(previousHistoryAction, SIGNAL(triggered()), this, SLOT(PreviousHistory()));

    return previousHistoryAction;
  }

  // Create the "Next History" action
  QAction *Gui::CreateNextHistoryAction() {
    QAction *nextHistoryAction = new QAction(this);
    QString baseDir = FileName("$BASE/icons").expanded();
    nextHistoryAction->setIcon(QPixmap(baseDir + "/guiNextHistory.png"));
    nextHistoryAction->setText("&Next");
    nextHistoryAction->setToolTip("Next parameters");
    QString nextWhatsThisText = "<p><b>Function: </b>Fills in parameter \
            values using the next history entry</p> \
            <p><b>Shortcut: </b>F6</p>";
    nextHistoryAction->setWhatsThis(nextWhatsThisText);
    nextHistoryAction->setShortcut(Qt::Key_F6);
    connect(nextHistoryAction, SIGNAL(triggered()), this, SLOT(NextHistory()));

    return nextHistoryAction;
  }

  // Create the Whats Action action
  QAction *Gui::CreateWhatsThisAction() {
    QAction *action = new QAction(this);
    QString baseDir = FileName("$BASE/icons").expanded();
    action->setIcon(QPixmap(baseDir + "/contexthelp.png"));
    action->setText("&What's This");
    action->setToolTip("What's This");
    QString whatsThisText = "<p><b>Function: </b> Use this to get longer \
         descriptions of button functions and parameter information</p> \
         <p><b>Shortcut: </b> Shift+F1</p>";
    action->setWhatsThis(whatsThisText);
    action->setShortcut(Qt::SHIFT + Qt::Key_F1);
    connect(action, SIGNAL(triggered(bool)), this, SLOT(WhatsThis()));

    return action;
  }

  // Add a new parameter to this main window
  GuiParameter *Gui::AddParameter(Isis::UserInterface &ui, int group, int param) {
    // Create the group box if this is the first parameter in the group
    QGridLayout *gridLayout = NULL;
    if(!p_grids.contains(ui.GroupName(group))) {
      // Create a new groupbox and add it to the scroll layout
      QGroupBox *groupBox = new QGroupBox(ui.GroupName(group));
      p_scrollLayout->addWidget(groupBox);
      groupBox->setSizePolicy(QSizePolicy::Minimum, QSizePolicy::Fixed);
      groupBox->setAlignment(Qt::AlignHCenter);

      // Create a gridlayout for the new groupbox and save it
      gridLayout = new QGridLayout;
      gridLayout->setColumnStretch(0, 0);
      gridLayout->setColumnStretch(1, 0);
      gridLayout->setColumnMinimumWidth(1, 10);
      gridLayout->setColumnStretch(2, 10);
      groupBox->setLayout(gridLayout);
      p_grids[ui.GroupName(group)] = gridLayout;
    }
    // Find the group box for this parameter
    else {
      gridLayout = p_grids[ui.GroupName(group)];
    }

    GuiParameter *p = GuiParameterFactory::Create(gridLayout, ui, group, param);

    if (p->Type() == GuiParameter::ListWidget || p->Type() == GuiParameter::ComboWidget ||
        p->Type() == GuiParameter::BooleanWidget) {
      connect(p, SIGNAL(ValueChanged()), this, SLOT(UpdateExclusions()));
    }

    connect(p, SIGNAL(HelperTrigger(const QString &)),
            this, SLOT(InvokeHelper(const QString &)));
    return p;
  }

  //! Change progress text
  void Gui::ProgressText(const QString &text) {
    p_statusText->setText(text);
    qApp->processEvents();  // Needed when programs run programs
  }

  //! Update the progress bar
  void Gui::Progress(int percent) {
    p_progressBar->setValue(percent);
    qApp->processEvents();  // Needed when programs run programs
  }

  /**
   * Start the Gui and enter the main loop
   * This routine only returns when the program is ready to exit
   */
  int Gui::Exec(void (*funct)()) {
    p_funct = funct;
    return qApp->exec();
  }

  //! Add more information to the error message
  void Gui::LoadMessage(const QString &message) {
    // Convert newlines to breaks
    QString m = QString(message).replace("\n", "<br>");

    // If there is a set of "[]" change everything between them to red text
    if(message.contains("[") &&
       message.contains("]") &&
       (message.indexOf("[") < message.indexOf("]"))) {

      int indx = 0;
      while(m.indexOf("[", indx) != -1) {
        m.insert(m.indexOf("[", indx) + 1, "<font color=#ff0000>");
        m.insert(m.indexOf("]", indx), "</font>");
        indx = m.indexOf("]", indx) + 1;
      }
    }
    p_errorString += m;
  }

  //! Show an error message and return if the user wants to continue/abort
  int Gui::ShowWarning() {
    Isis::UserInterface &ui = Isis::iApp->GetUserInterface();
    int status = QMessageBox::warning(this,
                                      ui.ProgramName(),
                                      p_errorString,
                                      "Ok", "Abort", "", 0, 1);
    p_errorString.clear();
    return status;
  }

  //! Write text to the gui log
  void Gui::Log(const QString &text) {
    p_log->Write(text);
  }

  //! Reset the Progress bar when the user moves the mouse onto the toolbar
  bool Gui::eventFilter(QObject *o, QEvent *e) {
    if(e->type() == QEvent::Enter) {
      if(p_processAction->isEnabled()) {
        ProgressText("Ready");
        Progress(0);
      }
    }
    return false;
  }

  //! The user pressed the stop button ... see what they want to do
  void Gui::StopProcessing() {
    if(p_processAction->isEnabled()) return;

    Isis::UserInterface &ui = Application::GetUserInterface();
    switch(QMessageBox::information(this,
                                    ui.ProgramName(),
                                    QString("Program suspended, choose to ") +
                                    QString("continue processing, stop ") +
                                    QString("processing or exit the program"),
                                    "Continue",
                                    "Stop",
                                    "Exit", 0, 2)) {
      case 0: // Pressed continue
        break;

      case 1: // Pressed stop
        p_stop = true;
        break;

      case 2: // Pressed exit
        p_stop = true;
        qApp->quit();
    }
  }

  /** Let the event loop have some time to see if we need to cancel.
   * This is normally called by the Isis::Progress class.
   */
  bool Gui::ProcessEvents() {
    qApp->processEvents();
    return p_stop;
  }

  //! Reset the parameters fields to the defaults
  void Gui::ResetParameters() {
    // Clear the AML to default values
    Isis::UserInterface &ui = Application::GetUserInterface();
    for(int p = 0; p < (int)p_parameters.size(); p++) {
      GuiParameter &param = *(p_parameters[p]);
      ui.Clear(param.Name());
    }

    // Display the updated parameters
    for(int p = 0; p < (int)p_parameters.size(); p++) {
      GuiParameter &param = *(p_parameters[p]);
      param.Update();
    }
  }

  //! Goto the next history entry
  void Gui::NextHistory() {
    p_historyEntry--;
    UpdateHistory();
  }

  //! Goto the previous history entry
  void Gui::PreviousHistory() {
    p_historyEntry++;
    UpdateHistory();
  }


  /**
   * Changed the parameters based on the history pointer
   *
   * @internal
   * @history 2016-02-08 Ian Humphrey - Changed exit(0) to QApplication's quit(),
   *                          since this code is within the QApplication's exec event loop.
   */
  void Gui::UpdateHistory() {
    if(p_historyEntry < -1) {
      p_historyEntry = -1;
      QApplication::beep();
      return;
    }

    if(p_historyEntry == -1) {
      ResetParameters();
      return;
    }

    // Find out if this application has a history file
    Isis::UserInterface &ui = Application::GetUserInterface();
    Preference &p = Preference::Preferences();

    PvlGroup &grp = p.findGroup("UserInterface", Isis::Pvl::Traverse);
    Isis::FileName progHist(grp["HistoryPath"][0] + "/" + ui.ProgramName() + ".par");

    if(!progHist.fileExists()) {
      p_historyEntry = -1;
      QApplication::beep();
      return;
    }

    Isis::Pvl hist;

    try {
      hist.read(progHist.expanded());
    }
    catch(...) {
      p_historyEntry =  -1;
      QString msg = "A corrupt parameter history file [" + progHist.expanded() +
                        "] has been detected. Please fix or remove this file";
      LoadMessage(msg);
      // When the warning is rejected (i.e. Abort), clean up from within qApp's exec event loop
      if (ShowWarning()) {
        qApp->quit();
      }
      return;
    }

    int entries = 0;
    for(int i = 0; i < hist.groups(); i++) {
      if(hist.group(i).isNamed("UserParameters")) entries++;
    }

    // If we are past the last entry ring the bell
    if(p_historyEntry == entries) {
      p_historyEntry = entries - 1;
      QApplication::beep();
      return;
    }

    int useEntry = entries - p_historyEntry - 1;

    try {
      //When defaults are used they do not get rewritten because they do not
      //exist in the history file to be written over. Must reset parameters first.
      ResetParameters();
      Isis::PvlGroup &up = hist.group(useEntry);
      for (int k = 0; k < up.keywords(); k++) {
        QString key = up[k].name();
        QString val;
        // If the value has more than one element,
        // construct a string array of those elements
        if (up[k].size() > 1) {
          val = "(";
          for (int i = 0; i < up[k].size(); i++) {
            QString newVal = up[k][i];
            if (newVal.contains(",")) {
              newVal = '"' + newVal + '"';
            }
            if (i == up[k].size() - 1) {
              val += newVal + ")";
            }
            else {
              val += newVal + ", ";
            }
          }
        }
        // Else, return the value on its own
        else {
          QString newVal = up[k];
          val = newVal;
        }
        ui.Clear(key);
        ui.PutAsString(key, val);
      }

      for(unsigned int p = 0; p < p_parameters.size(); p++) {
        GuiParameter &param = *(p_parameters[p]);
        param.Update();
      }

    }
    catch(IException &e) {
      p_historyEntry = entries - 1;
      QApplication::beep();
      return;
    }
  }

  /** Grey out parameters that should be excluded for radio buttons and
   * checkboxes
   */
  void Gui::UpdateExclusions() {
    // First enable everything
    for(unsigned int p = 0; p < p_parameters.size(); p++) {
      GuiParameter &param = *(p_parameters[p]);
      param.SetEnabled(true);
    }

    // Now disable things
    for(unsigned int p = 0; p < p_parameters.size(); p++) {
      GuiParameter &param = *(p_parameters[p]);
      std::vector<QString> excludeList = param.Exclusions();
      for(int i = 0; i < (int)excludeList.size(); i++) {
        for(unsigned int e = 0; e < p_parameters.size(); e++) {
          GuiParameter &exclude = *(p_parameters[e]);
          if(exclude.Name() != excludeList[i]) continue;
          exclude.SetEnabled(false, (param.Type()==GuiParameter::ComboWidget));
        }
      }
    }
  }

  //! Update the command line toolbar
  void Gui::UpdateCommandLine() {
    QString cline = Isis::Application::GetUserInterface().ProgramName();
    for(int p = 0; p < (int)p_parameters.size(); p++) {
      GuiParameter &param = *(p_parameters[p]);
      if(param.IsEnabled() && param.IsModified()) {
        cline += " ";
        QString name = param.Name().toLower();
        cline += name;
        cline += "=";
        QString value = param.Value();
        if(param.Type() == GuiParameter::StringWidget) {
          if(value.contains(" ")) {
            cline += "\"" + value + "\"";
          }
          else {
            cline += value;
          }
        }
        else if(param.Type() == GuiParameter::FileNameWidget ||
                param.Type() == GuiParameter::CubeWidget) {
          cline += value;
        }
        else {
          value = value.toLower();
          cline += value;
        }
      }
    }
    p_commandLineEdit->setText(cline);
  }

  //! Update Parameters
  void Gui::UpdateParameters() {
    for(unsigned int p = 0; p < p_parameters.size(); p++) {
      GuiParameter &param = *(p_parameters[p]);
      param.Update();
    }
  }

  // Enter into what's this mode
  void Gui::WhatsThis() {
    QWhatsThis::enterWhatsThisMode();
  }

  // Show help for Isis
  void Gui::AboutIsis() {
    Isis::PvlGroup &uig = Isis::Preference::Preferences().findGroup("UserInterface");
    QString command = (QString) uig["GuiHelpBrowser"] +
                          " http://isis.astrogeology.usgs.gov >> /dev/null &";
    ProgramLauncher::RunSystemCommand(command);
  }

  // Show help for the current app
  void Gui::AboutProgram() {
    Isis::FileName file((QString)
                        "$ISISROOT/doc/Application/presentation/PrinterFriendly/" +
                        Isis::Application::GetUserInterface().ProgramName() +
                        "/" +
                        Isis::Application::GetUserInterface().ProgramName() +
                        ".html");

    Isis::PvlGroup &uig = Isis::Preference::Preferences().findGroup("UserInterface");
    QString command = (QString) uig["GuiHelpBrowser"] +
                          (QString)" file:" + file.expanded() + " &";
    ProgramLauncher::RunSystemCommand(command);
  }

  //! Activate helper buttons
  void Gui::InvokeHelper(const QString &funct) {
    p_processAction->setEnabled(false);
    try {
      Isis::UserInterface &ui = Application::GetUserInterface();

      // Pull the values from the parameters and put them into the Aml
      for(int p = 0; p < (int)p_parameters.size(); p++) {
        GuiParameter &param = *(p_parameters[p]);
        ui.Clear(param.Name());
        if(param.IsEnabled() && param.IsModified()) {
          QString value = param.Value().simplified().trimmed();
          if(value.length() > 0) {
            ui.PutAsString(param.Name(), value);
          }
        }
      }

      // Get the helper function and run
      void *ptr = Isis::iApp->GetGuiHelper(funct);
      void (*helper)();
      helper = (void ( *)())ptr;
      helper();
    }
    catch(IException &e) {
      Isis::iApp->GuiReportError(e);
    }

    // Update parameters in GUI
    UpdateParameters();
    p_processAction->setEnabled(true);
  }

}<|MERGE_RESOLUTION|>--- conflicted
+++ resolved
@@ -82,11 +82,7 @@
     // When QApplication is initialized, it will reset the locale to the shells locale. As a result
     // the locale needs to be reset after QApplications initialization.
     setlocale(LC_ALL, "en_US");
-<<<<<<< HEAD
-    QCoreApplication::setApplicationName(FileName(argv[0]).baseName());
-=======
-
->>>>>>> 6132911b
+
     QApplication::setQuitOnLastWindowClosed(true);
     QApplication::setApplicationName(FileName(argv[0]).baseName());
 
