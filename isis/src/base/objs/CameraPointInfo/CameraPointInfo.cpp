--- conflicted
+++ resolved
@@ -311,13 +311,8 @@
           camera->UniversalLongitude()));
 
         //Convert lon to -180 - 180 range
-<<<<<<< HEAD
-        gp->FindKeyword("PositiveEast180Longitude").SetValue(toString(
+        gp->findKeyword("PositiveEast180Longitude").setValue(toString(
           Isis::TProjection::To180Domain(
-=======
-        gp->findKeyword("PositiveEast180Longitude").setValue(toString(
-          Isis::Projection::To180Domain(
->>>>>>> a346fd5e
             camera->UniversalLongitude())));
 
         //Convert lon to positive west
@@ -326,13 +321,8 @@
         gp->findKeyword("PositiveWest360Longitude").setValue(toString(pwlon));
 
         //Convert pwlon to -180 - 180 range
-<<<<<<< HEAD
-        gp->FindKeyword("PositiveWest180Longitude").SetValue(toString(
+        gp->findKeyword("PositiveWest180Longitude").setValue(toString(
           Isis::TProjection::To180Domain(pwlon)));
-=======
-        gp->findKeyword("PositiveWest180Longitude").setValue(toString(
-          Isis::Projection::To180Domain(pwlon)));
->>>>>>> a346fd5e
 
         camera->Coordinate(pB);
         gp->findKeyword("BodyFixedCoordinate").addValue(toString(pB[0]), "km");
