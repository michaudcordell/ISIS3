--- conflicted
+++ resolved
@@ -928,34 +928,19 @@
     // See if the PVL overrides the radii
     PvlGroup map = pvl.FindGroup("Mapping", Pvl::Traverse);
 
-<<<<<<< HEAD
     if(map.HasKeyword("EquatorialRadius"))
-      a = Distance(map["EquatorialRadius"][0], Distance::Meters);
+      a = Distance(toDouble(map["EquatorialRadius"][0]), Distance::Meters);
 
     if(map.HasKeyword("PolarRadius"))
-      b = Distance(map["PolarRadius"][0], Distance::Meters);
-=======
-    if (map.HasKeyword("EquatorialRadius"))
-      a = Distance(toDouble(map["EquatorialRadius"][0]), Distance::Meters);
-
-    if (map.HasKeyword("PolarRadius"))
       b = Distance(toDouble(map["PolarRadius"][0]), Distance::Meters);
->>>>>>> 932a32b2
 
     // Convert to planetographic if necessary
     minlat = p_minlat;
     maxlat = p_maxlat;
-<<<<<<< HEAD
     if(map.HasKeyword("LatitudeType")) {
-      IString latType = (string) map["LatitudeType"];
-      if(latType.UpCase() == "PLANETOGRAPHIC") {
-        if(abs(minlat) < 90.0) {  // So tan doesn't fail
-=======
-    if (map.HasKeyword("LatitudeType")) {
       QString latType = (QString) map["LatitudeType"];
       if (latType.toUpper() == "PLANETOGRAPHIC") {
         if (abs(minlat) < 90.0) {  // So tan doesn't fail
->>>>>>> 932a32b2
           minlat *= PI / 180.0;
           minlat = atan(tan(minlat) * (a / b) * (a / b));
           minlat *= 180.0 / PI;
@@ -974,8 +959,8 @@
     maxlon = p_maxlon;
     bool domain360 = true;
     if(map.HasKeyword("LongitudeDomain")) {
-      IString lonDomain = (string) map["LongitudeDomain"];
-      if(lonDomain.UpCase() == "180") {
+      QString lonDomain = (QString) map["LongitudeDomain"];
+      if(lonDomain.toUpper() == "180") {
         minlon = p_minlon180;
         maxlon = p_maxlon180;
         domain360 = false;
@@ -984,8 +969,8 @@
 
     // Convert to the proper longitude direction
     if(map.HasKeyword("LongitudeDirection")) {
-      IString lonDirection = (string) map["LongitudeDirection"];
-      if(lonDirection.UpCase() == "POSITIVEWEST") {
+      QString lonDirection = (QString) map["LongitudeDirection"];
+      if(lonDirection.toUpper() == "POSITIVEWEST") {
         double swap = minlon;
         minlon = -maxlon;
         maxlon = -swap;
@@ -1136,11 +1121,11 @@
     map += PvlKeyword("LongitudeDomain", "360");
 
     ringRangeResolution();
-    map += PvlKeyword("MinimumRingRadius", p_minRingRadius);
-    map += PvlKeyword("MaximumRingRadius", p_maxRingRadius);
-    map += PvlKeyword("MinimumAzimuth", p_minlon);
-    map += PvlKeyword("MaximumAzimuth", p_maxlon);
-    map += PvlKeyword("PixelResolution", p_minres);
+    map += PvlKeyword("MinimumRingRadius", toString(p_minRingRadius));
+    map += PvlKeyword("MaximumRingRadius", toString(p_maxRingRadius));
+    map += PvlKeyword("MinimumAzimuth", toString(p_minlon));
+    map += PvlKeyword("MaximumAzimuth", toString(p_maxlon));
+    map += PvlKeyword("PixelResolution", toString(p_minres));
 
     map += PvlKeyword("ProjectionName", "Planar");
     pvl.AddGroup(map);
