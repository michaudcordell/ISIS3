--- conflicted
+++ resolved
@@ -935,27 +935,16 @@
     // See if the PVL overrides the radii
     PvlGroup map = pvl.findGroup("Mapping", Pvl::Traverse);
 
-<<<<<<< HEAD
-    if(map.HasKeyword("EquatorialRadius"))
+    if(map.hasKeyword("EquatorialRadius"))
       a = Distance(toDouble(map["EquatorialRadius"][0]), Distance::Meters);
 
-    if(map.HasKeyword("PolarRadius"))
-=======
-    if (map.hasKeyword("EquatorialRadius"))
-      a = Distance(toDouble(map["EquatorialRadius"][0]), Distance::Meters);
-
-    if (map.hasKeyword("PolarRadius"))
->>>>>>> a346fd5e
+    if(map.hasKeyword("PolarRadius"))
       b = Distance(toDouble(map["PolarRadius"][0]), Distance::Meters);
 
     // Convert to planetographic if necessary
     minlat = p_minlat;
     maxlat = p_maxlat;
-<<<<<<< HEAD
-    if(map.HasKeyword("LatitudeType")) {
-=======
-    if (map.hasKeyword("LatitudeType")) {
->>>>>>> a346fd5e
+    if(map.hasKeyword("LatitudeType")) {
       QString latType = (QString) map["LatitudeType"];
       if (latType.toUpper() == "PLANETOGRAPHIC") {
         if (abs(minlat) < 90.0) {  // So tan doesn't fail
@@ -976,11 +965,7 @@
     minlon = p_minlon;
     maxlon = p_maxlon;
     bool domain360 = true;
-<<<<<<< HEAD
-    if(map.HasKeyword("LongitudeDomain")) {
-=======
-    if (map.hasKeyword("LongitudeDomain")) {
->>>>>>> a346fd5e
+    if(map.hasKeyword("LongitudeDomain")) {
       QString lonDomain = (QString) map["LongitudeDomain"];
       if(lonDomain.toUpper() == "180") {
         minlon = p_minlon180;
@@ -990,11 +975,7 @@
     }
 
     // Convert to the proper longitude direction
-<<<<<<< HEAD
-    if(map.HasKeyword("LongitudeDirection")) {
-=======
-    if (map.hasKeyword("LongitudeDirection")) {
->>>>>>> a346fd5e
+    if(map.hasKeyword("LongitudeDirection")) {
       QString lonDirection = (QString) map["LongitudeDirection"];
       if(lonDirection.toUpper() == "POSITIVEWEST") {
         double swap = minlon;
@@ -1049,7 +1030,7 @@
     ringRangeResolution();
 
     // Get the mapping group
-    PvlGroup map = pvl.FindGroup("Mapping", Pvl::Traverse);
+    PvlGroup map = pvl.findGroup("Mapping", Pvl::Traverse);
 
     // Get the ring radius range
     minrad = p_minRadius;
@@ -1059,7 +1040,7 @@
     minaz = p_minaz;
     maxaz = p_maxaz;
     bool domain360 = true;
-    if (map.HasKeyword("AzimuthDomain")) {
+    if (map.hasKeyword("AzimuthDomain")) {
       QString azDomain = (QString) map["AzimuthDomain"];
       if (azDomain == "180") {
         minaz = p_minaz180;
@@ -1069,7 +1050,7 @@
     }
 
     // Convert to the proper azimuth direction
-    if (map.HasKeyword("AzimuthDirection")) {
+    if (map.hasKeyword("AzimuthDirection")) {
       QString azDirection = (QString) map["AzimuthDirection"];
       if (azDirection.toUpper() == "Clockwise") {
         double swap = minaz;
@@ -1157,7 +1138,7 @@
     map += PvlKeyword("PixelResolution", toString(p_minres));
 
     map += PvlKeyword("ProjectionName", "Planar");
-    pvl.AddGroup(map);
+    pvl.addGroup(map);
   }
 
 
