--- conflicted
+++ resolved
@@ -768,29 +768,17 @@
     if(lab.FindGroup("Mapping").HasKeyword("CenterLongitude")) {
       PvlKeyword &centerLon = lab.FindGroup("Mapping")["CenterLongitude"];
       if(p_longitudeDomain == 180)
-<<<<<<< HEAD
-        centerLon = TProjection::To180Domain((double)centerLon);
+        centerLon = toString(TProjection::To180Domain((double)centerLon));
       else
-        centerLon = TProjection::To360Domain((double)centerLon);
-=======
-        centerLon = toString(Projection::To180Domain((double)centerLon));
-      else
-        centerLon = toString(Projection::To360Domain((double)centerLon));
->>>>>>> 932a32b2
+        centerLon = toString(TProjection::To360Domain((double)centerLon));
     }
 
     if(lab.FindGroup("Mapping").HasKeyword("PoleLongitude")) {
       PvlKeyword &poleLon = lab.FindGroup("Mapping")["PoleLongitude"];
       if(p_longitudeDomain == 180)
-<<<<<<< HEAD
-        poleLon = TProjection::To180Domain((double)poleLon);
+        poleLon = toString(TProjection::To180Domain((double)poleLon));
       else
-        poleLon = TProjection::To360Domain((double)poleLon);
-=======
-        poleLon = toString(Projection::To180Domain((double)poleLon));
-      else
-        poleLon = toString(Projection::To360Domain((double)poleLon));
->>>>>>> 932a32b2
+        poleLon = toString(TProjection::To360Domain((double)poleLon));
     }
 
     OutputCubes[0]->putGroup(lab.FindGroup("Mapping"));
