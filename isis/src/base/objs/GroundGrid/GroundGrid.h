--- conflicted
+++ resolved
@@ -65,11 +65,8 @@
    *                           method was fixed to match the signature of the parent method.
    *                           Moved implementation of GroundMap() and GetMappingGroup() to the
    *                           cpp file per ISIS coding standards.
-<<<<<<< HEAD
-=======
    *   @history 2017-04-10 Jesse mapel - Modified to not throw an exception when calculating
    *                           longitude lines close to 90 or -90 latitude. Fixes #4766.
->>>>>>> 6132911b
    */
   class GroundGrid {
     public:
