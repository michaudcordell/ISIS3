/**
 * @file
 * $Revision: 1.7 $
 * $Date: 2009/07/29 21:14:35 $
 *
 *   Unless noted otherwise, the portions of Isis written by the USGS are
 *   public domain. See individual third-party library and package descriptions
 *   for intellectual property information, user agreements, and related
 *   information.
 *
 *   Although Isis has been used by the USGS, no warranty, expressed or
 *   implied, is made by the USGS as to the accuracy and functioning of such
 *   software and related material nor shall the fact of distribution
 *   constitute any such warranty, and no responsibility is assumed by the
 *   USGS in connection therewith.
 *
 *   For additional information, launch
 *   $ISISROOT/doc//documents/Disclaimers/Disclaimers.html
 *   in a browser or see the Privacy &amp; Disclaimers page on the Isis website,
 *   http://isis.astrogeology.usgs.gov, and the USGS privacy and disclaimers on
 *   http://www.usgs.gov/privacy.html.
 */

#ifdef __GTHREADS
#error *****Isis.h MUST be included before any other files!*****
#endif

#include "IsisDebug.h"

#include <signal.h>

#include <QCoreApplication>

#include "Application.h"
#include "UserInterface.h" // this is an unnecessary include

#ifndef APPLICATION
#define APPLICATION IsisMain
#endif

/**
 * @brief Base include file for all Isis applications
 *
 * This is not technically a class.  Instead it is the main include file
 * the must be placed at the beginning of every executable program. For
 * example:
 * @code
 * using namespace std;
 * #include "Isis.h"
 * @endcode
 * The include file
 * handles starting the Isis GUI, error messages, and a host of other
 * Isis related duties that should be performed in all Isis programs.
 * It actually contains the standard C++
 * declaration of main (i.e., int main (int argc, char *argv[])) and
 * invokes the function IsisMain which must
 * be supplied by the programmer. Therefore, your program should
 * always start as follows:
 * @code
 * using namespace std;
 * #include "Isis.h"
 * void IsisMain() {
 *   ...
 * }
 * @endcode
 * The Isis.h file includes code that catches all thrown exceptions.  It
 * first trys to catch and report Isis specific errors.  That is,
 * those thrown
 * within IsisMain or by Isis objects created in IsisMain.  It will
 * then catch C++ system type errors and respond accordingly.  This
 * eliminates the need for the application programmer to trap errors.
 * They may however, throw errors as necessary to indicate error
 * conditions within their application.
 *
 * @ingroup Utility
 *
 * @author 2002-01-01 Jeff Anderson
 *
 * @internal
 *   @history 2003-05-16 Stuart Sides - Modified schema from astrogeology...
 *                                      isis.astrogeology...
 *   @history 2006-03-18 Elizabeth Miller - Added gui helper stuff
 *   @history 2006-05-17 Elizabeth Miller - Removed .xml and documented .h file
 */
std::map<QString, void *> GuiHelpers();
#ifndef GUIHELPERS
std::map<QString, void *> GuiHelpers() {
  std::map<QString, void *> empty;
  return empty;
}
#endif

void APPLICATION();

void startMonitoringMemory();
void stopMonitoringMemory();
void SegmentationFault(int);
void Abort(int);
void InterruptSignal(int);

/**
 * The programmer supplied main function
 *
 * @param argc - The application
 * @param argv - The parameter string for the application
 *
 * @return int
 */
int main(int argc, char *argv[]) {
  // Verify ISISROOT was set
  // Note: as printing and logging IExceptions requires ISISROOT to be set (for preferences),
  //       The case below cannot be handled with IExceptions
  if (getenv("ISISROOT") == NULL || QString(getenv("ISISROOT")) == "") {
    std::cerr << "Please set ISISROOT before running any Isis applications" << std::endl;
    exit(1);
  }

#ifdef CWDEBUG
  startMonitoringMemory();
  signal(SIGSEGV, SegmentationFault);
  signal(SIGABRT, Abort);
  signal(SIGINT, InterruptSignal);
#endif

  Isis::Application::p_applicationForceGuiApp  = false;

#ifdef USE_GUI_QAPP
  Isis::Application::p_applicationForceGuiApp = true;
#endif
<<<<<<< HEAD
=======
    
  // Add the plugin directory so QT looks at the Isis plugin dir
  Isis::FileName qtpluginpath("$ISISROOT/3rdParty/plugins");
  QCoreApplication::addLibraryPath(qtpluginpath.expanded());
>>>>>>> f2ab92c7

  Isis::Application *app = new Isis::Application(argc, argv);
  app->RegisterGuiHelpers(GuiHelpers());
  int status = app->Run(APPLICATION);
  delete app;
  delete QCoreApplication::instance();
  return status;
}

#ifdef CWDEBUG
void startMonitoringMemory() {
#ifndef NOMEMCHECK
  MyMutex *mutex = new MyMutex();
  std::fstream *alloc_output = new std::fstream("/dev/null");
  Debug(make_all_allocations_invisible_except(NULL));
  ForAllDebugChannels(if(debugChannel.is_on()) debugChannel.off());
  Debug(dc::malloc.on());
  Debug(libcw_do.on());
  Debug(libcw_do.set_ostream(alloc_output));
  Debug(libcw_do.set_ostream(alloc_output, mutex));
  atexit(stopMonitoringMemory);
#endif
}


void stopMonitoringMemory() {
#ifndef NOMEMCHECK
  Debug(
    alloc_filter_ct alloc_filter;
    std::vector<std::string> objmasks;
    objmasks.push_back("libc.so*");
    objmasks.push_back("libstdc++*");
    std::vector<std::string> srcmasks;
    srcmasks.push_back("*new_allocator.h*");
    srcmasks.push_back("*set_ostream.inl*");
    alloc_filter.hide_objectfiles_matching(objmasks);
    alloc_filter.hide_sourcefiles_matching(srcmasks);
    alloc_filter.hide_unknown_locations();
    delete libcw_do.get_ostream();
    libcw_do.set_ostream(&std::cout);
    list_allocations_on(libcw_do, alloc_filter);
    dc::malloc.off();
    libcw_do.off()
  );
#endif
}


void SegmentationFault(int) {
  std::vector<std::string> currentStack;
  StackTrace::GetStackTrace(&currentStack);

  std::cerr << "Segmentation Fault" << std::endl;
  for(unsigned int i = 1; i < currentStack.size(); i++) {
    std::cerr << currentStack[i] << std::endl;
  }

  exit(1);
}

void Abort(int) {
  std::vector<std::string> currentStack;
  StackTrace::GetStackTrace(&currentStack);

  std::cerr << "Abort" << std::endl;
  for(unsigned int i = 1; i < currentStack.size(); i++) {
    std::cerr << currentStack[i] << std::endl;
  }

  exit(1);
}


void InterruptSignal(int) {
  exit(1);
}

#endif<|MERGE_RESOLUTION|>--- conflicted
+++ resolved
@@ -127,13 +127,6 @@
 #ifdef USE_GUI_QAPP
   Isis::Application::p_applicationForceGuiApp = true;
 #endif
-<<<<<<< HEAD
-=======
-    
-  // Add the plugin directory so QT looks at the Isis plugin dir
-  Isis::FileName qtpluginpath("$ISISROOT/3rdParty/plugins");
-  QCoreApplication::addLibraryPath(qtpluginpath.expanded());
->>>>>>> f2ab92c7
 
   Isis::Application *app = new Isis::Application(argc, argv);
   app->RegisterGuiHelpers(GuiHelpers());
