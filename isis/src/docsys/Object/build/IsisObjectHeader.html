<<<<<<< HEAD
<!-- HTML header for doxygen 1.8.9.1-->
=======

<!-- HTML header for doxygen 1.8.14-->
>>>>>>> 6132911b
<!DOCTYPE html PUBLIC "-//W3C//DTD XHTML 1.0 Transitional//EN" "http://www.w3.org/TR/xhtml1/DTD/xhtml1-transitional.dtd">
<html xmlns="http://www.w3.org/1999/xhtml">
<head>
<meta http-equiv="Content-Type" content="text/xhtml;charset=UTF-8"/>
<meta http-equiv="X-UA-Compatible" content="IE=9"/>
<meta name="generator" content="Doxygen $doxygenversion"/>
<<<<<<< HEAD

=======
<meta name="viewport" content="width=device-width, initial-scale=1"/>

<!-- Start USGS customized -->
>>>>>>> 6132911b
<meta name="keywords" content="Isis, image processing, API, object, class documentation">
<meta name="author" content="USGS Astrogeology Research Program">
<meta name="description" content="Documentation for Isis Objects, the Isis API">
<meta name="publisher" content="USGS - GD - Astrogeology Research Program">
<meta name="country" content="USA">
<meta name="state" content="AZ">
<meta name="county" content="Coconino">
<meta name="city" content="Flagstaff">
<meta name="zip" content="86001">
<<<<<<< HEAD
=======
<!-- End USGS customized -->
>>>>>>> 6132911b

<!--BEGIN PROJECT_NAME--><title>$projectname: $title</title><!--END PROJECT_NAME-->
<!--BEGIN !PROJECT_NAME--><title>$title</title><!--END !PROJECT_NAME-->
<link href="$relpath^tabs.css" rel="stylesheet" type="text/css"/>
<script type="text/javascript" src="$relpath^jquery.js"></script>
<script type="text/javascript" src="$relpath^dynsections.js"></script>
$treeview
$search
$mathjax
<link href="$relpath^$stylesheet" rel="stylesheet" type="text/css" />
$extrastylesheet
</head>
<body>
<div id="top"><!-- do not remove this div, it is closed by doxygen! -->

<!--BEGIN TITLEAREA-->
<div id="titlearea">
<<<<<<< HEAD
<table cellspacing="0" cellpadding="0" width="100%">
 <tbody>
 <tr style="height: 56px;">
  <!--BEGIN PROJECT_LOGO-->
  <td id="projectlogo">
    <a href="http://www.usgs.gov" target="_blank"><img alt="USGS" src="$relpath^$projectlogo"/></a>
  </td>
  <!--END PROJECT_LOGO-->
  <!--BEGIN PROJECT_NAME-->
  <td style="padding-left: 0.5em;">
   <div id="projectname">$projectname
   <!--BEGIN PROJECT_NUMBER-->&#160;<span id="projectnumber">$projectnumber</span><!--END PROJECT_NUMBER-->
   </div>
  <td id="rightnav">
   <script language="javascript" type="text/javascript">
    //<!--
      // create back link if javascript is available
      if (history.length > 1) {
        document.write ("<a href='javascript:history.back();'>Back</a> | ") ;
      }
    //-->
    </script>
    <a href="../../index.html" target="_top">Home</a></td>
  </td>
   <!--BEGIN PROJECT_BRIEF--><div id="projectbrief">$projectbrief</div><!--END PROJECT_BRIEF-->
  </td>
=======
<table cellspacing="0" cellpadding="0">
 <tbody>
 <tr style="height: 56px;">
  <!--BEGIN PROJECT_LOGO-->
  <td id="projectlogo"><img alt="Logo" src="$relpath^$projectlogo"/></td>
  <!--END PROJECT_LOGO-->
  <!--BEGIN PROJECT_NAME-->
  <td id="projectalign" style="padding-left: 0.5em;">
   <div id="projectname">$projectname
   <!--BEGIN PROJECT_NUMBER-->&#160;<span id="projectnumber">$projectnumber</span><!--END PROJECT_NUMBER-->
   </div>
   <!--BEGIN PROJECT_BRIEF--><div id="projectbrief">$projectbrief</div><!--END PROJECT_BRIEF-->
  </td>
>>>>>>> 6132911b
  <!--END PROJECT_NAME-->
  <!--BEGIN !PROJECT_NAME-->
   <!--BEGIN PROJECT_BRIEF-->
    <td style="padding-left: 0.5em;">
    <div id="projectbrief">$projectbrief</div>
    </td>
   <!--END PROJECT_BRIEF-->
  <!--END !PROJECT_NAME-->
  <!--BEGIN DISABLE_INDEX-->
   <!--BEGIN SEARCHENGINE-->
   <td>$searchbox</td>
   <!--END SEARCHENGINE-->
  <!--END DISABLE_INDEX-->
 </tr>
 </tbody>
</table>
</div>
<!--END TITLEAREA-->
<!-- end header part --><|MERGE_RESOLUTION|>--- conflicted
+++ resolved
@@ -1,22 +1,14 @@
-<<<<<<< HEAD
-<!-- HTML header for doxygen 1.8.9.1-->
-=======
 
 <!-- HTML header for doxygen 1.8.14-->
->>>>>>> 6132911b
 <!DOCTYPE html PUBLIC "-//W3C//DTD XHTML 1.0 Transitional//EN" "http://www.w3.org/TR/xhtml1/DTD/xhtml1-transitional.dtd">
 <html xmlns="http://www.w3.org/1999/xhtml">
 <head>
 <meta http-equiv="Content-Type" content="text/xhtml;charset=UTF-8"/>
 <meta http-equiv="X-UA-Compatible" content="IE=9"/>
 <meta name="generator" content="Doxygen $doxygenversion"/>
-<<<<<<< HEAD
-
-=======
 <meta name="viewport" content="width=device-width, initial-scale=1"/>
 
 <!-- Start USGS customized -->
->>>>>>> 6132911b
 <meta name="keywords" content="Isis, image processing, API, object, class documentation">
 <meta name="author" content="USGS Astrogeology Research Program">
 <meta name="description" content="Documentation for Isis Objects, the Isis API">
@@ -26,10 +18,7 @@
 <meta name="county" content="Coconino">
 <meta name="city" content="Flagstaff">
 <meta name="zip" content="86001">
-<<<<<<< HEAD
-=======
 <!-- End USGS customized -->
->>>>>>> 6132911b
 
 <!--BEGIN PROJECT_NAME--><title>$projectname: $title</title><!--END PROJECT_NAME-->
 <!--BEGIN !PROJECT_NAME--><title>$title</title><!--END !PROJECT_NAME-->
@@ -47,34 +36,6 @@
 
 <!--BEGIN TITLEAREA-->
 <div id="titlearea">
-<<<<<<< HEAD
-<table cellspacing="0" cellpadding="0" width="100%">
- <tbody>
- <tr style="height: 56px;">
-  <!--BEGIN PROJECT_LOGO-->
-  <td id="projectlogo">
-    <a href="http://www.usgs.gov" target="_blank"><img alt="USGS" src="$relpath^$projectlogo"/></a>
-  </td>
-  <!--END PROJECT_LOGO-->
-  <!--BEGIN PROJECT_NAME-->
-  <td style="padding-left: 0.5em;">
-   <div id="projectname">$projectname
-   <!--BEGIN PROJECT_NUMBER-->&#160;<span id="projectnumber">$projectnumber</span><!--END PROJECT_NUMBER-->
-   </div>
-  <td id="rightnav">
-   <script language="javascript" type="text/javascript">
-    //<!--
-      // create back link if javascript is available
-      if (history.length > 1) {
-        document.write ("<a href='javascript:history.back();'>Back</a> | ") ;
-      }
-    //-->
-    </script>
-    <a href="../../index.html" target="_top">Home</a></td>
-  </td>
-   <!--BEGIN PROJECT_BRIEF--><div id="projectbrief">$projectbrief</div><!--END PROJECT_BRIEF-->
-  </td>
-=======
 <table cellspacing="0" cellpadding="0">
  <tbody>
  <tr style="height: 56px;">
@@ -88,7 +49,6 @@
    </div>
    <!--BEGIN PROJECT_BRIEF--><div id="projectbrief">$projectbrief</div><!--END PROJECT_BRIEF-->
   </td>
->>>>>>> 6132911b
   <!--END PROJECT_NAME-->
   <!--BEGIN !PROJECT_NAME-->
    <!--BEGIN PROJECT_BRIEF-->
