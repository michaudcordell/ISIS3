#include "Isis.h"

#include <QRegularExpression>
#include <QString>
#include <QDomDocument>

#include "Application.h"
#include "Cube.h"
#include "ExportDescription.h"
#include "FileName.h"
#include "Process.h"
#include "ProcessExportPds4.h"
#include "Pvl.h"
#include "PvlKeyword.h"
#include "PvlToXmlTranslationManager.h"

using namespace Isis;
using namespace std;

void IsisMain() {
  UserInterface &ui = Application::GetUserInterface();

    // Check if input file is indeed, a cube
  if (ui.GetFileName("FROM").right(3) != "cub") {
    QString msg = "Input file [" + ui.GetFileName("FROM") +
                "] does not appear to be a cube";
    throw  IException(IException::User, msg, _FILEINFO_);
  }

  // Setup the process and set the input cube
  ProcessExportPds4 process;
  Cube *icube = process.SetInputCube("FROM");

  PvlObject *label= icube->label();

<<<<<<< HEAD
  bool isMosaic = false; 
=======
  bool isMosaic = false;
>>>>>>> b0e5e371
  PvlKeyword instrument;
  if ( label->findObject("IsisCube").hasGroup("Instrument") ) {
    instrument = label->findObject("IsisCube").findGroup("Instrument").findKeyword("InstrumentId");
//    isMosaic = false;
  }
  else if ( label->findObject("IsisCube").hasGroup("Mosaic") ) {
    instrument = label->findObject("IsisCube").findGroup("Mosaic").findKeyword("InstrumentId");
    isMosaic = true;
  }

  // Check if the cube is able to be translated into a CaSSIS xml file
  // This could very well be unnecessary
  if (!instrument.isEquivalent("CaSSIS")) {
    QString msg = "Input file [" + ui.GetFileName("FROM") +
                "] does not appear to be a CaSSIS RDR product. The image" +
                "instrument is not the CaSSIS instrument";
    throw  IException(IException::User, msg, _FILEINFO_);
  }

<<<<<<< Updated upstream
  // If isMosaic is true, targetGroup will reference the Mosaic group.
  // Else, targetGroup will reference the Instrument group.
  PvlGroup &targetGroup = isMosaic ? label->findObject("IsisCube").findGroup("Mosaic")
                                   : label->findObject("IsisCube").findGroup("Instrument");

  // Add the ProductId keyword for translation. If a product id is not specified
  // by the user, set it to the Observation Id.
  // This is added before the translation instead of adding it to the exported xml
  // because of the ease of editing pvl vs xml.
  PvlKeyword productId = PvlKeyword("ProductId");
  if ( ui.WasEntered("PRODUCTID") ) {
    productId.setValue( ui.GetString("PRODUCTID") );
  }
  else {
    QString observationId = targetGroup.findKeyword("ObservationId")[0];
    productId.setValue(observationId);
  }
  targetGroup.addKeyword(productId);

/*
  if (!isMosaic) {
    // Add the ProductId keyword for translation. If a product id is not specified
    // by the user, set it to the Observation Id.
    // This is added before the translation instead of adding it to the exported xml
    // because of the ease of editing pvl vs xml.
    PvlGroup &instrumentGroup = label->findObject("IsisCube").findGroup("Instrument");
    PvlKeyword productId = PvlKeyword("ProductId");
    if ( ui.WasEntered("PRODUCTID") ) {
      productId.setValue( ui.GetString("PRODUCTID") );
      instrumentGroup.addKeyword(productId);
    }
    else {
      QString observationId = instrumentGroup.findKeyword("ObservationId")[0];
      productId.setValue(observationId);
    }
    instrumentGroup.addKeyword(productId);
  }
*/

  /*
  * Add additional pds label data here
  */
  QDomDocument &pdsLabel = process.GetLabel();
  PvlToXmlTranslationManager cubeLab(*(icube->label()),
                                    "$tgo/translations/tgoCassisExport.trn");
  cubeLab.Auto(pdsLabel);

  process.StandardPds4Label();

  // This regular expression matches the pipe followed by the date from
  // the ISIS version string that Application returns.
  QRegularExpression versionRegex(" \\| \\d{4}\\-\\d{2}\\-\\d{2}");
  QString historyDescription = "Created PDS4 output product from ISIS cube with tgocassisrdrgen "
                               "application from ISIS version "
                               + Application::Version().remove(versionRegex) + ".";
  // This regular expression matches the time from the date and time string
  // that Application returns.
  QRegularExpression dateRegex("T\\d{2}:\\d{2}:\\d{2}");
  QString historyDate = Application::DateTime().remove(dateRegex);
  process.addHistory(historyDescription, historyDate);

  ProcessExportPds4::translateUnits(pdsLabel);

  QString outFile = ui.GetFileName("TO");

  process.WritePds4(outFile);
}<|MERGE_RESOLUTION|>--- conflicted
+++ resolved
@@ -33,11 +33,8 @@
 
   PvlObject *label= icube->label();
 
-<<<<<<< HEAD
-  bool isMosaic = false; 
-=======
   bool isMosaic = false;
->>>>>>> b0e5e371
+
   PvlKeyword instrument;
   if ( label->findObject("IsisCube").hasGroup("Instrument") ) {
     instrument = label->findObject("IsisCube").findGroup("Instrument").findKeyword("InstrumentId");
@@ -57,7 +54,6 @@
     throw  IException(IException::User, msg, _FILEINFO_);
   }
 
-<<<<<<< Updated upstream
   // If isMosaic is true, targetGroup will reference the Mosaic group.
   // Else, targetGroup will reference the Instrument group.
   PvlGroup &targetGroup = isMosaic ? label->findObject("IsisCube").findGroup("Mosaic")
