/**
 * @file
 * $Revision: 1.9 $
 * $Date: 2009/12/29 23:03:50 $
 * $Id: MdisGeometry.cpp,v 1.9 2009/12/29 23:03:50 ehyer Exp $
 *
 *   Unless noted otherwise, the portions of Isis written by the USGS are
 *   public domain. See individual third-party library and package descriptions
 *   for intellectual property information, user agreements, and related
 *   information.
 *
 *   Although Isis has been used by the USGS, no warranty, expressed or
 *   implied, is made by the USGS as to the accuracy and functioning of such
 *   software and related material nor shall the fact of distribution
 *   constitute any such warranty, and no responsibility is assumed by the
 *   USGS in connection therewith.
 *
 *   For additional information, launch
 *   $ISISROOT/doc//documents/Disclaimers/Disclaimers.html
 *   in a browser or see the Privacy &amp; Disclaimers page on the Isis website,
 *   http://isis.astrogeology.usgs.gov, and the USGS privacy and disclaimers on
 *   http://www.usgs.gov/privacy.html.
 */
#include "MdisGeometry.h"

#include <cmath>
#include <iomanip>
#include <iostream>
#include <numeric>
#include <sstream>
#include <string>
#include <vector>

#include <SpiceUsr.h>

#include "CameraFactory.h"
#include "IException.h"
#include "IString.h"
#include "NaifStatus.h"
#include "OriginalLabel.h"
#include "Pvl.h"
#include "SpecialPixel.h"
#include "SpiceManager.h"
#include "Target.h"
#include "TProjection.h"

using namespace std;

namespace Isis {

  /**
   * @brief Constructor using an ISIS cube file name
   * @param filename Name of ISIS cube file
   */
  MdisGeometry::MdisGeometry(const QString &filename) {
    Cube cube;
    cube.open(filename);
    init(cube);
  }

  /**
   * @brief Construct using an ISIS Cube class
   * @param cube ISIS cube class
   */
  MdisGeometry::MdisGeometry(Cube &cube) {
    init(cube);
  }

  /**
   * @brief Initialize class with an ISIS file
   *
   * This method is reentrant in that it can be used repeatedly in computing
   * MDIS geometry.  If a file has already been processed, it will be cleared to
   * make way for the specified file.
   *
   * @param filename Name of ISIS cube file
   */
  void MdisGeometry::setCube(const QString &filename) {
    Cube cube;
    cube.open(filename);
    delete _camera;
    init(cube);
    return;
  }


  /**
   * @brief Checks for the TargetName keyword for validity
   *
   * This static method will check the value of the Targetname keyword for a
   * valid NAIF target code.  If it is not valid, ISIS cannot spiceinit the
   * image and we will not be able to get any geometric data.
   *
   * The value of the TargetName keyword is extracted and is checked for a NAIF
   * body code, indicating it is a valid target.  This result is returned to the
   * caller.
   *
   * If the target is not a recognized NAIF code and the makeValid parameter is
   * true, the TargetName keyword values is changed to "Sky".  This will allow
   * for the basic values to be computed.
   *
   * @param label Label to validate target
   * @param makeValid True if the caller wants a valid Sky target if NAIF knows
   *                  nothing about it
   *
   * @return bool True if the target is a recognized target, false if not.
   */
  bool MdisGeometry::validateTarget(Pvl &label, bool makeValid) {
    // Add the planetary constants kernel
    SpiceManager naif;
    naif.add("$base/kernels/pck/pck?????.tpc");

    //  Get the target and check for validity
    PvlKeyword &target = label.findKeyword("TargetName", PvlObject::Traverse);
<<<<<<< HEAD
    SpiceInt tcode;
    SpiceBoolean found;

    NaifStatus::CheckErrors(); 
    (void) bodn2c_c(target[0].toLatin1().data(), &tcode, &found);
    NaifStatus::CheckErrors(); 

    if(found) return (true);

    if(makeValid) {
      target.setValue("Sky");
=======
    
    try {
      Target::lookupNaifBodyCode(target);
      return (true);
>>>>>>> a18aa470
    }
    catch (...) {
      if (makeValid) {
        target.setValue("Sky");
      }
      return (false);
    }

  }

  /**
   * @brief Returns the center line and sample coordinate of the image
   *
   * This method returns the reference line and sample coordinate at the center
   * of the image.
   *
   * @param sample Sample coordinate at the center
   * @param line   Line coordinate at the center
   */
  void MdisGeometry::refCenterCoord(double &sample, double &line) const {
    // Ensure there is a camera model instantiated!
    if (!_camera) {
      string mess = "No image (camera model) established for reference pixel!";
      throw IException(IException::Programmer, mess.c_str(),
                       _FILEINFO_);
    }

    //  Compute point at center
    sample = _camera->Samples() / 2.0;
    line   = _camera->Lines() / 2.0;
    return;
  }

  /**
   * @brief Returns the upper left line and sample coordinate of the image
   *
   * This method returns the reference line and sample coordinate at the upper
   * left corner of the image.
   *
   * @param sample Sample coordinate at the upper left
   * @param line   Line coordinate at the upper left
   */
  void MdisGeometry::refUpperLeftCoord(double &sample, double &line) const {
    //  Upper left point is a constant
    sample = 1.0;
    line   = 1.0;
    return;
  }

  /**
   * @brief Returns the upper right line and sample coordinate of the image
   *
   * This method returns the reference line and sample coordinate at the upper
   * right corner of the image.
   *
   * @param sample Sample coordinate at the upper right
   * @param line   Line coordinate at the upper right
   */
  void MdisGeometry::refUpperRightCoord(double &sample, double &line) const {
    // Ensure there is a camera model instantiated!
    if (!_camera) {
      string mess = "No image (camera model) established for reference pixel!";
      throw IException(IException::Programmer, mess.c_str(),
                       _FILEINFO_);
    }

    //  Upper right corner point
    sample = _camera->Samples();
    line   = 1.0;
    return;
  }

  /**
   * @brief Returns the lower left line and sample coordinate of the image
   *
   * This method returns the reference line and sample coordinate at the lower
   * left corner of the image.
   *
   * @param sample Sample coordinate at the lower left
   * @param line   Line coordinate at the lower left
   */
  void MdisGeometry::refLowerLeftCoord(double &sample, double &line) const {
    // Ensure there is a camera model instantiated!
    if (!_camera) {
      string mess = "No image (camera model) established for reference pixel!";
      throw IException(IException::Programmer, mess.c_str(),
                       _FILEINFO_);
    }

    //  Lower left corner point
    sample = 1.0;
    line   = _camera->Lines();
    return;
  }

  /**
   * @brief Returns the lower right line and sample coordinate of the image
   *
   * This method returns the reference line and sample coordinate at the lower
   * right corner of the image.
   *
   * @param sample Sample coordinate at the lower right
   * @param line   Line coordinate at the lower right
   */
  void MdisGeometry::refLowerRightCoord(double &sample, double &line) const {
    // Ensure there is a camera model instantiated!
    if (!_camera) {
      string mess = "No image (camera model) established for reference pixel!";
      throw IException(IException::Programmer, mess.c_str(),
                       _FILEINFO_);
    }

    //  Lower right corner point
    sample = _camera->Samples();
    line   = _camera->Lines();
    return;
  }

  /**
   * @brief Compute and retrieve geometric parameters for given file
   *
   * This routine invokes a series of methods that compute geometric parameters
   * for MESSENGER MDIS camera observations.  These parameters are expressly for
   * population of PDS keyword values in the original EDRs.
   *
   * A camera model is required when computing these values and is provided
   * through several constructor options and a method.
   *
   * The filename argument is only for recording in the FILENAME keyword as the
   * source of the actual ISIS file is likely from a PDS EDR file.  This
   * satisifies a need to associate the data with the original EDR. The camera
   * model is invoked from the ISIS verision of the cube.
   *
   * @param filename File to record as orginal source of data
   *
   * @return Pvl Contains PvlKeywords of all computed parameters
   */
  Pvl MdisGeometry::getGeometry(const QString &filename) {
    Pvl geom;

    // Set initial keywords
    geom += PvlKeyword("FILENAME", filename);
    geom += format("SOURCE_PRODUCT_ID", _spice.getList(true));

    //  Invoke routines to compute associated keys
    GeometryKeys(geom);
    TargetKeys(geom);
    SpacecraftKeys(geom);
    ViewingAndLightingKeys(geom);
    return (geom);
  }

  /**
   * @brief Initialize the class parameter with the ISIS cube source
   *
   * This method is the main initialization routine.  If is mostly reentrant but
   * the caller must, at a minimum, decide to free any existing camera model.
   *
   * It is intended to be used in the various constructors, but can also be used
   * to intialize a new cube as needed in this object.  It does reset everything
   * to defaults.
   *
   * It is assumed that the incoming ISIS cube has been initialize with SPICE
   * kernels (typically via spiceinit) or this initialization will fail.
   *
   * @param cube ISIS Cube to initialize
   */
  void MdisGeometry::init(Cube &cube) {
    _label = *cube.label();
    _orglabel = OriginalLabel(cube.fileName()).ReturnLabels();
    _nSubframes = (int) _orglabel.findKeyword("MESS:SUBFRAME",
                  PvlObject::Traverse);
    _camera = CameraFactory::Create(cube);
    _digitsPrecision = _defaultDigits;
    _NullDefault = "\"N/A\"";
    _doUpdate = true;
    _spice.Load(_label);
    return;
  }


  /**
   * @brief Compute values related to camera attitude
   *
   * This method determines keywords that provides camera FOV data.  It computes
   * RA and DEC coordinates of the boresight and its 4 corners.  It generates
   * the follwing keywords:  RA_DEC_REF_PIXEL, RIGHT_ASCENSION, DECLINATION,
   * TWIST_ANGLE, RETICLE_POINT_RA and RETICLE_POINT_DECLINATION.
   *
   * @param geom Pvl container for generated keyword/value data
   */
  void MdisGeometry::GeometryKeys(Pvl &geom) {
    // Ensure there is a camera model instantiated!
    if (!_camera) {
      string mess = "No image (camera model) established for Geometry keys!";
      throw IException(IException::Programmer, mess.c_str(),
                       _FILEINFO_);
    }

// Get the center ra/dec
    double refSamp, refLine;
    refCenterCoord(refSamp, refLine);

    std::vector<double> refPixel;
    refPixel.push_back(refSamp);
    refPixel.push_back(refLine);
    geom += format("RA_DEC_REF_PIXEL", refPixel);

    _camera->SetImage(refSamp, refLine);
    double centerRa  = _camera->RightAscension();
    double centerDec = _camera->Declination();
    geom += format("RIGHT_ASCENSION", centerRa,  "DEG");
    geom += format("DECLINATION",    centerDec, "DEG");

// Compute the celestial north clocking angle for TWIST_ANGLE
    double res = _camera->RaDecResolution();
    _camera->SetRightAscensionDeclination(centerRa, centerDec + 2.0 * res);
    double x = _camera->Sample() - refSamp;
    double y = _camera->Line() - refLine;
    double rot = atan2(-y, x) * 180.0 / Isis::PI;
    rot = 90.0 - rot;
    if (rot < 0.0) rot += 360.0;
    // Above completes celestial north, below is twist angle
    double twist_angle = (180.0 - rot);
    twist_angle = TProjection::To360Domain(fmod(twist_angle, 360.0));
    geom += format("TWIST_ANGLE", twist_angle, "DEG");

//  Now compute the RA/DEC reticle points
    std::vector<double> retRa, retDec;

    refUpperLeftCoord(refSamp, refLine);
    _camera->SetImage(refSamp, refLine);
    retRa.push_back(_camera->RightAscension());
    retDec.push_back(_camera->Declination());

    refUpperRightCoord(refSamp, refLine);
    _camera->SetImage(refSamp, refLine);
    retRa.push_back(_camera->RightAscension());
    retDec.push_back(_camera->Declination());

    refLowerLeftCoord(refSamp, refLine);
    _camera->SetImage(refSamp, refLine);
    retRa.push_back(_camera->RightAscension());
    retDec.push_back(_camera->Declination());

    refLowerRightCoord(refSamp, refLine);
    _camera->SetImage(refSamp, refLine);
    retRa.push_back(_camera->RightAscension());
    retDec.push_back(_camera->Declination());

    geom += format("RETICLE_POINT_RA", retRa, "DEG");
    geom += format("RETICLE_POINT_DECLINATION", retDec, "DEG");

    return;
  }

  /**
   * @brief Computes geometric values related to a target
   *
   * This method computes geometric values related to an observed target, such
   * as Earth, Moon, Mercury, etc...
   *
   * Not all data will be of a planetary body. Some are taken of deep space (we
   * call it Sky) or other undefined bodies.  These types of observations are
   * not defined for the values computed herein.  The criteria used here is the
   * center reference pixel must intersect the target body.  It is undefined for
   * Sky images and will result in a null string ("N/A", probably) for all
   * keyword values.
   *
   * If the center reference pixel does intersect the target body, the values
   * should be complete for most cases. One exception is the
   * RETICLE_POINT_LATITUDE and RETICLE_POINT_LONGITUDE values, which are taken
   * at the 4 corners of the image.  It is not uncommon for flyby images to have
   * the target body centered in the camera FOV and not all corner pixels
   * intersect it.  For these cases, the values will be the null string.  The
   * opposite may also be true in that the center pixel does not intersect the
   * target body but one or more of the reticle points do.  This method will
   * resolve as many of these parameters as are defined.
   *
   * The following keyword values are computed in this method:
   * SC_TARGET_POSITION_VECTOR, TARGET_CENTER_DISTANCE, SLANT_DISTANCE,
   * CENTER_LATITUDE, CENTER_LONGITUDE, HORIZONTAL_PIXEL_SCALE,
   * VERTICAL_PIXEL_SCALE, SMEAR_MAGNITUDE, SMEAR_AZIMUTH, NORTH_AZIMUTH,
   * RETICLE_POINT_LATITUDE and RETICLE_POINT_LONGITUDE.
   *
   * @param geom Pvl container for generated keyword/value data
   */
  void MdisGeometry::TargetKeys(Pvl &geom) {
    // Ensure there is a camera model instantiated!
    if (!_camera) {
      string mess = "No image (camera model) established for Target keys!";
      throw IException(IException::Programmer, mess.c_str(),
                       _FILEINFO_);
    }

    // Get sc_target_position_vector and target_center_distance for all targets
    // except Sky
    if (!_camera->target()->isSky()) {
      SpicePosition *scpos = _camera->instrumentPosition();
      std::vector<double> jVec;
      jVec = scpos->Coordinate();
      geom += format("SC_TARGET_POSITION_VECTOR", jVec, "KM");

      //  Compute distances
      geom += format("TARGET_CENTER_DISTANCE", _camera->targetCenterDistance(),
                     "KM");
    }
    else if (_doUpdate) {
      geom += format("SC_TARGET_POSITION_VECTOR", Null);
      geom += format("TARGET_CENTER_DISTANCE", Null);
    }

    // Get reference pixel coordinate
    double refSamp, refLine;
    refCenterCoord(refSamp, refLine);

    //  Set point at center
    _camera->SetImage(refSamp, refLine);
    if (_camera->HasSurfaceIntersection()) {

      geom += format("SLANT_DISTANCE", _camera->SlantDistance(), "KM");

      //  Geometric coordinages
      geom += format("CENTER_LATITUDE", _camera->UniversalLatitude(), "DEG");
      geom += format("CENTER_LONGITUDE", _camera->UniversalLongitude(), "DEG");

      // Resolution
      geom += format("HORIZONTAL_PIXEL_SCALE", _camera->SampleResolution(), "M");
      geom += format("VERTICAL_PIXEL_SCALE", _camera->LineResolution(), "M");

//  COMPUTE SMEAR MAGNITUDE AND AZIMUTH

      double smear_magnitude, smear_azimuth;
      if (SmearComponents(smear_magnitude, smear_azimuth)) {
        geom += format("SMEAR_MAGNITUDE", smear_magnitude, "PIXELS");
        geom += format("SMEAR_AZIMUTH", smear_azimuth, "DEG");
      }
      else if (_doUpdate) {
        geom += format("SMEAR_MAGNITUDE", Null);
        geom += format("SMEAR_AZIMUTH", Null);
      }

      //  Other angles
      geom += format("NORTH_AZIMUTH", _camera->NorthAzimuth(), "DEG");
    }
    else if (_doUpdate) {
      geom += format("SLANT_DISTANCE", Null);
      geom += format("CENTER_LATITUDE", Null);
      geom += format("CENTER_LONGITUDE", Null);
      geom += format("HORIZONTAL_PIXEL_SCALE", Null);
      geom += format("VERTICAL_PIXEL_SCALE", Null);
      geom += format("SMEAR_MAGNITUDE", Null);
      geom += format("SMEAR_AZIMUTH", Null);
      geom += format("NORTH_AZIMUTH", Null);
    }

    //  Now compute the reticle points
    std::vector<double> retLat, retLon;
    int nGood(0);

    refUpperLeftCoord(refSamp, refLine);
    _camera->SetImage(refSamp, refLine);
    if (_camera->HasSurfaceIntersection()) {
      retLat.push_back(_camera->UniversalLatitude());
      retLon.push_back(_camera->UniversalLongitude());
      nGood++;
    }
    else {
      retLat.push_back(Null);
      retLon.push_back(Null);
    }

    refUpperRightCoord(refSamp, refLine);
    _camera->SetImage(refSamp, refLine);
    if (_camera->HasSurfaceIntersection()) {
      retLat.push_back(_camera->UniversalLatitude());
      retLon.push_back(_camera->UniversalLongitude());
      nGood++;
    }
    else {
      retLat.push_back(Null);
      retLon.push_back(Null);
    }

    refLowerLeftCoord(refSamp, refLine);
    _camera->SetImage(refSamp, refLine);
    if (_camera->HasSurfaceIntersection()) {
      retLat.push_back(_camera->UniversalLatitude());
      retLon.push_back(_camera->UniversalLongitude());
      nGood++;
    }
    else {
      retLat.push_back(Null);
      retLon.push_back(Null);
    }

    refLowerRightCoord(refSamp, refLine);
    _camera->SetImage(refSamp, refLine);
    if (_camera->HasSurfaceIntersection()) {
      retLat.push_back(_camera->UniversalLatitude());
      retLon.push_back(_camera->UniversalLongitude());
      nGood++;
    }
    else {
      retLat.push_back(Null);
      retLon.push_back(Null);
    }

    if (nGood > 0) {
      geom += format("RETICLE_POINT_LATITUDE", retLat, "DEG");
      geom += format("RETICLE_POINT_LONGITUDE", retLon, "DEG");
    }
    else if (_doUpdate) {
      geom += format("RETICLE_POINT_LATITUDE", retLat);
      geom += format("RETICLE_POINT_LONGITUDE", retLon);
    }

    //  Do subframe targets
    SubframeTargetKeys(geom);

    return;
  }

  /**
   * @brief Computes geometric values related to a target for subframe images
   *
   * This method computes geometric values related to an observed target, such
   * as Earth, Moon, Mercury, etc..., for subframe images.  This
   *
   * @param geom Pvl container for generated keyword/value data
   */
  void MdisGeometry::SubframeTargetKeys(Pvl &geom) {
    // Ensure there is a camera model instantiated!
    if (!_camera) {
      string mess = "No image (camera model) established for Target keys!";
      throw IException(IException::Programmer, mess.c_str(),
                       _FILEINFO_);
    }

    //  Now compute the reticle points of all subframes if they exist
    for (int i = 1 ; i <= 5 ; i++) {
      QString n = Isis::toString(i);
      QString object = "SUBFRAME" + n + "_PARAMETERS/";

      double sample, line, width, height;
      if (!getSubframeCoordinates(i, sample, line, width, height)) {
        //  Subframe does not exist
        std::vector<double> retLat(4, Null), retLon(4, Null);
        geom += format(object + "RETICLE_POINT_LATITUDE", retLat);
        geom += format(object + "RETICLE_POINT_LONGITUDE", retLon);
      }
      else {
        //  Subframe exists in this frame
        std::vector<double> retLat, retLon;
        int nGood(0);

        double refSamp(sample), refLine(line);
        _camera->SetImage(refSamp, refLine);
        if (_camera->HasSurfaceIntersection()) {
          retLat.push_back(_camera->UniversalLatitude());
          retLon.push_back(_camera->UniversalLongitude());
          nGood++;
        }
        else {
          retLat.push_back(Null);
          retLon.push_back(Null);
        }

        refSamp = sample + width - 1.0;
        refLine = line;
        _camera->SetImage(refSamp, refLine);
        if (_camera->HasSurfaceIntersection()) {
          retLat.push_back(_camera->UniversalLatitude());
          retLon.push_back(_camera->UniversalLongitude());
          nGood++;
        }
        else {
          retLat.push_back(Null);
          retLon.push_back(Null);
        }

        refSamp = sample;
        refLine = line + height - 1.0;
        _camera->SetImage(refSamp, refLine);
        if (_camera->HasSurfaceIntersection()) {
          retLat.push_back(_camera->UniversalLatitude());
          retLon.push_back(_camera->UniversalLongitude());
          nGood++;
        }
        else {
          retLat.push_back(Null);
          retLon.push_back(Null);
        }

        refSamp = sample + width - 1.0;
        refLine = line + height - 1.0;
        _camera->SetImage(refSamp, refLine);
        if (_camera->HasSurfaceIntersection()) {
          retLat.push_back(_camera->UniversalLatitude());
          retLon.push_back(_camera->UniversalLongitude());
          nGood++;
        }
        else {
          retLat.push_back(Null);
          retLon.push_back(Null);
        }

        if (nGood > 0) {
          geom += format(object + "RETICLE_POINT_LATITUDE", retLat, "DEG");
          geom += format(object + "RETICLE_POINT_LONGITUDE", retLon, "DEG");
        }
        else if (_doUpdate) {
          geom += format(object + "RETICLE_POINT_LATITUDE", retLat);
          geom += format(object + "RETICLE_POINT_LONGITUDE", retLon);
        }
      }
    }
    return;
  }

  /**
   * @brief Determine if the specified subframe exists and return its data
   *
   * This method looks at the contents of the orginal PDS EDR label to determine
   * if the requested subframe exists within the full frame.  If it does, the
   * starting sample and line, as well as the width and height are return.  The
   * method returns a true condition when a subframe exists, otherwise it
   * returns false (with zeros for coordinates).
   *
   * @param frameno  Specified frame number (valid range: 1-5)
   * @param sample   Returns the starting sample coordinate of the subframe
   * @param line     Returns the starting line coordinate of the subframe
   * @param width    Returns the width in pixels of the subframe
   * @param height   Returns the heigth in pixels of the subframe
   *
   * @return bool    Returns true if the subframe exists in this image, false
   *                 otherwise.
   */
  bool MdisGeometry::getSubframeCoordinates(int frameno,
      double &sample, double &line,
      double &width, double &height) {

    //  Does the subframe exist?
    if ((frameno < 1) || (frameno > _nSubframes)) {
      //  No
      sample = line = width = height = 0.0;
      return (false);
    }
    else {
      //  It does exist, extract coordinates from original image label
      QString n = Isis::toString(frameno);
      sample  = (double) _orglabel.findKeyword("MESS:SUBF_X" + n,
                PvlObject::Traverse);
      line    = (double) _orglabel.findKeyword("MESS:SUBF_Y" + n,
                PvlObject::Traverse);
      width   = (double) _orglabel.findKeyword("MESS:SUBF_DX" + n,
                PvlObject::Traverse);
      height  = (double) _orglabel.findKeyword("MESS:SUBF_DY" + n,
                PvlObject::Traverse);

    }
    return (true);
  }


  /**
   * @brief Compute smear components of the reference pixel
   *
   * This method computes the SMEAR_MAGNITUDE and SMEAR_AZIMUTH keyword values
   * if possible.  There are cases where the values cannot be computed, such as
   * the boresight is on the limb and the magnitude becomes infinity.
   *
   * IMPORTANT:  It is assumed that the pixel location to compute these values
   * for are already set in the _camera object and that this pixel intersections
   * the target surface. All computations will be derived from this intersection
   * point.
   *
   * Note that at the time of this development, ISIS did not provide all the
   * necessary NAIF SPICE components though the API (namely, velecity vectors).
   * Because of this, all the SPICE kernels must be loaded as the values cannnot
   * come from what is internally cached in the Spice class.  This is an
   * unfortunate consquence as efficiency is severely compromised by this issue.
   * This object provides this requirement via the SpiceManager class.
   *
   * @param smear_magnitude  Returns the smear magnitude compoment in pixel
   *                         units.
   * @param smear_azimuth Returns the smear velocity vector in km/s units.
   *
   * @return bool True if the components can be computed, false if it fails.
   */
  bool MdisGeometry::SmearComponents(double &smear_magnitude,
                                     double &smear_azimuth) {
    smear_magnitude = Null;
    smear_azimuth = Null;

    // Ensure there is a camera model instantiated!
    if (!_camera) {
      string mess = "No image/camera model established for smear components!";
      throw IException(IException::Programmer, mess.c_str(), _FILEINFO_);
    }

    // Get NAIF body codes
    SpiceInt scCode(-236), targCode(0);
    SpiceBoolean found;
    QString target = _camera->target()->name();

<<<<<<< HEAD
    NaifStatus::CheckErrors();
    (void) bodn2c_c("MESSENGER", &scCode, &found);
    (void) bodn2c_c(target.toLatin1().data(), &targCode, &found);
    if(!found) {
      return (false);
=======
    try {
      scCode = Target::lookupNaifBodyCode("MESSENGER");
      targCode = Target::lookupNaifBodyCode(target.toAscii().data());
    }
    catch (...) {
      found = false;
      return found;
>>>>>>> a18aa470
    }

    //  Get the target state (starg)
    SpiceRotation *rotate = _camera->instrumentRotation();
    SpiceDouble starg[6];  // Position and velocity vector in J2000
    SpiceDouble lt;
    spkez_c(targCode, rotate->EphemerisTime(), "J2000", "LT+S", scCode,
            starg, &lt);

    //  Get surfarce intersection vector in body-fixed coordinates (surfx)
    double surfx[3];
    _camera->Coordinate(surfx);

    //  Get camera transform (ticam)
    std::vector<double> ticam = rotate->Matrix();

    //  Get angular velocity vector of camera (av)
    SpiceDouble sclkdp;
    (void) sce2c_c(scCode, rotate->EphemerisTime(), &sclkdp);

    //  Determine instrument ID (inst)
    PvlKeyword &key = _label.findKeyword("NaifIkCode", PvlObject::Traverse);
    QString iCode = key[0];
    SpiceInt inst = (int) key;
    key = _label.findKeyword("Number", PvlObject::Traverse);
    inst -= (int) key;

    // Get CK time tolerance (tol)
    SpiceDouble tol;
    SpiceInt tmp;
    gdpool_c(QString("INS" + iCode + "_CK_TIME_TOLERANCE").toAscii().data(),
             0, 1, &tmp, &tol, &found);

    // Finally get av
    SpiceDouble cmat[3][3], av[3], clkout;
    (void) ckgpav_c((scCode * 1000), sclkdp, tol, "J2000", cmat, av, &clkout,
                    &found);
    if (!found) {
#if defined(DEBUG)
      cout << "Cannot get angular camera velocity for time "
           << setprecision(12) << sclkdp << "!\n";
#endif
      return (false);
    }

    //  Get the state transformation matrix (tsipm)
    SpiceChar frname[40];
    SpiceInt frcode;
    (void) cidfrm_c(targCode, sizeof(frname), &frcode, frname, &found);
    if (!found) {
      return (false);
    }

    SpiceDouble tsipm[6][6];
    (void) sxform_c("J2000", frname, rotate->EphemerisTime(), tsipm);

    //  Get focal length
    double foclen = _camera->FocalLength();

    // Get pixel scale (pix/mm) from camera pixel pitch (mm/pix)
    double pxlscl = 1.0 / _camera->PixelPitch();

//--  Now implement the SMEAR routine (smrimg)
    SpiceDouble tipm[3][3], dtipm[3][3];
    for (int i = 0 ; i < 3 ; i++) {
      for (int j = 0 ; j < 3 ; j++) {
        tipm[i][j] = tsipm[i][j];
        dtipm[i][j] = tsipm[i][j+3];
      }
    }

    //  rav2dr stuff here
    SpiceDouble omega[3][3];
    omega[0][0] = 0.0;
    omega[1][1] = 0.0;
    omega[2][2] = 0.0;

    omega[0][1] = -av[2];
    omega[0][2] =  av[1];
    omega[1][2] = -av[0];

    omega[1][0] =  av[2];
    omega[2][0] = -av[1];
    omega[2][1] =  av[0];

    SpiceDouble dticam[3][3];
    mxmt_c(&ticam[0], omega, dticam);

    //--  Done with rav2dr

    // Complete the rest of smrimg
    SpiceDouble surfxi[3], vi[3];
    mtxv_c(tipm, surfx, surfxi);
    vadd_c(starg, surfxi, vi);

    SpiceDouble dvb[3], dvi[3];
    mtxv_c(dtipm, surfx, dvb);
    vadd_c(&starg[3], dvb, dvi);

    SpiceDouble vc[3], dvc1[3], dvc2[3], dvc[3];
    mxv_c(&ticam[0], vi, vc);

    mxv_c(&ticam[0], dvi, dvc1);
    mxv_c(dticam, vi, dvc2);
    vadd_c(dvc1, dvc2, dvc);

    // Make sure we Vf can be computed
    if (vc[2] == 0.0) {
      return (false);
    }

    // Compute derivative of Vf which is dvf
    SpiceDouble dvf[2];
    vlcomg_c(2, -foclen * dvc[2] / (vc[2]*vc[2]), vc,
             foclen        / vc[2],         dvc, dvf);

    // dvf has units for mm/sec.  Scale by pixel pitch and multiply
    // by exposure length to obtain smear
    key = _label.findKeyword("ExposureDuration", PvlObject::Traverse);
    double explen = (double) key;   // in milliseconds

    SpiceDouble smear[2];
    vsclg_c(pxlscl * (explen / 1000.0), dvf, 2, smear); //convert explen to seconds

    //  Compute the norm and azimuth angle
    smear_magnitude = vnormg_c(smear, 2);
    NaifStatus::CheckErrors();

    if (smear_magnitude == 0.0) {
      smear_azimuth = 0.0;
    }
    else {
      smear_azimuth = atan2(smear[1], smear[0]) * dpr_c();
      if (smear_azimuth  < 0.0) smear_azimuth += 360.0;
    }

    return (true);
  }


  /**
   * @brief Computes spacecraft attitude geomtric values
   *
   * This method computes geometric values related to spacecraft location and
   * attitude. These will typically always be defined as long as SPICE is valid
   * at the image epoch.
   *
   * The following keyword values are computed: SUB_SPACECRAFT_LATITUDE,
   * SUB_SPACECRAFT_LONGITUDE, SPACECRAFT_ALTITUDE, SUB_SPACECRAFT_AZIMUTH,
   * SPACECRAFT_SOLAR_DISTANCE, SC_SUN_POSITION_VECTOR and
   * SC_SUN_VELOCITY_VECTOR.
   *
   * The SUB_SPACECRAFT_LATITUDE, SUB_SPACECRAFT_LONGITUDE, SPACECRAFT_ALTITUDE,
   * and SUB_SPACECRAFT_AZIMUTH are subject to center reference pixel
   * intersection with the target body and are also not relevent to Sky images.
   *
   * @param geom Pvl container for generated keyword/value data
   */
  void MdisGeometry::SpacecraftKeys(Pvl &geom) {
    // Ensure there is a camera model instantiated!
    if (!_camera) {
      string mess = "No image (camera model) established for Spacecraft keys!";
      throw IException(IException::Programmer, mess.c_str(), _FILEINFO_);
    }

    // Get reference pixel coordinate
    double refSamp, refLine;
    refCenterCoord(refSamp, refLine);

    // Get the center ra/dec
    _camera->SetImage(refSamp, refLine);
    if (!_camera->target()->isSky()) {
      double lat, lon;
      _camera->subSpacecraftPoint(lat, lon);
      geom += format("SUB_SPACECRAFT_LATITUDE", lat, "DEG");
      geom += format("SUB_SPACECRAFT_LONGITUDE", lon, "DEG");
      geom += format("SPACECRAFT_ALTITUDE", _camera->SpacecraftAltitude(), "KM");

      if (_camera->HasSurfaceIntersection()) {
        geom += format("SUB_SPACECRAFT_AZIMUTH", _camera->SpacecraftAzimuth(),
                       "DEG");
      }
      else if (_doUpdate) {
        geom += format("SUB_SPACECRAFT_AZIMUTH", Null);
      }
    }
    else if (_doUpdate) {
      geom += format("SUB_SPACECRAFT_LATITUDE", Null);
      geom += format("SUB_SPACECRAFT_LONGITUDE", Null);
      geom += format("SPACECRAFT_ALTITUDE", Null);
      geom += format("SUB_SPACECRAFT_AZIMUTH", Null);
    }

    // Compute distance and position from spacecraft to sun
    // This is the J2000 target to sun reference
    SpicePosition *sunpos = _camera->sunPosition();
    std::vector<double> jVec = sunpos->Coordinate();

    //  J2000 spacecraft to sun reference
    SpicePosition *campos = _camera->instrumentPosition();
    std::vector<double> sVec = campos->Coordinate();

    //  Subtract target-sun vector from sc-sun vector and normalize to get
    //  distance from observer to sun
    double scPos[3];
    vsub_c(&sVec[0], &jVec[0], scPos);
    double sc_sun_dist = vnorm_c(scPos);
    geom += format("SPACECRAFT_SOLAR_DISTANCE", sc_sun_dist, "KM");

    //  Record position vector
    std::vector<double> scVec;
    scVec.push_back(scPos[0]);
    scVec.push_back(scPos[1]);
    scVec.push_back(scPos[2]);
    geom += format("SC_SUN_POSITION_VECTOR", scVec, "KM");

    geom += format("SC_SUN_VELOCITY_VECTOR", ScVelocityVector(), "KM/S");
    return;
  }

  /**
   * @brief Computes the sun velocity vector relative to observer (spacecraft)
   *
   * This method computes the x, y, z component of the velocity vector of sun
   * relative to the observer, expressed in J2000 coordinates, and corrected for
   * light time, evaluated at epoch at which image was taken. Units are
   * kilometers per second.  This routine provides the SC_SUN_VELOCITY_VECTOR
   * keyword.
   *
   * @return std::vector<double>  x, y, z velocity components in km/s units
   */
  std::vector<double> MdisGeometry::ScVelocityVector() {
    // Ensure there is a camera model instantiated!
    if (!_camera) {
      string mess = "No image/camera model established for Spacecraft Velocity keys!";
      throw IException(IException::Programmer, mess.c_str(), _FILEINFO_);
    }

    // Get NAIF body codes
    SpiceInt sc(-236), sun(10);
    sc = Target::lookupNaifBodyCode("MESSENGER");
    sun = Target::lookupNaifBodyCode("SUN");

    //  Get the Sun to Messenger state matrix
    SpiceRotation *rotate = _camera->bodyRotation();
    SpiceDouble stateJ[6];  // Position and velocity vector in J2000
    SpiceDouble lt;
    spkez_c(sc , rotate->EphemerisTime(), "J2000", "LT+S", sun, stateJ, &lt);
    NaifStatus::CheckErrors(); 

    // Stage result and negate as it needs to be relative to Messenger
    vector<double> scvel;
    scvel.push_back(stateJ[3]);
    scvel.push_back(stateJ[4]);
    scvel.push_back(stateJ[5]);
    vminus_c(&scvel[0], &scvel[0]);

    return (scvel);
  }

  /**
   * @brief Compute viewing and lighting geometric components
   *
   * This method computes the viewing and lighting angles and distance values in
   * relation to the target and the sun.  If the center reference pixel
   * coordinate does not intersect the surface these values are undefined and
   * will result in null strings for each keyword.
   *
   * The following keywords are computed:  SOLAR_DISTANCE, SUB_SOLAR_AZIMUTH,
   * SUB_SOLAR_LATITUDE, SUB_SOLAR_LONGITUDE, INCIDENCE_ANGLE, EMISSION_ANGLE,
   * and PHASE_ANGLE.
   *
   * @param geom Pvl container for generated keyword/value data
   */
  void MdisGeometry::ViewingAndLightingKeys(Pvl &geom) {
    // Ensure there is a camera model instantiated!
    if (!_camera) {
      string mess = "No image (camera model) established for Viewing & Lighting keys!";
      throw IException(IException::Programmer, mess.c_str(), _FILEINFO_);
    }

// Get reference pixel coordinate
    double refSamp, refLine;
    refCenterCoord(refSamp, refLine);

// Get the center ra/dec
    _camera->SetImage(refSamp, refLine);

    //  These parameters only require a target other than the Sky
    if (!_camera->target()->isSky()) {
      double sslat, sslon;
      _camera->subSolarPoint(sslat, sslon);
      geom += format("SUB_SOLAR_LATITUDE", sslat, "DEG");
      geom += format("SUB_SOLAR_LONGITUDE", sslon, "DEG");

      SpicePosition *sunpos = _camera->sunPosition();
      std::vector<double> jVec = sunpos->Coordinate();
      double solar_dist = vnorm_c(&jVec[0]);

      geom += format("SOLAR_DISTANCE", solar_dist, "KM");

    }
    else if (_doUpdate) {
      geom += format("SUB_SOLAR_LATITUDE", Null);
      geom += format("SUB_SOLAR_LONGITUDE", Null);
      geom += format("SOLAR_DISTANCE", Null);
    }

    //  These require surface intersections
    if (_camera->HasSurfaceIntersection()) {
// Solar information
      geom += format("SUB_SOLAR_AZIMUTH", _camera->SunAzimuth(), "DEG");
      geom += format("INCIDENCE_ANGLE", _camera->IncidenceAngle(), "DEG");
      geom += format("PHASE_ANGLE", _camera->PhaseAngle(), "DEG");
      geom += format("EMISSION_ANGLE", _camera->EmissionAngle(), "DEG");
      geom += format("LOCAL_HOUR_ANGLE", _camera->LocalSolarTime() * 15.0, "DEG");
    }
    else if (_doUpdate) {
      geom += format("SUB_SOLAR_AZIMUTH", Null);
      geom += format("INCIDENCE_ANGLE", Null);
      geom += format("PHASE_ANGLE", Null);
      geom += format("EMISSION_ANGLE", Null);
      geom += format("LOCAL_HOUR_ANGLE", Null);
    }
    return;

  }

  /**
   * @brief Format a single double value according to specifications
   *
   * This method formats the actual double value according to specifications of
   * the PDS and mission definitions. If the passed values is a an ISIS special
   * pixel (namely a Null value), the special null string is subsitituted.
   *
   * The double precision value is subject to formatted digits of precision of a
   * predetermined magnitude.  It is manageable at the caller level.
   *
   * @param name   Name of the keyword to create
   * @param value  Double precision value to format.  If its a special pixel,
   *               the null string will be substituted.
   * @param unit Optional unit for the value.  Pass an empty string to exclude
   *             unit from format.
   *
   * @return PvlKeyword  Returns the formatted PVL keyword
   */
  PvlKeyword MdisGeometry::format(const QString &name, const double &value,
                                  const QString &unit) const {
    if (IsSpecial(value)) {
      return (PvlKeyword(name, _NullDefault));
    }
    else  {
      return (PvlKeyword(name, DoubleToString(value), unit));
    }
  }

  /**
   * @brief Format a vector of double precision values
   *
   * This method formats double valued according to specifications of the PDS
   * and mission definitions. If the passed values is a an ISIS special pixel
   * (namely a Null value), the special null string is subsitituted.
   *
   * The double precision value is subject to formatted digits of precision of a
   * predetermined magnitude.  It is manageable at the caller level.
   *
   * @param name   Name of the keyword to create
   * @param values Vector of double precision values to format.  If its a
   *               special pixel, the null string will be substituted.
   * @param unit Optional unit for the value.  Pass an empty string to exclude
   *             unit from format.
   *
   * @return PvlKeyword  Returns the formatted PVL keyword
   */
  PvlKeyword MdisGeometry::format(const QString &name,
                                  const std::vector<double> &values,
                                  const QString &unit) const {
    PvlKeyword key(name);
    for (unsigned int i = 0 ; i < values.size() ; i++) {
      if (IsSpecial(values[i])) {
        key.addValue(_NullDefault);
      }
      else {
        key.addValue(DoubleToString(values[i]), unit);
      }
    }
    return (key);
  }

  /**
   * @brief Create a PvlKeyword from a vector of string values
   *
   * This method formats a vector of string values according to specifications
   * of the PDS and mission definitions. If any one of the passed string values
   * is a an empty string, the special null string is subsitituted.
   *
   * @param name   Name of the keyword to create
   * @param values Vector of string values to format.  Empty strings are
   *               substituted by the null string value.
   * @param unit Optional unit for the value.  Pass an empty string to exclude
   *             unit from format.
   *
   * @return PvlKeyword  Returns the formatted PVL keyword
   */
  PvlKeyword MdisGeometry::format(const QString &name,
                                  const std::vector<std::string> &values,
                                  const QString &unit) const {
    PvlKeyword key(name);
    for (unsigned int i = 0 ; i < values.size() ; i++) {
      if (values[i].empty()) {
        key.addValue(_NullDefault);
      }
      else {
        key.addValue(values[i].c_str(), unit);
      }
    }
    return (key);
  }

  /**
   * @brief Create a PvlKeyword from a vector of string values
   *
   * This method formats a vector of string values according to specifications
   * of the PDS and mission definitions. If any one of the passed string values
   * is a an empty string, the special null string is subsitituted.
   *
   * @param name   Name of the keyword to create
   * @param values Vector of string values to format.  Empty strings are
   *               substituted by the null string value.
   * @param unit Optional unit for the value.  Pass an empty string to exclude
   *             unit from format.
   *
   * @return PvlKeyword  Returns the formatted PVL keyword
   */
  PvlKeyword MdisGeometry::format(const QString &name,
                                  const std::vector<QString> &values,
                                  const QString &unit) const {
    PvlKeyword key(name);
    for (unsigned int i = 0 ; i < values.size() ; i++) {
      if (values[i].isEmpty()) {
        key.addValue(_NullDefault);
      }
      else {
        key.addValue(values[i], unit);
      }
    }
    return (key);
  }

  /**
   * @brief Convert a double value to a string subject to precision specs
   *
   * This method converts a double value to a string that has a prefined digitis
   * of precision.  Fixed float form is used with the specified number of digits
   * of precision.
   *
   * @param value Double value to convert to string
   *
   * @return QString Returns the converted string
   */
  QString MdisGeometry::DoubleToString(const double &value) const {
    if (IsSpecial(value)) {
      return (_NullDefault);
    }

    //  Format the string to specs
    ostringstream strcnv;
    strcnv.setf(std::ios::fixed);
    strcnv << setprecision(_digitsPrecision) << value;
    return (QString::fromStdString(strcnv.str().c_str()));
  }
}  // namespace Isis

<|MERGE_RESOLUTION|>--- conflicted
+++ resolved
@@ -112,24 +112,10 @@
 
     //  Get the target and check for validity
     PvlKeyword &target = label.findKeyword("TargetName", PvlObject::Traverse);
-<<<<<<< HEAD
-    SpiceInt tcode;
-    SpiceBoolean found;
-
-    NaifStatus::CheckErrors(); 
-    (void) bodn2c_c(target[0].toLatin1().data(), &tcode, &found);
-    NaifStatus::CheckErrors(); 
-
-    if(found) return (true);
-
-    if(makeValid) {
-      target.setValue("Sky");
-=======
     
     try {
       Target::lookupNaifBodyCode(target);
       return (true);
->>>>>>> a18aa470
     }
     catch (...) {
       if (makeValid) {
@@ -736,13 +722,6 @@
     SpiceBoolean found;
     QString target = _camera->target()->name();
 
-<<<<<<< HEAD
-    NaifStatus::CheckErrors();
-    (void) bodn2c_c("MESSENGER", &scCode, &found);
-    (void) bodn2c_c(target.toLatin1().data(), &targCode, &found);
-    if(!found) {
-      return (false);
-=======
     try {
       scCode = Target::lookupNaifBodyCode("MESSENGER");
       targCode = Target::lookupNaifBodyCode(target.toAscii().data());
@@ -750,7 +729,6 @@
     catch (...) {
       found = false;
       return found;
->>>>>>> a18aa470
     }
 
     //  Get the target state (starg)
